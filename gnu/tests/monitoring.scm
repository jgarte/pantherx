;;; GNU Guix --- Functional package management for GNU
;;; Copyright © 2018 Gábor Boskovits  <boskovits@gmail.com>
;;; Copyright © 2018, 2019 Oleg Pykhalov <go.wigust@gmail.com>
;;;
;;; This file is part of GNU Guix.
;;;
;;; GNU Guix is free software; you can redistribute it and/or modify it
;;; under the terms of the GNU General Public License as published by
;;; the Free Software Foundation; either version 3 of the License, or (at
;;; your option) any later version.
;;;
;;; GNU Guix is distributed in the hope that it will be useful, but
;;; WITHOUT ANY WARRANTY; without even the implied warranty of
;;; MERCHANTABILITY or FITNESS FOR A PARTICULAR PURPOSE.  See the
;;; GNU General Public License for more details.
;;;
;;; You should have received a copy of the GNU General Public License
;;; along with GNU Guix.  If not, see <http://www.gnu.org/licenses/>.

(define-module (gnu tests monitoring)
  #:use-module (gnu packages databases)
  #:use-module (gnu packages monitoring)
  #:use-module (gnu packages php)
  #:use-module (gnu services)
  #:use-module (gnu services monitoring)
  #:use-module (gnu services networking)
  #:use-module (gnu services databases)
  #:use-module (gnu services shepherd)
  #:use-module (gnu services web)
  #:use-module (gnu system vm)
  #:use-module (gnu system)
  #:use-module (gnu tests)
  #:use-module (guix gexp)
  #:export (%test-prometheus-node-exporter
            %test-zabbix))


;;;
;;; Prometheus Node Exporter
;;;

(define* (run-prometheus-node-exporter-server-test name test-os)
  "Run tests in %PROMETHEUS-NODE-EXPORTER-OS, which has prometheus-node-exporter running."
  (define os
    (marionette-operating-system
     test-os
     #:imported-modules '((gnu services herd))))

  (define vm
    (virtual-machine
     (operating-system os)
     (port-forwardings '((8080 . 9100)))))

  (define test
    (with-imported-modules '((gnu build marionette))
      #~(begin
          (use-modules (srfi srfi-11)
                       (srfi srfi-64)
                       (gnu build marionette)
                       (web client)
                       (web response))

          (define marionette
            (make-marionette (list #$vm)))

          (mkdir #$output)
          (chdir #$output)

          (test-begin #$name)

          (test-assert "prometheus-node-exporter running"
            (marionette-eval
             '(begin
                (use-modules (gnu services herd))
                (match (start-service 'prometheus-node-exporter)
                  (#f #f)
                  (('service response-parts ...)
                   (match (assq-ref response-parts 'running)
                     ((pid) (number? pid))))))
             marionette))

          (test-equal "http-get"
            200
            (begin
              (wait-for-tcp-port 9100 marionette)
              (let-values (((response text)
                            (http-get "http://localhost:8080")))
                (response-code response))))

          (test-end)
          (exit (= (test-runner-fail-count (test-runner-current)) 0)))))

  (gexp->derivation (string-append name "-test") test))

(define %prometheus-node-exporter-os
  (simple-operating-system
   (service dhcp-client-service-type)
   (service prometheus-node-exporter-service-type
            (prometheus-node-exporter-configuration))))

(define %test-prometheus-node-exporter
  (system-test
   (name "prometheus-node-exporter")
   (description "Connect to a running prometheus-node-exporter server.")
   (value (run-prometheus-node-exporter-server-test
           name %prometheus-node-exporter-os))))


;;;
;;; Zabbix
;;;

(define %psql-user-create-zabbix
  "\
sudo -u postgres psql <<< \"create user zabbix password 'zabbix';\"
")

(define %psql-db-zabbix-create-script
  "\
sudo -u postgres psql --no-align <<< \\\\du
")

(define %psql-db-create-zabbix
  "\
sudo -u postgres createdb -O zabbix -E Unicode -T template0 zabbix
")

(define %psql-db-import-zabbix
  #~(format #f "\
cat ~a | sudo -u zabbix psql zabbix;
cat ~a | sudo -u zabbix psql zabbix;
cat ~a | sudo -u zabbix psql zabbix;
"
            (string-append #$zabbix-server:schema
                           "/database/postgresql/schema.sql")
            (string-append #$zabbix-server:schema
                           "/database/postgresql/images.sql")
            (string-append #$zabbix-server:schema
                           "/database/postgresql/data.sql")))

(define* (run-zabbix-server-test name test-os)
  "Run tests in %ZABBIX-OS, which has zabbix running."
  (define os
    (marionette-operating-system
     test-os
     #:imported-modules '((gnu services herd))))

  (define vm
    (virtual-machine
     (operating-system os)
     (port-forwardings '((8080 . 80)))
     (memory-size 1024)))

  (define test
    (with-imported-modules '((gnu build marionette))
      #~(begin
          (use-modules (srfi srfi-11)
                       (srfi srfi-64)
                       (gnu build marionette)
                       (web client)
                       (web response)
                       (ice-9 popen)
                       (ice-9 rdelim))

          (define marionette
            (make-marionette (list #$vm)))

          (mkdir #$output)
          (chdir #$output)

          (test-begin #$name)

          ;; XXX: Shepherd reads the config file *before* binding its control
          ;; socket, so /var/run/shepherd/socket might not exist yet when the
          ;; 'marionette' service is started.
          (test-assert "shepherd socket ready"
            (marionette-eval
             `(begin
                (use-modules (gnu services herd))
                (let loop ((i 10))
                  (cond ((file-exists? (%shepherd-socket-file))
                         #t)
                        ((> i 0)
                         (sleep 1)
                         (loop (- i 1)))
                        (else
                         'failure))))
             marionette))

          (test-assert "postgres service running"
            (marionette-eval
             '(begin
                (use-modules (gnu services herd))
                (start-service 'postgres))
             marionette))

          ;; Add /run/setuid-programs to $PATH so that the scripts passed to
          ;; 'system' can find 'sudo'.
          (marionette-eval
           '(setenv "PATH"
                    "/run/setuid-programs:/run/current-system/profile/bin")
           marionette)

          (test-eq "postgres create zabbix user"
            0
            (marionette-eval '(begin (system #$%psql-user-create-zabbix))
                             marionette))

          (test-equal "postgres find zabbix user"
            "List of roles
Role name|Attributes|Member of
postgres|Superuser, Create role, Create DB, Replication, Bypass RLS|{}
zabbix||{}
"
            (marionette-eval
             '(begin (let* ((port (open-pipe #$%psql-db-zabbix-create-script
                                             OPEN_READ))
                            (output (read-string port))
                            (status (close-pipe port)))
                       output))
             marionette))

          (test-eq "postgres create zabbix db"
            0
            (marionette-eval '(begin (system #$%psql-db-create-zabbix))
                             marionette))

          (test-eq "postgres import zabbix db"
            0
            (marionette-eval '(begin (system #$%psql-db-import-zabbix))
                             marionette))

          ;; Wait for zabbix-server to be up and running.
          (test-assert "zabbix-server running"
            (marionette-eval
             '(begin
                (use-modules (gnu services herd))
                (start-service 'zabbix-server))
             marionette))

          ;; Make sure the PID file is created.
          (test-assert "zabbix-server PID file"
            (marionette-eval
             '(file-exists? "/var/run/zabbix/zabbix_server.pid")
             marionette))

          ;; Wait for zabbix-agent to be up and running.
          (test-assert "zabbix-agent running"
            (marionette-eval
             '(begin
                (use-modules (gnu services herd))
                (start-service 'zabbix-agent))
             marionette))

          ;; Make sure the PID file is created.
          (test-assert "zabbix-agent PID file"
            (marionette-eval
             '(file-exists? "/var/run/zabbix/zabbix_agent.pid")
             marionette))

          ;; Wait for php-fpm to be up and running.
          (test-assert "php-fpm running"
            (marionette-eval
             '(begin
                (use-modules (gnu services herd))
                (start-service 'php-fpm))
             marionette))

          ;; Wait for nginx to be up and running.
          (test-assert "nginx running"
            (marionette-eval
             '(begin
                (use-modules (gnu services herd))
                (start-service 'nginx))
             marionette))

          ;; Make sure the PID file is created.
          (test-assert "nginx PID file"
            (marionette-eval
             '(file-exists? "/var/run/nginx/pid")
             marionette))

          ;; Make sure we can access pages that correspond to our Zabbix instance.
          (letrec-syntax ((test-url
                           (syntax-rules ()
                             ((_ path code)
                              (test-equal (string-append "GET " path)
                                code
                                (let-values (((response body)
                                              (http-get (string-append
                                                         "http://localhost:8080"
                                                         path))))
                                  (response-code response))))
                             ((_ path)
                              (test-url path 200)))))
            (test-url "/")
            (test-url "/does-not-exist" 404))

          (test-end)

          (exit (= (test-runner-fail-count (test-runner-current)) 0)))))

  (gexp->derivation (string-append name "-test") test))

(define %zabbix-os
  ;; Return operating system under test.
  (let ((base-os
         (simple-operating-system
          (service dhcp-client-service-type)
          (service postgresql-service-type
                   (postgresql-configuration
<<<<<<< HEAD
                    (postgresql postgresql-10)
                   ;; XXX: Remove when postgresql default socket directory is
                    ;; changed to /var/run/postgresql.
                    (config-file
                     (postgresql-config-file
                      (socket-directory #f)))))
=======
                    (postgresql postgresql)))
>>>>>>> 0981f872
          (service zabbix-front-end-service-type
                   (zabbix-front-end-configuration
                    (db-password "zabbix")))

          (service php-fpm-service-type
                   (php-fpm-configuration
                    (timezone "Europe/Paris")))

          (service zabbix-server-service-type
                   (zabbix-server-configuration
                    (db-password "zabbix")
                    (log-type "console")))

          (service zabbix-agent-service-type))))
    (operating-system
      (inherit base-os)
      (packages (cons* postgresql (operating-system-packages base-os))))))

(define %test-zabbix
  (system-test
   (name "zabbix")
   (description "Connect to a running Zabbix")
   (value (run-zabbix-server-test name %zabbix-os))))<|MERGE_RESOLUTION|>--- conflicted
+++ resolved
@@ -311,16 +311,12 @@
           (service dhcp-client-service-type)
           (service postgresql-service-type
                    (postgresql-configuration
-<<<<<<< HEAD
-                    (postgresql postgresql-10)
+                    (postgresql postgresql)
                    ;; XXX: Remove when postgresql default socket directory is
                     ;; changed to /var/run/postgresql.
                     (config-file
                      (postgresql-config-file
                       (socket-directory #f)))))
-=======
-                    (postgresql postgresql)))
->>>>>>> 0981f872
           (service zabbix-front-end-service-type
                    (zabbix-front-end-configuration
                     (db-password "zabbix")))
