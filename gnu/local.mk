# GNU Guix --- Functional package management for GNU
# Copyright © 2012, 2013, 2014, 2015, 2016 Ludovic Courtès <ludo@gnu.org>
# Copyright © 2013, 2014, 2015, 2016 Andreas Enge <andreas@enge.fr>
# Copyright © 2016 Mathieu Lirzin <mthl@gnu.org>
# Copyright © 2013, 2014, 2015, 2016 Mark H Weaver <mhw@netris.org>
# Copyright © 2016 Chris Marusich <cmmarusich@gmail.com>
# Copyright © 2016 Kei Kebreau <kei@openmailbox.org>
<<<<<<< HEAD
# Copyright © 2016 Rene Saavedra <rennes@openmailbox.org>
=======
# Copyright © 2016 Adonay "adfeno" Felipe Nogueira <https://libreplanet.org/wiki/User:Adfeno> <adfeno@openmailbox.org>
>>>>>>> 040b6299
#
# This file is part of GNU Guix.
#
# GNU Guix is free software; you can redistribute it and/or modify it
# under the terms of the GNU General Public License as published by
# the Free Software Foundation; either version 3 of the License, or (at
# your option) any later version.
#
# GNU Guix is distributed in the hope that it will be useful, but
# WITHOUT ANY WARRANTY; without even the implied warranty of
# MERCHANTABILITY or FITNESS FOR A PARTICULAR PURPOSE.  See the
# GNU General Public License for more details.
#
# You should have received a copy of the GNU General Public License
# along with GNU Guix.  If not, see <http://www.gnu.org/licenses/>.

# Definitions for the GNU System: package modules, patches, bootstrap
# binaries.

GNU_SYSTEM_MODULES =				\
  gnu.scm					\
  %D%/artwork.scm				\
  %D%/packages.scm				\
  %D%/packages/abduco.scm			\
  %D%/packages/abiword.scm			\
  %D%/packages/acct.scm				\
  %D%/packages/acl.scm				\
  %D%/packages/admin.scm			\
  %D%/packages/adns.scm				\
  %D%/packages/algebra.scm			\
  %D%/packages/aidc.scm				\
  %D%/packages/animation.scm			\
  %D%/packages/anthy.scm			\
  %D%/packages/apl.scm				\
  %D%/packages/apr.scm				\
  %D%/packages/aspell.scm			\
  %D%/packages/assembly.scm			\
  %D%/packages/astronomy.scm			\
  %D%/packages/attr.scm				\
  %D%/packages/audacity.scm			\
  %D%/packages/audio.scm			\
  %D%/packages/augeas.scm			\
  %D%/packages/autogen.scm			\
  %D%/packages/autotools.scm			\
  %D%/packages/avahi.scm			\
  %D%/packages/avr.scm				\
  %D%/packages/backup.scm			\
  %D%/packages/base.scm				\
  %D%/packages/bash.scm				\
  %D%/packages/bdw-gc.scm			\
  %D%/packages/benchmark.scm			\
  %D%/packages/bioinformatics.scm		\
  %D%/packages/bittorrent.scm			\
  %D%/packages/bison.scm			\
  %D%/packages/boost.scm			\
  %D%/packages/bootstrap.scm			\
  %D%/packages/busybox.scm			\
  %D%/packages/c.scm				\
  %D%/packages/calcurse.scm			\
  %D%/packages/ccache.scm			\
  %D%/packages/cdrom.scm			\
  %D%/packages/certs.scm			\
  %D%/packages/check.scm			\
  %D%/packages/ci.scm				\
  %D%/packages/cmake.scm			\
  %D%/packages/code.scm				\
  %D%/packages/commencement.scm			\
  %D%/packages/compression.scm			\
  %D%/packages/conkeror.scm			\
  %D%/packages/conky.scm			\
  %D%/packages/connman.scm			\
  %D%/packages/cook.scm				\
  %D%/packages/cpio.scm				\
  %D%/packages/cppi.scm				\
  %D%/packages/cross-base.scm			\
  %D%/packages/crypto.scm			\
  %D%/packages/cryptsetup.scm			\
  %D%/packages/cups.scm				\
  %D%/packages/curl.scm				\
  %D%/packages/cyrus-sasl.scm			\
  %D%/packages/databases.scm			\
  %D%/packages/datamash.scm			\
  %D%/packages/datastructures.scm		\
  %D%/packages/dav.scm				\
  %D%/packages/dc.scm				\
  %D%/packages/debug.scm			\
  %D%/packages/dejagnu.scm			\
  %D%/packages/dico.scm				\
  %D%/packages/dictionaries.scm			\
  %D%/packages/dillo.scm			\
  %D%/packages/disk.scm				\
  %D%/packages/display-managers.scm		\
  %D%/packages/django.scm			\
  %D%/packages/djvu.scm				\
  %D%/packages/dns.scm				\
  %D%/packages/docbook.scm			\
  %D%/packages/docker.scm			\
  %D%/packages/documentation.scm		\
  %D%/packages/dunst.scm			\
  %D%/packages/dvtm.scm				\
  %D%/packages/ebook.scm			\
  %D%/packages/ed.scm				\
  %D%/packages/education.scm			\
  %D%/packages/elf.scm				\
  %D%/packages/elixir.scm			\
  %D%/packages/embedded.scm			\
  %D%/packages/emacs.scm			\
  %D%/packages/enchant.scm			\
  %D%/packages/engineering.scm			\
  %D%/packages/enlightenment.scm		\
  %D%/packages/entr.scm				\
  %D%/packages/erlang.scm			\
  %D%/packages/fcitx.scm			\
  %D%/packages/feh.scm                          \
  %D%/packages/figlet.scm			\
  %D%/packages/file.scm				\
  %D%/packages/finance.scm			\
  %D%/packages/firmware.scm			\
  %D%/packages/flashing-tools.scm		\
  %D%/packages/flex.scm				\
  %D%/packages/fltk.scm				\
  %D%/packages/fonts.scm			\
  %D%/packages/fontutils.scm			\
  %D%/packages/fpga.scm				\
  %D%/packages/freedesktop.scm			\
  %D%/packages/freeipmi.scm			\
  %D%/packages/ftp.scm				\
  %D%/packages/fribidi.scm			\
  %D%/packages/fvwm.scm				\
  %D%/packages/game-development.scm		\
  %D%/packages/games.scm			\
  %D%/packages/gawk.scm				\
  %D%/packages/gcal.scm				\
  %D%/packages/gcc.scm				\
  %D%/packages/gd.scm				\
  %D%/packages/gdb.scm				\
  %D%/packages/geo.scm				\
  %D%/packages/geeqie.scm			\
  %D%/packages/gettext.scm			\
  %D%/packages/gforth.scm			\
  %D%/packages/ghostscript.scm			\
  %D%/packages/gimp.scm				\
  %D%/packages/gkrellm.scm			\
  %D%/packages/gl.scm				\
  %D%/packages/glib.scm				\
  %D%/packages/gnome.scm			\
  %D%/packages/gnu-doc.scm			\
  %D%/packages/gnucash.scm			\
  %D%/packages/gnunet.scm			\
  %D%/packages/gnupg.scm			\
  %D%/packages/gnustep.scm			\
  %D%/packages/gnuzilla.scm			\
  %D%/packages/gnu-pw-mgr.scm			\
  %D%/packages/gobby.scm			\
  %D%/packages/golang.scm			\
  %D%/packages/gperf.scm			\
  %D%/packages/gprolog.scm			\
  %D%/packages/gps.scm				\
  %D%/packages/graphics.scm			\
  %D%/packages/graphviz.scm			\
  %D%/packages/groff.scm			\
  %D%/packages/grub.scm				\
  %D%/packages/gsasl.scm			\
  %D%/packages/gstreamer.scm			\
  %D%/packages/gtk.scm				\
  %D%/packages/guile.scm			\
  %D%/packages/guile-wm.scm			\
  %D%/packages/gv.scm				\
  %D%/packages/gxmessage.scm			\
  %D%/packages/haskell.scm			\
  %D%/packages/hexedit.scm			\
  %D%/packages/hugs.scm				\
  %D%/packages/hurd.scm				\
  %D%/packages/ibus.scm				\
  %D%/packages/icu4c.scm			\
  %D%/packages/idutils.scm			\
  %D%/packages/image.scm			\
  %D%/packages/imagemagick.scm			\
  %D%/packages/indent.scm			\
  %D%/packages/inklingreader.scm		\
  %D%/packages/inkscape.scm			\
  %D%/packages/irc.scm  			\
  %D%/packages/iso-codes.scm			\
  %D%/packages/java.scm				\
  %D%/packages/jemalloc.scm			\
  %D%/packages/jrnl.scm				\
  %D%/packages/julia.scm			\
  %D%/packages/kde.scm              \
  %D%/packages/kde-frameworks.scm		\
  %D%/packages/key-mon.scm			\
  %D%/packages/kodi.scm				\
  %D%/packages/language.scm			\
  %D%/packages/ldc.scm				\
  %D%/packages/lego.scm				\
  %D%/packages/less.scm				\
  %D%/packages/lesstif.scm			\
  %D%/packages/libbsd.scm			\
  %D%/packages/libcanberra.scm			\
  %D%/packages/libdaemon.scm			\
  %D%/packages/libedit.scm			\
  %D%/packages/libevent.scm			\
  %D%/packages/libffcall.scm			\
  %D%/packages/libffi.scm			\
  %D%/packages/libftdi.scm			\
  %D%/packages/calendar.scm			\
  %D%/packages/libidn.scm			\
  %D%/packages/libphidget.scm			\
  %D%/packages/libreoffice.scm			\
  %D%/packages/libsigsegv.scm			\
  %D%/packages/libunistring.scm			\
  %D%/packages/libusb.scm			\
  %D%/packages/libunwind.scm			\
  %D%/packages/libupnp.scm			\
  %D%/packages/lighting.scm                     \
  %D%/packages/links.scm			\
  %D%/packages/linux.scm			\
  %D%/packages/lirc.scm				\
  %D%/packages/lisp.scm				\
  %D%/packages/llvm.scm				\
  %D%/packages/lout.scm				\
  %D%/packages/logging.scm			\
  %D%/packages/lsof.scm				\
  %D%/packages/lua.scm				\
  %D%/packages/lxde.scm				\
  %D%/packages/lxqt.scm				\
  %D%/packages/lynx.scm				\
  %D%/packages/m4.scm				\
  %D%/packages/machine-learning.scm		\
  %D%/packages/man.scm				\
  %D%/packages/mail.scm				\
  %D%/packages/make-bootstrap.scm		\
  %D%/packages/markdown.scm			\
  %D%/packages/marst.scm			\
  %D%/packages/mate.scm             \
  %D%/packages/maths.scm			\
  %D%/packages/mc.scm				\
  %D%/packages/mcrypt.scm			\
  %D%/packages/messaging.scm			\
  %D%/packages/mg.scm				\
  %D%/packages/microcom.scm			\
  %D%/packages/mit-krb5.scm			\
  %D%/packages/moe.scm				\
  %D%/packages/mono.scm				\
  %D%/packages/moreutils.scm			\
  %D%/packages/mpd.scm				\
  %D%/packages/mp3.scm				\
  %D%/packages/mpi.scm				\
  %D%/packages/multiprecision.scm		\
  %D%/packages/music.scm			\
  %D%/packages/musl.scm				\
  %D%/packages/mtools.scm			\
  %D%/packages/nano.scm				\
  %D%/packages/ncdu.scm				\
  %D%/packages/ncurses.scm			\
  %D%/packages/netpbm.scm			\
  %D%/packages/nettle.scm			\
  %D%/packages/networking.scm			\
  %D%/packages/nfs.scm                          \
  %D%/packages/nickle.scm                       \
  %D%/packages/ninja.scm			\
  %D%/packages/node.scm				\
  %D%/packages/noweb.scm			\
  %D%/packages/ntp.scm				\
  %D%/packages/nutrition.scm			\
  %D%/packages/nvi.scm				\
  %D%/packages/ocaml.scm			\
  %D%/packages/ocr.scm				\
  %D%/packages/onc-rpc.scm			\
  %D%/packages/openbox.scm			\
  %D%/packages/openldap.scm			\
  %D%/packages/openstack.scm			\
  %D%/packages/orpheus.scm			\
  %D%/packages/ots.scm				\
  %D%/packages/owncloud.scm			\
  %D%/packages/package-management.scm		\
  %D%/packages/parallel.scm			\
  %D%/packages/password-utils.scm		\
  %D%/packages/patchutils.scm			\
  %D%/packages/pciutils.scm			\
  %D%/packages/pcre.scm				\
  %D%/packages/pdf.scm				\
  %D%/packages/pem.scm				\
  %D%/packages/perl.scm				\
  %D%/packages/photo.scm			\
  %D%/packages/pkg-config.scm			\
  %D%/packages/plotutils.scm			\
  %D%/packages/polkit.scm			\
  %D%/packages/popt.scm				\
  %D%/packages/pth.scm				\
  %D%/packages/pulseaudio.scm			\
  %D%/packages/pumpio.scm			\
  %D%/packages/pretty-print.scm			\
  %D%/packages/protobuf.scm			\
  %D%/packages/pv.scm				\
  %D%/packages/python.scm			\
  %D%/packages/qemu.scm				\
  %D%/packages/qt.scm				\
  %D%/packages/ragel.scm			\
  %D%/packages/rails.scm			\
  %D%/packages/ratpoison.scm			\
  %D%/packages/rdesktop.scm			\
  %D%/packages/rdf.scm				\
  %D%/packages/readline.scm			\
  %D%/packages/regex.scm				\
  %D%/packages/rrdtool.scm			\
  %D%/packages/rsync.scm			\
  %D%/packages/ruby.scm				\
  %D%/packages/rush.scm				\
  %D%/packages/samba.scm			\
  %D%/packages/sawfish.scm			\
  %D%/packages/scanner.scm			\
  %D%/packages/scheme.scm			\
  %D%/packages/screen.scm			\
  %D%/packages/scribus.scm			\
  %D%/packages/scsi.scm				\
  %D%/packages/sdcc.scm				\
  %D%/packages/sdl.scm				\
  %D%/packages/search.scm			\
  %D%/packages/serialization.scm		\
  %D%/packages/serveez.scm			\
  %D%/packages/shells.scm			\
  %D%/packages/shellutils.scm			\
  %D%/packages/shishi.scm			\
  %D%/packages/skarnet.scm			\
  %D%/packages/skribilo.scm			\
  %D%/packages/slang.scm			\
  %D%/packages/smalltalk.scm			\
  %D%/packages/speech.scm			\
  %D%/packages/spice.scm			\
  %D%/packages/ssh.scm				\
  %D%/packages/stalonetray.scm			\
  %D%/packages/statistics.scm			\
  %D%/packages/suckless.scm			\
  %D%/packages/swig.scm				\
  %D%/packages/sxiv.scm				\
  %D%/packages/synergy.scm			\
  %D%/packages/task-management.scm		\
  %D%/packages/tbb.scm				\
  %D%/packages/tcl.scm				\
  %D%/packages/telephony.scm			\
  %D%/packages/terminals.scm			\
  %D%/packages/texinfo.scm			\
  %D%/packages/tex.scm				\
  %D%/packages/textutils.scm			\
  %D%/packages/time.scm				\
  %D%/packages/tls.scm				\
  %D%/packages/tmux.scm				\
  %D%/packages/tor.scm				\
  %D%/packages/tv.scm				\
  %D%/packages/unrtf.scm			\
  %D%/packages/upnp.scm				\
  %D%/packages/uucp.scm				\
  %D%/packages/u-boot.scm			\
  %D%/packages/valgrind.scm			\
  %D%/packages/version-control.scm		\
  %D%/packages/video.scm			\
  %D%/packages/vim.scm				\
  %D%/packages/vpn.scm				\
  %D%/packages/vtk.scm				\
  %D%/packages/w3m.scm				\
  %D%/packages/wdiff.scm			\
  %D%/packages/web.scm				\
  %D%/packages/webkit.scm			\
  %D%/packages/wget.scm				\
  %D%/packages/wicd.scm				\
  %D%/packages/wine.scm				\
  %D%/packages/wm.scm				\
  %D%/packages/wordnet.scm			\
  %D%/packages/wv.scm				\
  %D%/packages/wxwidgets.scm			\
  %D%/packages/xfig.scm				\
  %D%/packages/xiph.scm				\
  %D%/packages/xml.scm				\
  %D%/packages/xnee.scm				\
  %D%/packages/xdisorg.scm			\
  %D%/packages/xorg.scm				\
  %D%/packages/xfce.scm				\
  %D%/packages/yubico.scm			\
  %D%/packages/zile.scm				\
  %D%/packages/zip.scm				\
						\
  %D%/services.scm				\
  %D%/services/admin.scm			\
  %D%/services/avahi.scm			\
  %D%/services/base.scm				\
  %D%/services/cups.scm				\
  %D%/services/databases.scm			\
  %D%/services/dbus.scm				\
  %D%/services/desktop.scm			\
  %D%/services/dict.scm				\
  %D%/services/lirc.scm				\
  %D%/services/mail.scm				\
  %D%/services/mcron.scm			\
  %D%/services/networking.scm			\
  %D%/services/nfs.scm			\
  %D%/services/shepherd.scm			\
  %D%/services/herd.scm				\
  %D%/services/sddm.scm				\
  %D%/services/spice.scm				\
  %D%/services/ssh.scm				\
  %D%/services/web.scm				\
  %D%/services/xorg.scm				\
						\
  %D%/system.scm				\
  %D%/system/file-systems.scm			\
  %D%/system/grub.scm				\
  %D%/system/install.scm			\
  %D%/system/linux-container.scm		\
  %D%/system/linux-initrd.scm			\
  %D%/system/locale.scm				\
  %D%/system/mapped-devices.scm			\
  %D%/system/nss.scm				\
  %D%/system/pam.scm				\
  %D%/system/shadow.scm				\
  %D%/system/vm.scm				\
						\
  %D%/build/activation.scm			\
  %D%/build/file-systems.scm			\
  %D%/build/install.scm				\
  %D%/build/linux-boot.scm			\
  %D%/build/linux-container.scm			\
  %D%/build/linux-initrd.scm			\
  %D%/build/linux-modules.scm			\
  %D%/build/marionette.scm			\
  %D%/build/vm.scm				\
						\
  %D%/tests.scm					\
  %D%/tests/base.scm				\
  %D%/tests/install.scm				\
  %D%/tests/ssh.scm


patchdir = $(guilemoduledir)/%D%/packages/patches
dist_patch_DATA =						\
  %D%/packages/patches/4store-fix-buildsystem.patch		\
  %D%/packages/patches/a2ps-CVE-2001-1593.patch	\
  %D%/packages/patches/a2ps-CVE-2014-0466.patch	\
  %D%/packages/patches/abiword-explictly-cast-bools.patch	\
  %D%/packages/patches/abiword-wmf-version-lookup-fix.patch	\
  %D%/packages/patches/acl-hurd-path-max.patch			\
  %D%/packages/patches/aegis-constness-error.patch         	\
  %D%/packages/patches/aegis-perl-tempdir1.patch           	\
  %D%/packages/patches/aegis-perl-tempdir2.patch           	\
  %D%/packages/patches/aegis-test-fixup-1.patch            	\
  %D%/packages/patches/aegis-test-fixup-2.patch            	\
  %D%/packages/patches/agg-am_c_prototype.patch			\
  %D%/packages/patches/alsa-lib-mips-atomic-fix.patch		\
  %D%/packages/patches/antiword-CVE-2014-8123.patch			\
  %D%/packages/patches/apr-skip-getservbyname-test.patch	\
  %D%/packages/patches/arb-ldconfig.patch			\
  %D%/packages/patches/artanis-fix-Makefile.in.patch		\
  %D%/packages/patches/ath9k-htc-firmware-binutils.patch	\
  %D%/packages/patches/ath9k-htc-firmware-gcc.patch		\
  %D%/packages/patches/ath9k-htc-firmware-objcopy.patch		\
  %D%/packages/patches/audacity-fix-ffmpeg-binding.patch	\
  %D%/packages/patches/automake-skip-amhello-tests.patch	\
  %D%/packages/patches/automake-regexp-syntax.patch		\
  %D%/packages/patches/automake-test-gzip-warning.patch		\
  %D%/packages/patches/avahi-localstatedir.patch		\
  %D%/packages/patches/avidemux-install-to-lib.patch		\
  %D%/packages/patches/awesome-reproducible-png.patch		\
  %D%/packages/patches/azr3.patch				\
  %D%/packages/patches/bash-completion-directories.patch	\
  %D%/packages/patches/bigloo-gc-shebangs.patch			\
  %D%/packages/patches/binutils-ld-new-dtags.patch		\
  %D%/packages/patches/binutils-loongson-workaround.patch	\
  %D%/packages/patches/binutils-mips-bash-bug.patch		\
  %D%/packages/patches/byobu-writable-status.patch		\
  %D%/packages/patches/calibre-drop-unrar.patch			\
  %D%/packages/patches/calibre-no-updates-dialog.patch		\
  %D%/packages/patches/cdparanoia-fpic.patch			\
  %D%/packages/patches/chmlib-inttypes.patch			\
  %D%/packages/patches/clang-libc-search-path.patch		\
  %D%/packages/patches/clang-3.8-libc-search-path.patch		\
  %D%/packages/patches/clucene-pkgconfig.patch			\
  %D%/packages/patches/clx-remove-demo.patch			\
  %D%/packages/patches/cmake-fix-tests.patch			\
  %D%/packages/patches/cpio-CVE-2016-2037.patch			\
  %D%/packages/patches/cpufrequtils-fix-aclocal.patch		\
  %D%/packages/patches/cracklib-CVE-2016-6318.patch		\
  %D%/packages/patches/crda-optional-gcrypt.patch		\
  %D%/packages/patches/crossmap-allow-system-pysam.patch	\
  %D%/packages/patches/csound-header-ordering.patch		\
  %D%/packages/patches/cssc-gets-undeclared.patch               \
  %D%/packages/patches/cssc-missing-include.patch               \
  %D%/packages/patches/clucene-contribs-lib.patch               \
  %D%/packages/patches/cursynth-wave-rand.patch			\
  %D%/packages/patches/dbus-helper-search-path.patch		\
  %D%/packages/patches/devil-CVE-2009-3994.patch		\
  %D%/packages/patches/devil-fix-libpng.patch			\
  %D%/packages/patches/dfu-programmer-fix-libusb.patch		\
  %D%/packages/patches/diffutils-gets-undeclared.patch		\
  %D%/packages/patches/doc++-include-directives.patch		\
  %D%/packages/patches/doc++-segfault-fix.patch			\
  %D%/packages/patches/doxygen-test.patch			\
  %D%/packages/patches/duplicity-piped-password.patch		\
  %D%/packages/patches/duplicity-test_selection-tmp.patch	\
  %D%/packages/patches/elfutils-tests-ptrace.patch		\
  %D%/packages/patches/elixir-disable-failing-tests.patch	\
  %D%/packages/patches/einstein-build.patch			\
  %D%/packages/patches/emacs-exec-path.patch			\
  %D%/packages/patches/emacs-fix-scheme-indent-function.patch	\
  %D%/packages/patches/emacs-scheme-complete-scheme-r5rs-info.patch	\
  %D%/packages/patches/emacs-source-date-epoch.patch		\
  %D%/packages/patches/eudev-rules-directory.patch		\
  %D%/packages/patches/evilwm-lost-focus-bug.patch		\
  %D%/packages/patches/expat-CVE-2016-0718-fix-regression.patch	\
  %D%/packages/patches/fastcap-mulGlobal.patch			\
  %D%/packages/patches/fastcap-mulSetup.patch			\
  %D%/packages/patches/fasthenry-spAllocate.patch		\
  %D%/packages/patches/fasthenry-spBuild.patch			\
  %D%/packages/patches/fasthenry-spUtils.patch			\
  %D%/packages/patches/fasthenry-spSolve.patch			\
  %D%/packages/patches/fasthenry-spFactor.patch			\
  %D%/packages/patches/findutils-localstatedir.patch		\
  %D%/packages/patches/findutils-test-xargs.patch		\
  %D%/packages/patches/flex-CVE-2016-6354.patch			\
  %D%/packages/patches/flint-ldconfig.patch			\
  %D%/packages/patches/fltk-shared-lib-defines.patch		\
  %D%/packages/patches/fltk-xfont-on-demand.patch		\
  %D%/packages/patches/fontforge-svg-modtime.patch		\
  %D%/packages/patches/freeimage-CVE-2015-0852.patch		\
<<<<<<< HEAD
=======
  %D%/packages/patches/freeimage-CVE-2016-5684.patch		\
  %D%/packages/patches/gawk-fts-test.patch			\
>>>>>>> 040b6299
  %D%/packages/patches/gawk-shell.patch				\
  %D%/packages/patches/gcc-arm-bug-71399.patch			\
  %D%/packages/patches/gcc-arm-link-spec-fix.patch		\
  %D%/packages/patches/gcc-cross-environment-variables.patch	\
  %D%/packages/patches/gcc-libvtv-runpath.patch			\
  %D%/packages/patches/gcc-5.0-libvtv-runpath.patch		\
  %D%/packages/patches/gcc-6-arm-none-eabi-multilib.patch	\
  %D%/packages/patches/gcc-6-cross-environment-variables.patch	\
  %D%/packages/patches/gd-CVE-2016-7568.patch			\
  %D%/packages/patches/gd-CVE-2016-8670.patch			\
  %D%/packages/patches/gd-fix-gd2-read-test.patch		\
  %D%/packages/patches/gd-fix-tests-on-i686.patch		\
  %D%/packages/patches/gegl-CVE-2012-4433.patch			\
  %D%/packages/patches/geoclue-config.patch			\
  %D%/packages/patches/ghostscript-CVE-2013-5653.patch		\
  %D%/packages/patches/ghostscript-CVE-2015-3228.patch		\
  %D%/packages/patches/ghostscript-CVE-2016-7976.patch		\
  %D%/packages/patches/ghostscript-CVE-2016-7978.patch		\
  %D%/packages/patches/ghostscript-CVE-2016-7979.patch		\
  %D%/packages/patches/ghostscript-CVE-2016-8602.patch		\
  %D%/packages/patches/ghostscript-runpath.patch		\
  %D%/packages/patches/glib-networking-ssl-cert-file.patch	\
  %D%/packages/patches/glib-tests-timer.patch			\
  %D%/packages/patches/glibc-bootstrap-system.patch		\
  %D%/packages/patches/glibc-ldd-x86_64.patch			\
  %D%/packages/patches/glibc-locales.patch			\
  %D%/packages/patches/glibc-o-largefile.patch			\
  %D%/packages/patches/glibc-versioned-locpath.patch		\
  %D%/packages/patches/gmp-arm-asm-nothumb.patch		\
  %D%/packages/patches/gmp-faulty-test.patch			\
  %D%/packages/patches/gnome-tweak-tool-search-paths.patch	\
  %D%/packages/patches/gnucash-price-quotes-perl.patch		\
  %D%/packages/patches/gobject-introspection-absolute-shlib-path.patch \
  %D%/packages/patches/gobject-introspection-cc.patch		\
  %D%/packages/patches/gobject-introspection-girepository.patch	\
  %D%/packages/patches/grep-timing-sensitive-test.patch		\
  %D%/packages/patches/grub-CVE-2015-8370.patch			\
  %D%/packages/patches/grub-gets-undeclared.patch		\
  %D%/packages/patches/grub-freetype.patch			\
  %D%/packages/patches/gsl-test-i686.patch			\
  %D%/packages/patches/guile-1.8-cpp-4.5.patch			\
  %D%/packages/patches/guile-arm-fixes.patch			\
  %D%/packages/patches/guile-default-utf8.patch			\
  %D%/packages/patches/guile-linux-syscalls.patch		\
  %D%/packages/patches/guile-present-coding.patch		\
  %D%/packages/patches/guile-relocatable.patch			\
  %D%/packages/patches/guile-rsvg-pkgconfig.patch		\
  %D%/packages/patches/gtk2-respect-GUIX_GTK2_PATH.patch	\
  %D%/packages/patches/gtk2-respect-GUIX_GTK2_IM_MODULE_FILE.patch \
  %D%/packages/patches/gtk2-theme-paths.patch			\
  %D%/packages/patches/gtk3-respect-GUIX_GTK3_PATH.patch	\
  %D%/packages/patches/gtk3-respect-GUIX_GTK3_IM_MODULE_FILE.patch \
  %D%/packages/patches/gtkglext-disable-disable-deprecated.patch \
  %D%/packages/patches/hdf4-shared-fortran.patch 		\
  %D%/packages/patches/hdf4-reproducibility.patch 		\
  %D%/packages/patches/hdf5-config-date.patch			\
  %D%/packages/patches/hdf-eos5-build-shared.patch 		\
  %D%/packages/patches/hdf-eos5-remove-gctp.patch		\
  %D%/packages/patches/hdf-eos5-fix-szip.patch			\
  %D%/packages/patches/hdf-eos5-fortrantests.patch		\
  %D%/packages/patches/higan-remove-march-native-flag.patch	\
  %D%/packages/patches/hop-bigloo-4.0b.patch			\
  %D%/packages/patches/hop-linker-flags.patch			\
  %D%/packages/patches/hydra-disable-darcs-test.patch		\
  %D%/packages/patches/hypre-doc-tables.patch			\
  %D%/packages/patches/hypre-ldflags.patch			\
  %D%/packages/patches/icecat-avoid-bundled-libraries.patch	\
  %D%/packages/patches/icu4c-CVE-2014-6585.patch		\
  %D%/packages/patches/icu4c-CVE-2015-1270.patch		\
  %D%/packages/patches/icu4c-CVE-2015-4760.patch		\
  %D%/packages/patches/id3lib-CVE-2007-4460.patch			\
  %D%/packages/patches/ilmbase-fix-tests.patch			\
  %D%/packages/patches/inkscape-drop-wait-for-targets.patch	\
<<<<<<< HEAD
  %D%/packages/patches/irrlicht-mesa-10.patch			\
  %D%/packages/patches/isl-0.11.1-aarch64-support.patch	\
=======
>>>>>>> 040b6299
  %D%/packages/patches/jansson-CVE-2016-4425.patch		\
  %D%/packages/patches/jasper-CVE-2007-2721.patch		\
  %D%/packages/patches/jasper-CVE-2008-3520.patch		\
  %D%/packages/patches/jasper-CVE-2008-3522.patch		\
  %D%/packages/patches/jasper-CVE-2011-4516-and-CVE-2011-4517.patch \
  %D%/packages/patches/jasper-CVE-2014-8137.patch		\
  %D%/packages/patches/jasper-CVE-2014-8138.patch		\
  %D%/packages/patches/jasper-CVE-2014-8157.patch		\
  %D%/packages/patches/jasper-CVE-2014-8158.patch		\
  %D%/packages/patches/jasper-CVE-2014-9029.patch		\
  %D%/packages/patches/jasper-CVE-2016-1577.patch		\
  %D%/packages/patches/jasper-CVE-2016-1867.patch		\
  %D%/packages/patches/jasper-CVE-2016-2089.patch		\
  %D%/packages/patches/jasper-CVE-2016-2116.patch		\
  %D%/packages/patches/jbig2dec-ignore-testtest.patch		\
  %D%/packages/patches/jq-CVE-2015-8863.patch			\
  %D%/packages/patches/khmer-use-libraries.patch                \
  %D%/packages/patches/kmod-module-directory.patch		\
  %D%/packages/patches/laby-make-install.patch			\
  %D%/packages/patches/ldc-disable-tests.patch			\
  %D%/packages/patches/lftp-dont-save-unknown-host-fingerprint.patch \
  %D%/packages/patches/liba52-enable-pic.patch			\
  %D%/packages/patches/liba52-link-with-libm.patch		\
  %D%/packages/patches/liba52-set-soname.patch			\
  %D%/packages/patches/liba52-use-mtune-not-mcpu.patch		\
  %D%/packages/patches/libarchive-7zip-heap-overflow.patch	\
  %D%/packages/patches/libarchive-fix-symlink-check.patch	\
  %D%/packages/patches/libarchive-fix-filesystem-attacks.patch	\
  %D%/packages/patches/libarchive-safe_fprintf-buffer-overflow.patch	\
  %D%/packages/patches/libbonobo-activation-test-race.patch	\
  %D%/packages/patches/libcanberra-sound-theme-freedesktop.patch \
  %D%/packages/patches/libcmis-fix-test-onedrive.patch		\
  %D%/packages/patches/libdrm-symbol-check.patch		\
  %D%/packages/patches/libevent-dns-tests.patch			\
  %D%/packages/patches/libextractor-ffmpeg-3.patch		\
  %D%/packages/patches/liboop-mips64-deplibs-fix.patch		\
  %D%/packages/patches/libotr-test-auth-fix.patch		\
  %D%/packages/patches/liblxqt-include.patch			\
  %D%/packages/patches/libmad-armv7-thumb-pt1.patch		\
  %D%/packages/patches/libmad-armv7-thumb-pt2.patch		\
  %D%/packages/patches/libmad-frame-length.patch		\
  %D%/packages/patches/libmad-mips-newgcc.patch			\
  %D%/packages/patches/libssh-0.6.5-CVE-2016-0739.patch		\
  %D%/packages/patches/libtar-CVE-2013-4420.patch \
  %D%/packages/patches/libtheora-config-guess.patch		\
  %D%/packages/patches/libtiff-CVE-2015-8665+CVE-2015-8683.patch \
  %D%/packages/patches/libtiff-CVE-2016-3623.patch		\
  %D%/packages/patches/libtiff-CVE-2016-3945.patch		\
  %D%/packages/patches/libtiff-CVE-2016-3990.patch		\
  %D%/packages/patches/libtiff-CVE-2016-3991.patch		\
  %D%/packages/patches/libtiff-CVE-2016-5314.patch		\
  %D%/packages/patches/libtiff-CVE-2016-5321.patch		\
  %D%/packages/patches/libtiff-CVE-2016-5323.patch		\
  %D%/packages/patches/libtiff-oob-accesses-in-decode.patch	\
  %D%/packages/patches/libtiff-oob-write-in-nextdecode.patch	\
  %D%/packages/patches/libtool-skip-tests2.patch		\
  %D%/packages/patches/libunwind-CVE-2015-3239.patch		\
  %D%/packages/patches/libupnp-CVE-2016-6255.patch		\
  %D%/packages/patches/libvpx-CVE-2016-2818.patch		\
  %D%/packages/patches/libwmf-CAN-2004-0941.patch		\
  %D%/packages/patches/libwmf-CVE-2006-3376.patch		\
  %D%/packages/patches/libwmf-CVE-2007-0455.patch		\
  %D%/packages/patches/libwmf-CVE-2007-2756.patch		\
  %D%/packages/patches/libwmf-CVE-2007-3472.patch		\
  %D%/packages/patches/libwmf-CVE-2007-3473.patch		\
  %D%/packages/patches/libwmf-CVE-2007-3477.patch		\
  %D%/packages/patches/libwmf-CVE-2009-1364.patch		\
  %D%/packages/patches/libwmf-CVE-2009-3546.patch		\
  %D%/packages/patches/libwmf-CVE-2015-0848+CVE-2015-4588.patch	\
  %D%/packages/patches/libwmf-CVE-2015-4695.patch		\
  %D%/packages/patches/libwmf-CVE-2015-4696.patch		\
  %D%/packages/patches/libxslt-generated-ids.patch		\
  %D%/packages/patches/linux-pam-no-setfsuid.patch		\
  %D%/packages/patches/lirc-localstatedir.patch			\
  %D%/packages/patches/llvm-for-extempore.patch			\
  %D%/packages/patches/lm-sensors-hwmon-attrs.patch		\
  %D%/packages/patches/lua-CVE-2014-5461.patch                      \
  %D%/packages/patches/lua-pkgconfig.patch                      \
  %D%/packages/patches/lua51-liblua-so.patch                    \
  %D%/packages/patches/lua51-pkgconfig.patch                    \
  %D%/packages/patches/lua52-liblua-so.patch                    \
  %D%/packages/patches/luajit-no_ldconfig.patch			\
  %D%/packages/patches/luajit-symlinks.patch			\
  %D%/packages/patches/luit-posix.patch				\
  %D%/packages/patches/m4-gets-undeclared.patch			\
  %D%/packages/patches/make-impure-dirs.patch			\
  %D%/packages/patches/mars-install.patch			\
  %D%/packages/patches/mars-sfml-2.3.patch			\
  %D%/packages/patches/matplotlib-setupext-tk.patch		\
  %D%/packages/patches/maxima-defsystem-mkdir.patch		\
  %D%/packages/patches/mcron-install.patch			\
  %D%/packages/patches/mcrypt-CVE-2012-4409.patch			\
  %D%/packages/patches/mcrypt-CVE-2012-4426.patch			\
  %D%/packages/patches/mcrypt-CVE-2012-4527.patch			\
  %D%/packages/patches/metabat-remove-compilation-date.patch	\
  %D%/packages/patches/mhash-keygen-test-segfault.patch		\
  %D%/packages/patches/mpc123-initialize-ao.patch		\
  %D%/packages/patches/mplayer2-theora-fix.patch		\
  %D%/packages/patches/module-init-tools-moduledir.patch	\
  %D%/packages/patches/mumps-build-parallelism.patch		\
  %D%/packages/patches/mupdf-build-with-openjpeg-2.1.patch	\
  %D%/packages/patches/mupdf-CVE-2016-6265.patch		\
  %D%/packages/patches/mupdf-CVE-2016-6525.patch		\
  %D%/packages/patches/mupen64plus-ui-console-notice.patch	\
  %D%/packages/patches/mutt-store-references.patch		\
  %D%/packages/patches/nasm-no-ps-pdf.patch			\
  %D%/packages/patches/net-tools-bitrot.patch			\
  %D%/packages/patches/netcdf-config-date.patch			\
  %D%/packages/patches/netsurf-about.patch			\
  %D%/packages/patches/ngircd-handle-zombies.patch		\
  %D%/packages/patches/ngircd-no-dns-in-tests.patch		\
  %D%/packages/patches/ninja-tests.patch			\
  %D%/packages/patches/ninja-zero-mtime.patch			\
  %D%/packages/patches/node-9077.patch				\
  %D%/packages/patches/nss-pkgconfig.patch			\
  %D%/packages/patches/nvi-assume-preserve-path.patch		\
  %D%/packages/patches/nvi-dbpagesize-binpower.patch		\
  %D%/packages/patches/nvi-db4.patch				\
  %D%/packages/patches/ocaml-CVE-2015-8869.patch		\
  %D%/packages/patches/ocaml-findlib-make-install.patch	\
  %D%/packages/patches/onionshare-fix-install-paths.patch		\
  %D%/packages/patches/openexr-missing-samples.patch		\
  %D%/packages/patches/openjpeg-CVE-2015-6581.patch		\
  %D%/packages/patches/openjpeg-CVE-2016-5157.patch		\
  %D%/packages/patches/openjpeg-CVE-2016-7163.patch		\
  %D%/packages/patches/openjpeg-use-after-free-fix.patch	\
  %D%/packages/patches/openssl-runpath.patch			\
  %D%/packages/patches/openssl-1.1.0-c-rehash-in.patch		\
  %D%/packages/patches/openssl-c-rehash-in.patch		\
  %D%/packages/patches/orpheus-cast-errors-and-includes.patch	\
  %D%/packages/patches/ots-no-include-missing-file.patch	\
  %D%/packages/patches/p7zip-remove-unused-code.patch		\
  %D%/packages/patches/patchelf-page-size.patch			\
  %D%/packages/patches/patchelf-rework-for-arm.patch		\
  %D%/packages/patches/patchutils-xfail-gendiff-tests.patch	\
  %D%/packages/patches/patch-hurd-path-max.patch		\
  %D%/packages/patches/pcre-CVE-2016-3191.patch			\
  %D%/packages/patches/pcre2-CVE-2016-3191.patch		\
  %D%/packages/patches/perl-autosplit-default-time.patch	\
  %D%/packages/patches/perl-deterministic-ordering.patch	\
  %D%/packages/patches/perl-finance-quote-unuse-mozilla-ca.patch \
  %D%/packages/patches/perl-gd-options-passthrough-and-fontconfig.patch \
  %D%/packages/patches/perl-io-socket-ssl-openssl-1.0.2f-fix.patch \
  %D%/packages/patches/perl-net-amazon-s3-moose-warning.patch	\
  %D%/packages/patches/perl-net-ssleay-disable-ede-test.patch	\
  %D%/packages/patches/perl-net-dns-resolver-programmable-Fix-broken-interface.patch	\
  %D%/packages/patches/perl-no-sys-dirs.patch			\
  %D%/packages/patches/perl-module-pluggable-search.patch	\
  %D%/packages/patches/perl-reproducible-build-date.patch	\
  %D%/packages/patches/pidgin-add-search-path.patch		\
  %D%/packages/patches/pinball-const-fix.patch			\
  %D%/packages/patches/pinball-cstddef.patch			\
  %D%/packages/patches/pinball-missing-separators.patch		\
  %D%/packages/patches/pinball-src-deps.patch			\
  %D%/packages/patches/pinball-system-ltdl.patch		\
  %D%/packages/patches/pingus-sdl-libs-config.patch		\
  %D%/packages/patches/plink-1.07-unclobber-i.patch		\
  %D%/packages/patches/plink-endian-detection.patch		\
  %D%/packages/patches/plotutils-libpng-jmpbuf.patch		\
  %D%/packages/patches/polkit-drop-test.patch			\
  %D%/packages/patches/portaudio-audacity-compat.patch		\
  %D%/packages/patches/portmidi-modular-build.patch		\
  %D%/packages/patches/procmail-ambiguous-getline-debian.patch  \
  %D%/packages/patches/procmail-CVE-2014-3618.patch		\
  %D%/packages/patches/pt-scotch-build-parallelism.patch	\
  %D%/packages/patches/pulseaudio-fix-mult-test.patch		\
  %D%/packages/patches/pulseaudio-longer-test-timeout.patch	\
  %D%/packages/patches/pycairo-wscript.patch			\
  %D%/packages/patches/pybugz-encode-error.patch		\
  %D%/packages/patches/pybugz-stty.patch			\
  %D%/packages/patches/pygpgme-disable-problematic-tests.patch  \
  %D%/packages/patches/pyqt-configure.patch			\
  %D%/packages/patches/python-2-deterministic-build-info.patch	\
  %D%/packages/patches/python-2.7-search-paths.patch		\
  %D%/packages/patches/python-2.7-source-date-epoch.patch	\
  %D%/packages/patches/python-3-deterministic-build-info.patch	\
  %D%/packages/patches/python-3-search-paths.patch		\
  %D%/packages/patches/python-3.4-fix-tests.patch		\
  %D%/packages/patches/python-3.5-fix-tests.patch		\
  %D%/packages/patches/python-dendropy-exclude-failing-tests.patch \
  %D%/packages/patches/python-django-fix-testcase.patch		\
  %D%/packages/patches/python-fix-tests.patch			\
  %D%/packages/patches/python-ipython-inputhook-ctype.patch	\
  %D%/packages/patches/python-rarfile-fix-tests.patch		\
  %D%/packages/patches/python2-rdflib-drop-sparqlwrapper.patch	\
  %D%/packages/patches/python-statsmodels-fix-tests.patch	\
  %D%/packages/patches/python-configobj-setuptools.patch	\
  %D%/packages/patches/python-paste-remove-website-test.patch	\
  %D%/packages/patches/python-paste-remove-timing-test.patch	\
  %D%/packages/patches/python2-pygobject-2-gi-info-type-error-domain.patch \
  %D%/packages/patches/qemu-CVE-2016-8576.patch			\
  %D%/packages/patches/qemu-CVE-2016-8577.patch			\
  %D%/packages/patches/qemu-CVE-2016-8578.patch			\
  %D%/packages/patches/qt4-ldflags.patch			\
  %D%/packages/patches/quickswitch-fix-dmenu-check.patch	\
  %D%/packages/patches/rapicorn-isnan.patch			\
  %D%/packages/patches/ratpoison-shell.patch			\
  %D%/packages/patches/readline-link-ncurses.patch		\
  %D%/packages/patches/ripperx-missing-file.patch		\
  %D%/packages/patches/rpm-CVE-2014-8118.patch			\
  %D%/packages/patches/rsem-makefile.patch			\
  %D%/packages/patches/ruby-concurrent-ignore-broken-test.patch	\
  %D%/packages/patches/ruby-puma-ignore-broken-test.patch       \
  %D%/packages/patches/ruby-rack-ignore-failing-test.patch      \
  %D%/packages/patches/ruby-symlinkfix.patch                    \
  %D%/packages/patches/ruby-tzinfo-data-ignore-broken-test.patch\
  %D%/packages/patches/sed-hurd-path-max.patch			\
  %D%/packages/patches/scheme48-tests.patch			\
  %D%/packages/patches/scotch-test-threading.patch		\
  %D%/packages/patches/sdl-libx11-1.6.patch			\
  %D%/packages/patches/serf-comment-style-fix.patch		\
  %D%/packages/patches/serf-deflate-buckets-test-fix.patch	\
  %D%/packages/patches/slim-session.patch			\
  %D%/packages/patches/slim-config.patch			\
  %D%/packages/patches/slim-sigusr1.patch			\
  %D%/packages/patches/slock-CVE-2016-6866.patch		\
  %D%/packages/patches/slurm-configure-remove-nonfree-contribs.patch \
  %D%/packages/patches/soprano-find-clucene.patch		\
  %D%/packages/patches/steghide-fixes.patch			\
  %D%/packages/patches/superlu-dist-scotchmetis.patch		\
  %D%/packages/patches/swish-e-search.patch			\
  %D%/packages/patches/swish-e-format-security.patch		\
  %D%/packages/patches/synfig-build-fix.patch			\
  %D%/packages/patches/t1lib-CVE-2010-2642.patch		\
  %D%/packages/patches/t1lib-CVE-2011-0764.patch		\
  %D%/packages/patches/t1lib-CVE-2011-1552+CVE-2011-1553+CVE-2011-1554.patch		\
  %D%/packages/patches/tar-skip-unreliable-tests.patch		\
  %D%/packages/patches/tcl-mkindex-deterministic.patch		\
  %D%/packages/patches/tclxml-3.2-install.patch			\
  %D%/packages/patches/tcsh-do-not-define-BSDWAIT.patch		\
  %D%/packages/patches/tcsh-fix-autotest.patch			\
  %D%/packages/patches/teensy-loader-cli-help.patch		\
  %D%/packages/patches/texi2html-document-encoding.patch	\
  %D%/packages/patches/texi2html-i18n.patch			\
  %D%/packages/patches/tidy-CVE-2015-5522+5523.patch		\
  %D%/packages/patches/tinyxml-use-stl.patch			\
  %D%/packages/patches/tk-find-library.patch			\
  %D%/packages/patches/ttf2eot-cstddef.patch			\
  %D%/packages/patches/ttfautohint-source-date-epoch.patch	\
  %D%/packages/patches/tophat-build-with-later-seqan.patch	\
  %D%/packages/patches/torsocks-dns-test.patch			\
  %D%/packages/patches/totem-debug-format-fix.patch		\
  %D%/packages/patches/tuxpaint-stamps-path.patch		\
  %D%/packages/patches/unzip-CVE-2014-8139.patch		\
  %D%/packages/patches/unzip-CVE-2014-8140.patch		\
  %D%/packages/patches/unzip-CVE-2014-8141.patch		\
  %D%/packages/patches/unzip-CVE-2014-9636.patch		\
  %D%/packages/patches/unzip-CVE-2015-7696.patch		\
  %D%/packages/patches/unzip-CVE-2015-7697.patch		\
  %D%/packages/patches/unzip-allow-greater-hostver-values.patch	\
  %D%/packages/patches/unzip-attribs-overflow.patch		\
  %D%/packages/patches/unzip-overflow-on-invalid-input.patch	\
  %D%/packages/patches/unzip-format-secure.patch		\
  %D%/packages/patches/unzip-initialize-symlink-flag.patch	\
  %D%/packages/patches/unzip-overflow-long-fsize.patch		\
  %D%/packages/patches/unzip-remove-build-date.patch		\
  %D%/packages/patches/util-linux-tests.patch			\
  %D%/packages/patches/upower-builddir.patch			\
  %D%/packages/patches/valgrind-enable-arm.patch		\
  %D%/packages/patches/vorbis-tools-CVE-2014-9638+CVE-2014-9639.patch		\
  %D%/packages/patches/vorbis-tools-CVE-2014-9640.patch		\
  %D%/packages/patches/vorbis-tools-CVE-2015-6749.patch		\
  %D%/packages/patches/vpnc-script.patch			\
  %D%/packages/patches/vte-CVE-2012-2738-pt1.patch			\
  %D%/packages/patches/vte-CVE-2012-2738-pt2.patch			\
  %D%/packages/patches/vtk-mesa-10.patch			\
  %D%/packages/patches/w3m-libgc.patch				\
  %D%/packages/patches/w3m-force-ssl_verify_server-on.patch	\
  %D%/packages/patches/w3m-disable-sslv2-and-sslv3.patch	\
  %D%/packages/patches/w3m-disable-weak-ciphers.patch		\
  %D%/packages/patches/weechat-python.patch			\
  %D%/packages/patches/weex-vacopy.patch			\
  %D%/packages/patches/wicd-bitrate-none-fix.patch		\
  %D%/packages/patches/wicd-get-selected-profile-fix.patch	\
  %D%/packages/patches/wicd-urwid-1.3.patch			\
  %D%/packages/patches/wicd-wpa2-ttls.patch			\
  %D%/packages/patches/wmctrl-64-fix.patch			\
  %D%/packages/patches/woff2-libbrotli.patch			\
  %D%/packages/patches/wordnet-CVE-2008-2149.patch			\
  %D%/packages/patches/wordnet-CVE-2008-3908-pt1.patch			\
  %D%/packages/patches/wordnet-CVE-2008-3908-pt2.patch			\
  %D%/packages/patches/xdotool-fix-makefile.patch               \
  %D%/packages/patches/xf86-video-ark-remove-mibstore.patch	\
  %D%/packages/patches/xf86-video-ast-remove-mibstore.patch	\
  %D%/packages/patches/xf86-video-geode-glibc-2.20.patch	\
  %D%/packages/patches/xf86-video-glint-remove-mibstore.patch	\
  %D%/packages/patches/xf86-video-i128-remove-mibstore.patch	\
  %D%/packages/patches/xf86-video-intel-compat-api.patch	\
  %D%/packages/patches/xf86-video-intel-glibc-2.20.patch	\
  %D%/packages/patches/xf86-video-mach64-glibc-2.20.patch	\
  %D%/packages/patches/xf86-video-nv-remove-mibstore.patch	\
  %D%/packages/patches/xf86-video-tga-remove-mibstore.patch	\
  %D%/packages/patches/xfce4-panel-plugins.patch		\
  %D%/packages/patches/xfce4-session-fix-xflock4.patch		\
  %D%/packages/patches/xfce4-settings-defaults.patch		\
  %D%/packages/patches/xmodmap-asprintf.patch 			\
  %D%/packages/patches/libyaml-CVE-2014-9130.patch 		\
  %D%/packages/patches/zathura-plugindir-environment-variable.patch

MISC_DISTRO_FILES =				\
  %D%/packages/ld-wrapper.in

bootstrapdir = $(guilemoduledir)/%D%/packages/bootstrap
bootstrap_x86_64_linuxdir = $(bootstrapdir)/x86_64-linux
bootstrap_i686_linuxdir = $(bootstrapdir)/i686-linux
bootstrap_armhf_linuxdir = $(bootstrapdir)/armhf-linux
bootstrap_mips64el_linuxdir = $(bootstrapdir)/mips64el-linux

dist_bootstrap_x86_64_linux_DATA =		\
  %D%/packages/bootstrap/x86_64-linux/bash	\
  %D%/packages/bootstrap/x86_64-linux/mkdir	\
  %D%/packages/bootstrap/x86_64-linux/tar	\
  %D%/packages/bootstrap/x86_64-linux/xz

dist_bootstrap_i686_linux_DATA =		\
  %D%/packages/bootstrap/i686-linux/bash	\
  %D%/packages/bootstrap/i686-linux/mkdir	\
  %D%/packages/bootstrap/i686-linux/tar		\
  %D%/packages/bootstrap/i686-linux/xz

dist_bootstrap_armhf_linux_DATA =		\
  %D%/packages/bootstrap/armhf-linux/bash	\
  %D%/packages/bootstrap/armhf-linux/mkdir	\
  %D%/packages/bootstrap/armhf-linux/tar	\
  %D%/packages/bootstrap/armhf-linux/xz

dist_bootstrap_mips64el_linux_DATA =		\
  %D%/packages/bootstrap/mips64el-linux/bash	\
  %D%/packages/bootstrap/mips64el-linux/mkdir	\
  %D%/packages/bootstrap/mips64el-linux/tar	\
  %D%/packages/bootstrap/mips64el-linux/xz

# Big bootstrap binaries are not included in the tarball.  Instead, they
# are downloaded.
nodist_bootstrap_x86_64_linux_DATA =					\
  %D%/packages/bootstrap/x86_64-linux/guile-2.0.9.tar.xz
nodist_bootstrap_i686_linux_DATA =					\
  %D%/packages/bootstrap/i686-linux/guile-2.0.9.tar.xz
nodist_bootstrap_armhf_linux_DATA =					\
  %D%/packages/bootstrap/armhf-linux/guile-2.0.11.tar.xz
nodist_bootstrap_mips64el_linux_DATA =					\
  %D%/packages/bootstrap/mips64el-linux/guile-2.0.9.tar.xz

# Those files must remain executable, so they remain executable once
# imported into the store.
set-bootstrap-executable-permissions:
	chmod +x $(DESTDIR)$(bootstrapdir)/*/{bash,mkdir,tar,xz}

DISTCLEANFILES =				\
  $(nodist_bootstrap_x86_64_linux_DATA)		\
  $(nodist_bootstrap_i686_linux_DATA)		\
  $(nodist_bootstrap_armhf_linux_DATA)		\
  $(nodist_bootstrap_mips64el_linux_DATA)

# Method to download a file from an external source.
DOWNLOAD_FILE =								\
  GUILE_LOAD_COMPILED_PATH="$(top_builddir):$$GUILE_LOAD_COMPILED_PATH"	\
  $(GUILE) --no-auto-compile -L "$(top_builddir)" -L "$(top_srcdir)"	\
           "$(top_srcdir)/build-aux/download.scm"

%D%/packages/bootstrap/x86_64-linux/guile-2.0.9.tar.xz:
	$(AM_V_DL)$(MKDIR_P) `dirname "$@"`;	\
	$(DOWNLOAD_FILE) "$@"			\
	  "037b103522a2d0d7d69c7ffd8de683dfe5bb4b59c1fafd70b4ffd397fd2f57f0"
%D%/packages/bootstrap/i686-linux/guile-2.0.9.tar.xz:
	$(AM_V_DL)$(MKDIR_P) `dirname "$@"`;	\
	$(DOWNLOAD_FILE) "$@"			\
	  "b757cd46bf13ecac83fb8e955fb50096ac2d17bb610ca8eb816f29302a00a846"
%D%/packages/bootstrap/armhf-linux/guile-2.0.11.tar.xz:
	$(AM_V_DL)$(MKDIR_P) `dirname "$@"`;	\
	$(DOWNLOAD_FILE) "$@"			\
	  "e551d05d4d385d6706ab8d574856a087758294dc90ab4c06e70a157a685e23d6"
%D%/packages/bootstrap/mips64el-linux/guile-2.0.9.tar.xz:
	$(AM_V_DL)$(MKDIR_P) `dirname "$@"`;	\
	$(DOWNLOAD_FILE) "$@" 			\
	  "994680f0001346864aa2c2cc5110f380ee7518dcd701c614291682b8e948f73b"<|MERGE_RESOLUTION|>--- conflicted
+++ resolved
@@ -5,11 +5,8 @@
 # Copyright © 2013, 2014, 2015, 2016 Mark H Weaver <mhw@netris.org>
 # Copyright © 2016 Chris Marusich <cmmarusich@gmail.com>
 # Copyright © 2016 Kei Kebreau <kei@openmailbox.org>
-<<<<<<< HEAD
 # Copyright © 2016 Rene Saavedra <rennes@openmailbox.org>
-=======
 # Copyright © 2016 Adonay "adfeno" Felipe Nogueira <https://libreplanet.org/wiki/User:Adfeno> <adfeno@openmailbox.org>
->>>>>>> 040b6299
 #
 # This file is part of GNU Guix.
 #
@@ -532,11 +529,7 @@
   %D%/packages/patches/fltk-xfont-on-demand.patch		\
   %D%/packages/patches/fontforge-svg-modtime.patch		\
   %D%/packages/patches/freeimage-CVE-2015-0852.patch		\
-<<<<<<< HEAD
-=======
   %D%/packages/patches/freeimage-CVE-2016-5684.patch		\
-  %D%/packages/patches/gawk-fts-test.patch			\
->>>>>>> 040b6299
   %D%/packages/patches/gawk-shell.patch				\
   %D%/packages/patches/gcc-arm-bug-71399.patch			\
   %D%/packages/patches/gcc-arm-link-spec-fix.patch		\
@@ -610,11 +603,7 @@
   %D%/packages/patches/id3lib-CVE-2007-4460.patch			\
   %D%/packages/patches/ilmbase-fix-tests.patch			\
   %D%/packages/patches/inkscape-drop-wait-for-targets.patch	\
-<<<<<<< HEAD
-  %D%/packages/patches/irrlicht-mesa-10.patch			\
   %D%/packages/patches/isl-0.11.1-aarch64-support.patch	\
-=======
->>>>>>> 040b6299
   %D%/packages/patches/jansson-CVE-2016-4425.patch		\
   %D%/packages/patches/jasper-CVE-2007-2721.patch		\
   %D%/packages/patches/jasper-CVE-2008-3520.patch		\
