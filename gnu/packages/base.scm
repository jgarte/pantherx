--- conflicted
+++ resolved
@@ -16,10 +16,7 @@
 ;;; Copyright © 2018, 2019 Ricardo Wurmus <rekado@elephly.net>
 ;;; Copyright © 2020 Vitaliy Shatrov <D0dyBo0D0dyBo0@protonmail.com>
 ;;; Copyright © 2020 Chris Marusich <cmmarusich@gmail.com>
-<<<<<<< HEAD
-=======
 ;;; Copyright © 2021 Leo Le Bouter <lle-bout@zaclys.net>
->>>>>>> 65c46e79
 ;;;
 ;;; This file is part of GNU Guix.
 ;;;
@@ -163,22 +160,6 @@
                     "  CONFIG_HEADER='$(CONFIG_HEADER)'\t\t\\\n")))))
             (modules '((guix build utils)))))
    (build-system gnu-build-system)
-   (arguments
-    ;; TODO: When merging this into core-updates, keep the version of
-    ;; this code (with comment!) applied as a snippet.
-    `(,@(if (string-prefix? "powerpc64le" (or (%current-target-system)
-                                              (%current-system)))
-          `(#:phases
-            (modify-phases %standard-phases
-              (add-after 'unpack 'allow-building-on-selinux-systems
-                (lambda _
-                  (substitute* "Makefile.in"
-                    (("^  abs_srcdir='\\$\\(abs_srcdir\\)'.*" previous-line)
-                     (string-append
-                      previous-line
-                      "  CONFIG_HEADER='$(CONFIG_HEADER)'\t\t\\\n")))
-                  #t))))
-          '())))
    (synopsis "Stream editor")
    (native-inputs
     `(("perl" ,perl)))                            ;for tests
