--- conflicted
+++ resolved
@@ -23,13 +23,8 @@
 ;;; Copyright © 2017 Frederick M. Muriithi <fredmanglis@gmail.com>
 ;;; Copyright © 2017 Mathieu Othacehe <m.othacehe@gmail.com>
 ;;; Copyright © 2017 Kei Kebreau <kkebreau@posteo.net>
-<<<<<<< HEAD
-;;; Copyright © 2017 ng0 <ng0@infotropique.org>
+;;; Copyright © 2017 Nils Gillmann <ng0@n0.is>
 ;;; Copyright © 2015, 2017, 2018 Ricardo Wurmus <rekado@elephly.net>
-=======
-;;; Copyright © 2017 Nils Gillmann <ng0@n0.is>
-;;; Copyright © 2015, 2017 Ricardo Wurmus <rekado@elephly.net>
->>>>>>> 4a78fd46
 ;;; Copyright © 2016, 2017, 2018 Marius Bakke <mbakke@fastmail.com>
 ;;; Copyright © 2017 Ludovic Courtès <ludo@gnu.org>
 ;;; Copyright © 2018 Fis Trivial <ybbs.daans@hotmail.com>
