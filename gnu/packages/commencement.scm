;;; GNU Guix --- Functional package management for GNU
;;; Copyright © 2012, 2013, 2014, 2015, 2016, 2017 Ludovic Courtès <ludo@gnu.org>
;;; Copyright © 2014 Andreas Enge <andreas@enge.fr>
;;; Copyright © 2012 Nikita Karetnikov <nikita@karetnikov.org>
;;; Copyright © 2014, 2015, 2017 Mark H Weaver <mhw@netris.org>
;;; Copyright © 2017 Efraim Flashner <efraim@flashner.co.il>
;;;
;;; This file is part of GNU Guix.
;;;
;;; GNU Guix is free software; you can redistribute it and/or modify it
;;; under the terms of the GNU General Public License as published by
;;; the Free Software Foundation; either version 3 of the License, or (at
;;; your option) any later version.
;;;
;;; GNU Guix is distributed in the hope that it will be useful, but
;;; WITHOUT ANY WARRANTY; without even the implied warranty of
;;; MERCHANTABILITY or FITNESS FOR A PARTICULAR PURPOSE.  See the
;;; GNU General Public License for more details.
;;;
;;; You should have received a copy of the GNU General Public License
;;; along with GNU Guix.  If not, see <http://www.gnu.org/licenses/>.

(define-module (gnu packages commencement)
  #:use-module ((guix licenses)
                #:select (gpl3+ lgpl2.0+ public-domain))
  #:use-module (gnu packages)
  #:use-module (gnu packages bootstrap)
  #:use-module (gnu packages base)
  #:use-module (gnu packages bash)
  #:use-module (gnu packages gcc)
  #:use-module (gnu packages m4)
  #:use-module (gnu packages indent)
  #:use-module (gnu packages file)
  #:use-module (gnu packages gawk)
  #:use-module (gnu packages bison)
  #:use-module (gnu packages flex)
  #:use-module (gnu packages guile)
  #:use-module (gnu packages gettext)
  #:use-module (gnu packages multiprecision)
  #:use-module (gnu packages compression)
  #:use-module (gnu packages perl)
  #:use-module (gnu packages linux)
  #:use-module (gnu packages hurd)
  #:use-module (gnu packages texinfo)
  #:use-module (gnu packages pkg-config)
  #:use-module (guix packages)
  #:use-module (guix download)
  #:use-module (guix build-system gnu)
  #:use-module (guix build-system trivial)
  #:use-module (guix utils)
  #:use-module (srfi srfi-1)
  #:use-module (srfi srfi-26)
  #:use-module (ice-9 vlist)
  #:use-module (ice-9 match)
  #:use-module (ice-9 regex))

;;; Commentary:
;;;
;;; This is the commencement, this is where things start.  Before the
;;; commencement, of course, there's the 'bootstrap' module, which provides us
;;; with the initial binaries.  This module uses those bootstrap binaries to
;;; actually build up the whole tool chain that make up the implicit inputs of
;;; 'gnu-build-system'.
;;;
;;; To avoid circular dependencies, this module should not be imported
;;; directly from anywhere.
;;;
;;; Code:

(define gnu-make-boot0
  (package-with-bootstrap-guile
   (package (inherit gnu-make)
     (name "make-boot0")
     (arguments
      `(#:guile ,%bootstrap-guile
        #:implicit-inputs? #f
        #:tests? #f                  ; cannot run "make check"
        ,@(substitute-keyword-arguments (package-arguments gnu-make)
            ((#:phases phases)
             `(modify-phases ,phases
                (replace 'build
                  (lambda _
                    (zero? (system* "./build.sh"))))
                (replace 'install
                  (lambda* (#:key outputs #:allow-other-keys)
                    (let* ((out (assoc-ref outputs "out"))
                           (bin (string-append out "/bin")))
                      (install-file "make" bin)))))))))
     (native-inputs '())                          ; no need for 'pkg-config'
     (inputs %bootstrap-inputs))))

(define diffutils-boot0
  (package-with-bootstrap-guile
   (let ((p (package-with-explicit-inputs diffutils
                                          `(("make" ,gnu-make-boot0)
                                            ,@%bootstrap-inputs)
                                          #:guile %bootstrap-guile)))
     (package (inherit p)
       (name "diffutils-boot0")
       (arguments `(#:tests? #f         ; the test suite needs diffutils
                    ,@(package-arguments p)))))))

(define findutils-boot0
  (package-with-bootstrap-guile
   (package-with-explicit-inputs (package
                                   (inherit findutils)
                                   (name "findutils-boot0"))
                                 `(("make" ,gnu-make-boot0)
                                   ("diffutils" ,diffutils-boot0) ; for tests
                                   ,@%bootstrap-inputs)
                                 (current-source-location)
                                 #:guile %bootstrap-guile)))

(define file-boot0
  (package-with-bootstrap-guile
<<<<<<< HEAD
   (package-with-explicit-inputs (package (inherit file)
=======
   (package-with-explicit-inputs (package
                                   (inherit file)
>>>>>>> cf69135d
                                   (name "file-boot0"))
                                 `(("make" ,gnu-make-boot0)
                                   ,@%bootstrap-inputs)
                                 (current-source-location)
                                 #:guile %bootstrap-guile)))


(define %boot0-inputs
  `(("make" ,gnu-make-boot0)
    ("diffutils" ,diffutils-boot0)
    ("findutils" ,findutils-boot0)
    ("file" ,file-boot0)
    ,@%bootstrap-inputs))

(define* (boot-triplet #:optional (system (%current-system)))
  ;; Return the triplet used to create the cross toolchain needed in the
  ;; first bootstrapping stage.
  (nix-system->gnu-triplet system "guix"))

;; Following Linux From Scratch, build a cross-toolchain in stage 0.  That
;; toolchain actually targets the same OS and arch, but it has the advantage
;; of being independent of the libc and tools in %BOOTSTRAP-INPUTS, since
;; GCC-BOOT0 (below) is built without any reference to the target libc.

(define binutils-boot0
  (package-with-bootstrap-guile
   (package (inherit binutils)
     (name "binutils-cross-boot0")
     (arguments
      `(#:guile ,%bootstrap-guile
        #:implicit-inputs? #f

        #:modules ((guix build gnu-build-system)
                   (guix build utils)
                   (ice-9 ftw))                    ; for 'scandir'
        #:phases (modify-phases %standard-phases
                   (add-after 'install 'add-symlinks
                     (lambda* (#:key outputs #:allow-other-keys)
                       ;; The cross-gcc invokes 'as', 'ld', etc, without the
                       ;; triplet prefix, so add symlinks.
                       (let ((out (assoc-ref outputs "out"))
                             (triplet-prefix (string-append ,(boot-triplet) "-")))
                         (define (has-triplet-prefix? name)
                           (string-prefix? triplet-prefix name))
                         (define (remove-triplet-prefix name)
                           (substring name (string-length triplet-prefix)))
                         (with-directory-excursion (string-append out "/bin")
                           (for-each (lambda (name)
                                       (symlink name (remove-triplet-prefix name)))
                                     (scandir "." has-triplet-prefix?)))
                         #t))))

        ,@(substitute-keyword-arguments (package-arguments binutils)
            ((#:configure-flags cf)
             `(cons ,(string-append "--target=" (boot-triplet))
                    ,cf)))))
     (inputs %boot0-inputs))))

(define libstdc++-boot0
  ;; GCC's libcc1 is always built as a shared library (the top-level
  ;; 'Makefile.def' forcefully adds --enable-shared) and thus needs to refer
  ;; to libstdc++.so.  We cannot build libstdc++-5.3 because it relies on
  ;; C++14 features missing in our bootstrap compiler.
  (let ((lib (package-with-bootstrap-guile (make-libstdc++ gcc-4.9))))
    (package
      (inherit lib)
      (name "libstdc++-boot0")
      (arguments
       `(#:guile ,%bootstrap-guile
         #:implicit-inputs? #f

         ;; XXX: libstdc++.so NEEDs ld.so for some reason.
         #:validate-runpath? #f

         ,@(package-arguments lib)))
      (inputs %boot0-inputs)
      (native-inputs '()))))

(define gcc-boot0
  (package-with-bootstrap-guile
   (package (inherit gcc)
     (name "gcc-cross-boot0")
     (arguments
      `(#:guile ,%bootstrap-guile
        #:implicit-inputs? #f
        #:modules ((guix build gnu-build-system)
                   (guix build utils)
                   (ice-9 regex)
                   (srfi srfi-1)
                   (srfi srfi-26))
        ,@(substitute-keyword-arguments (package-arguments gcc)
            ((#:configure-flags flags)
             `(append (list ,(string-append "--target=" (boot-triplet))

                            ;; No libc yet.
                            "--without-headers"

                            ;; Disable features not needed at this stage.
                            "--disable-shared"
                            "--enable-languages=c,c++"

                            ;; libstdc++ cannot be built at this stage
                            ;; ("Link tests are not allowed after
                            ;; GCC_NO_EXECUTABLES.").
                            "--disable-libstdc++-v3"

                            "--disable-threads"
                            "--disable-libmudflap"
                            "--disable-libatomic"
                            "--disable-libsanitizer"
                            "--disable-libitm"
                            "--disable-libgomp"
                            "--disable-libcilkrts"
                            "--disable-libvtv"
                            "--disable-libssp"
                            "--disable-libquadmath"
                            "--disable-decimal-float")
                      (remove (cut string-match
                                "--(with-system-zlib|enable-languages.*)" <>)
                              ,flags)))
            ((#:phases phases)
             `(alist-cons-after
               'unpack 'unpack-gmp&co
               (lambda* (#:key inputs #:allow-other-keys)
                 (let ((gmp  (assoc-ref %build-inputs "gmp-source"))
                       (mpfr (assoc-ref %build-inputs "mpfr-source"))
                       (mpc  (assoc-ref %build-inputs "mpc-source")))

                   ;; To reduce the set of pre-built bootstrap inputs, build
                   ;; GMP & co. from GCC.
                   (for-each (lambda (source)
                               (or (zero? (system* "tar" "xvf" source))
                                   (error "failed to unpack tarball"
                                          source)))
                             (list gmp mpfr mpc))

                   ;; Create symlinks like `gmp' -> `gmp-x.y.z'.
                   ,@(map (lambda (lib)
                            ;; Drop trailing letters, as gmp-6.0.0a unpacks
                            ;; into gmp-6.0.0.
                            `(symlink ,(string-trim-right
                                        (package-full-name lib)
                                        char-set:letter)
                                      ,(package-name lib)))
                          (list gmp-6.0 mpfr mpc))))
               (alist-cons-after
                'install 'symlink-libgcc_eh
                (lambda* (#:key outputs #:allow-other-keys)
                  (let ((out (assoc-ref outputs "lib")))
                    ;; Glibc wants to link against libgcc_eh, so provide
                    ;; it.
                    (with-directory-excursion
                        (string-append out "/lib/gcc/"
                                       ,(boot-triplet)
                                       "/" ,(package-version gcc))
                      (symlink "libgcc.a" "libgcc_eh.a"))))
                ,phases))))))

     (inputs `(("gmp-source" ,(package-source gmp-6.0))
               ("mpfr-source" ,(package-source mpfr))
               ("mpc-source" ,(package-source mpc))
               ("binutils-cross" ,binutils-boot0)

               ;; The libstdc++ that libcc1 links against.
               ("libstdc++" ,libstdc++-boot0)

               ;; Call it differently so that the builder can check whether
               ;; the "libc" input is #f.
               ("libc-native" ,@(assoc-ref %boot0-inputs "libc"))
               ,@(alist-delete "libc" %boot0-inputs)))

     ;; No need for the native-inputs to build the documentation at this stage.
     (native-inputs `()))))

(define perl-boot0
  (let ((perl (package
                (inherit perl)
                (name "perl-boot0")
                (arguments
                 ;; At the very least, this must not depend on GCC & co.
                 (let ((args `(#:disallowed-references
                               ,(list %bootstrap-binutils))))
                   (substitute-keyword-arguments (package-arguments perl)
                     ((#:phases phases)
                      `(modify-phases ,phases
                         ;; Pthread support is missing in the bootstrap compiler
                         ;; (broken spec file), so disable it.
                         (add-before 'configure 'disable-pthreads
                           (lambda _
                             (substitute* "Configure"
                               (("^libswanted=(.*)pthread" _ before)
                                (string-append "libswanted=" before)))))))
                     ;; Do not configure with '-Dusethreads' since pthread
                     ;; support is missing.
                     ((#:configure-flags configure-flags)
                      `(delete "-Dusethreads" ,configure-flags))))))))
    (package-with-bootstrap-guile
     (package-with-explicit-inputs perl
                                   %boot0-inputs
                                   (current-source-location)
                                   #:guile %bootstrap-guile))))

(define bison-boot0
  ;; This Bison is needed to build MiG so we need it early in the process.
  ;; It is also needed to rebuild Bash's parser, which is modified by
  ;; its CVE patches.  Remove it when it's no longer needed.
  (let* ((m4    (package-with-bootstrap-guile
                 (package-with-explicit-inputs m4 %boot0-inputs
                                               (current-source-location)
                                               #:guile %bootstrap-guile)))
         (bison (package (inherit bison)
                  (propagated-inputs `(("m4" ,m4)))
                  (inputs '())                    ;remove Flex...
                  (arguments
                   '(#:tests? #f                  ;... and thus disable tests

                     ;; Zero timestamps in liby.a; this must be done
                     ;; explicitly here because the bootstrap Binutils don't
                     ;; do that (default is "cru".)
                     #:make-flags '("ARFLAGS=crD" "RANLIB=ranlib -D"
                                    "V=1"))))))
    (package
      (inherit (package-with-bootstrap-guile
                (package-with-explicit-inputs bison %boot0-inputs
                                              (current-source-location)
                                              #:guile %bootstrap-guile)))
      (native-inputs `(("perl" ,perl-boot0))))))

(define flex-boot0
  ;; This Flex is needed to build MiG.
  (let* ((flex (package (inherit flex)
                 (native-inputs `(("bison" ,bison-boot0)))
                 (propagated-inputs `(("m4" ,m4)))
                 (inputs `(("indent" ,indent)))
                 (arguments '(#:tests? #f)))))
    (package-with-bootstrap-guile
     (package-with-explicit-inputs flex %boot0-inputs
                                   (current-source-location)
                                   #:guile %bootstrap-guile))))

(define (linux-libre-headers-boot0)
  "Return Linux-Libre header files for the bootstrap environment."
  ;; Note: this is wrapped in a thunk to nicely handle circular dependencies
  ;; between (gnu packages linux) and this module.
  (package-with-bootstrap-guile
   (package (inherit linux-libre-headers)
     (arguments `(#:guile ,%bootstrap-guile
                  #:implicit-inputs? #f
                  ,@(package-arguments linux-libre-headers)))
     (native-inputs
      `(("perl" ,perl-boot0)
        ,@%boot0-inputs)))))

(define gnumach-headers-boot0
  (package-with-bootstrap-guile
   (package-with-explicit-inputs gnumach-headers
                                 %boot0-inputs
                                 (current-source-location)
                                 #:guile %bootstrap-guile)))

(define mig-boot0
  (let* ((mig (package (inherit mig)
                 (native-inputs `(("bison" ,bison-boot0)
                                  ("flex" ,flex-boot0)))
                 (inputs `(("flex" ,flex-boot0)))
                 (arguments
                  `(#:configure-flags
                    `(,(string-append "LDFLAGS=-Wl,-rpath="
                                      (assoc-ref %build-inputs "flex") "/lib/")))))))
    (package-with-bootstrap-guile
     (package-with-explicit-inputs mig %boot0-inputs
                                   (current-source-location)
                                   #:guile %bootstrap-guile))))

(define hurd-headers-boot0
  (let ((hurd-headers (package (inherit hurd-headers)
                        (native-inputs `(("mig" ,mig-boot0)))
                        (inputs '()))))
    (package-with-bootstrap-guile
     (package-with-explicit-inputs hurd-headers %boot0-inputs
                                   (current-source-location)
                                   #:guile %bootstrap-guile))))

(define hurd-minimal-boot0
  (let ((hurd-minimal (package (inherit hurd-minimal)
                        (native-inputs `(("mig" ,mig-boot0)))
                        (inputs '()))))
    (package-with-bootstrap-guile
     (package-with-explicit-inputs hurd-minimal %boot0-inputs
                                   (current-source-location)
                                   #:guile %bootstrap-guile))))

(define (hurd-core-headers-boot0)
  "Return the Hurd and Mach headers as well as initial Hurd libraries for
the bootstrap environment."
  (package-with-bootstrap-guile
   (package (inherit hurd-core-headers)
            (arguments `(#:guile ,%bootstrap-guile
                                 ,@(package-arguments hurd-core-headers)))
            (inputs
             `(("gnumach-headers" ,gnumach-headers-boot0)
               ("hurd-headers" ,hurd-headers-boot0)
               ("hurd-minimal" ,hurd-minimal-boot0)
               ,@%boot0-inputs)))))

(define* (kernel-headers-boot0 #:optional (system (%current-system)))
  (match system
    ("i586-gnu" (hurd-core-headers-boot0))
    (_ (linux-libre-headers-boot0))))

(define texinfo-boot0
  ;; Texinfo used to build libc's manual.
  ;; We build without ncurses because it fails to build at this stage, and
  ;; because we don't need the stand-alone Info reader.
  ;; Also, use %BOOT0-INPUTS to avoid building Perl once more.
  (let ((texinfo (package (inherit texinfo)
                   (native-inputs '())
                   (inputs `(("perl" ,perl-boot0)))

                   ;; Some of Texinfo 6.1's tests would fail with "Couldn't
                   ;; set UTF-8 character type in locale" but we don't have a
                   ;; UTF-8 locale at this stage, so skip them.
                   (arguments '(#:tests? #f)))))
    (package-with-bootstrap-guile
     (package-with-explicit-inputs texinfo %boot0-inputs
                                   (current-source-location)
                                   #:guile %bootstrap-guile))))

(define ld-wrapper-boot0
  ;; We need this so binaries on Hurd will have libmachuser and libhurduser
  ;; in their RUNPATH, otherwise validate-runpath will fail.
  (make-ld-wrapper "ld-wrapper-boot0"
                   #:target boot-triplet
                   #:binutils binutils-boot0
                   #:guile %bootstrap-guile
                   #:bash (car (assoc-ref %boot0-inputs "bash"))))

(define %boot1-inputs
  ;; 2nd stage inputs.
  `(("gcc" ,gcc-boot0)
    ("ld-wrapper-cross" ,ld-wrapper-boot0)
    ("binutils-cross" ,binutils-boot0)
    ,@(alist-delete "binutils" %boot0-inputs)))

(define glibc-final-with-bootstrap-bash
  ;; The final libc, "cross-built".  If everything went well, the resulting
  ;; store path has no dependencies.  Actually, the really-final libc is
  ;; built just below; the only difference is that this one uses the
  ;; bootstrap Bash.
  (package-with-bootstrap-guile
   (package (inherit glibc)
     (name "glibc-intermediate")
     (arguments
      `(#:guile ,%bootstrap-guile
        #:implicit-inputs? #f

        ,@(substitute-keyword-arguments (package-arguments glibc)
            ((#:configure-flags flags)
             `(append (list ,(string-append "--host=" (boot-triplet))
                            ,(string-append "--build="
                                            (nix-system->gnu-triplet))

                            ;; Build Sun/ONC RPC support.  In particular,
                            ;; install rpc/*.h.
                            "--enable-obsolete-rpc")
                      ,flags))
            ((#:phases phases)
             `(alist-cons-before
               'configure 'pre-configure
               (lambda* (#:key inputs #:allow-other-keys)
                 ;; Don't clobber CPATH with the bootstrap libc.
                 (setenv "NATIVE_CPATH" (getenv "CPATH"))
                 (unsetenv "CPATH")

                 ;; Tell 'libpthread' where to find 'libihash' on Hurd systems.
                 ,@(if (hurd-triplet? (%current-system))
                       `((substitute* "libpthread/Makefile"
                           (("LDLIBS-pthread.so =.*")
                            (string-append "LDLIBS-pthread.so = "
                                           (assoc-ref %build-inputs "kernel-headers")
                                           "/lib/libihash.a\n"))))
                       '())

                 ;; 'rpcgen' needs native libc headers to be built.
                 (substitute* "sunrpc/Makefile"
                   (("sunrpc-CPPFLAGS =.*" all)
                    (string-append "CPATH = $(NATIVE_CPATH)\n"
                                   "export CPATH\n"
                                   all "\n"))))
               ,phases)))))
     (propagated-inputs `(("kernel-headers" ,(kernel-headers-boot0))))
     (native-inputs
      `(("texinfo" ,texinfo-boot0)
        ("perl" ,perl-boot0)))
     (inputs
      `(;; The boot inputs.  That includes the bootstrap libc.  We don't want
        ;; it in $CPATH, hence the 'pre-configure' phase above.
        ,@%boot1-inputs

        ;; A native MiG is needed to build Glibc on Hurd.
        ,@(if (hurd-triplet? (%current-system))
              `(("mig" ,mig-boot0))
              '())

        ;; A native GCC is needed to build `cross-rpcgen'.
        ("native-gcc" ,@(assoc-ref %boot0-inputs "gcc"))

        ;; Here, we use the bootstrap Bash, which is not satisfactory
        ;; because we don't want to depend on bootstrap tools.
        ("static-bash" ,@(assoc-ref %boot0-inputs "bash")))))))

(define (cross-gcc-wrapper gcc binutils glibc bash)
  "Return a wrapper for the pseudo-cross toolchain GCC/BINUTILS/GLIBC
that makes it available under the native tool names."
  (package (inherit gcc)
    (name (string-append (package-name gcc) "-wrapped"))
    (source #f)
    (build-system trivial-build-system)
    (outputs '("out"))
    (arguments
     `(#:guile ,%bootstrap-guile
       #:modules ((guix build utils))
       #:builder (begin
                   (use-modules (guix build utils))

                   (let* ((binutils (assoc-ref %build-inputs "binutils"))
                          (gcc      (assoc-ref %build-inputs "gcc"))
                          (libc     (assoc-ref %build-inputs "libc"))
                          (bash     (assoc-ref %build-inputs "bash"))
                          (out      (assoc-ref %outputs "out"))
                          (bindir   (string-append out "/bin"))
                          (triplet  ,(boot-triplet)))
                     (define (wrap-program program)
                       ;; GCC-BOOT0 is a libc-less cross-compiler, so it
                       ;; needs to be told where to find the crt files and
                       ;; the dynamic linker.
                       (call-with-output-file program
                         (lambda (p)
                           (format p "#!~a/bin/bash
exec ~a/bin/~a-~a -B~a/lib -Wl,-dynamic-linker -Wl,~a/~a \"$@\"~%"
                                   bash
                                   gcc triplet program
                                   libc libc
                                   ,(glibc-dynamic-linker))))

                       (chmod program #o555))

                     (mkdir-p bindir)
                     (with-directory-excursion bindir
                       (for-each (lambda (tool)
                                   (symlink (string-append binutils "/bin/"
                                                           triplet "-" tool)
                                            tool))
                                 '("ar" "ranlib"))
                       (for-each wrap-program '("gcc" "g++")))))))
    (native-inputs
     `(("binutils" ,binutils)
       ("gcc" ,gcc)
       ("libc" ,glibc)
       ("bash" ,bash)))
    (inputs '())))

(define static-bash-for-glibc
  ;; A statically-linked Bash to be used by GLIBC-FINAL in system(3) & co.
  (let* ((gcc  (cross-gcc-wrapper gcc-boot0 binutils-boot0
                                  glibc-final-with-bootstrap-bash
                                  (car (assoc-ref %boot1-inputs "bash"))))
         (bash (package
                 (inherit static-bash)
                 (arguments
                  (substitute-keyword-arguments
                      (package-arguments static-bash)
                    ((#:guile _ #f)
                     '%bootstrap-guile)
                    ((#:configure-flags flags '())
                     ;; Add a '-L' flag so that the pseudo-cross-ld of
                     ;; BINUTILS-BOOT0 can find libc.a.
                     `(append ,flags
                              (list (string-append "LDFLAGS=-static -L"
                                                   (assoc-ref %build-inputs
                                                              "libc:static")
                                                   "/lib"))))))))
         (inputs `(("gcc" ,gcc)
                   ("libc" ,glibc-final-with-bootstrap-bash)
                   ("libc:static" ,glibc-final-with-bootstrap-bash "static")
                   ,@(fold alist-delete %boot1-inputs
                           '("gcc" "libc")))))
    (package-with-bootstrap-guile
     (package-with-explicit-inputs bash inputs
                                   (current-source-location)
                                   #:guile %bootstrap-guile))))

(define gettext-boot0
  ;; A minimal gettext used during bootstrap.
  (let ((gettext-minimal
         (package (inherit gettext-minimal)
           (name "gettext-boot0")
           (inputs '())                           ;zero dependencies
           (arguments
            (substitute-keyword-arguments
                `(#:tests? #f
                  ,@(package-arguments gettext-minimal))
              ((#:phases phases)
               `(modify-phases ,phases
                  ;; Build only the tools.
                  (add-after 'unpack 'chdir
                             (lambda _
                               (chdir "gettext-tools")))

                  ;; Some test programs require pthreads, which we don't have.
                  (add-before 'configure 'no-test-programs
                              (lambda _
                                (substitute* "tests/Makefile.in"
                                  (("^PROGRAMS =.*$")
                                   "PROGRAMS =\n"))
                                #t))

                  ;; Don't try to link against libexpat.
                  (delete 'link-expat)
                  (delete 'patch-tests))))))))
    (package-with-bootstrap-guile
     (package-with-explicit-inputs gettext-minimal
                                   %boot1-inputs
                                   (current-source-location)
                                   #:guile %bootstrap-guile))))

(define glibc-final
  ;; The final glibc, which embeds the statically-linked Bash built above.
  (package (inherit glibc-final-with-bootstrap-bash)
    (name "glibc")
    (inputs `(("static-bash" ,static-bash-for-glibc)
              ,@(alist-delete
                 "static-bash"
                 (package-inputs glibc-final-with-bootstrap-bash))))

    ;; This time we need 'msgfmt' to install all the libc.mo files.
    (native-inputs `(,@(package-native-inputs glibc-final-with-bootstrap-bash)
                     ("gettext" ,gettext-boot0)))

    ;; The final libc only refers to itself, but the 'debug' output contains
    ;; references to GCC-BOOT0 and to the Linux headers.  XXX: Would be great
    ;; if 'allowed-references' were per-output.
    (arguments
     `(#:allowed-references
       ,(cons* `(,gcc-boot0 "lib") (kernel-headers-boot0)
               static-bash-for-glibc
               (package-outputs glibc-final-with-bootstrap-bash))

       ,@(package-arguments glibc-final-with-bootstrap-bash)))))

(define gcc-boot0-wrapped
  ;; Make the cross-tools GCC-BOOT0 and BINUTILS-BOOT0 available under the
  ;; non-cross names.
  (cross-gcc-wrapper gcc-boot0 binutils-boot0 glibc-final
                     (car (assoc-ref %boot1-inputs "bash"))))

(define %boot2-inputs
  ;; 3rd stage inputs.
  `(("libc" ,glibc-final)
    ("libc:static" ,glibc-final "static")
    ("gcc" ,gcc-boot0-wrapped)
    ,@(fold alist-delete %boot1-inputs '("libc" "gcc"))))

(define binutils-final
  (package-with-bootstrap-guile
   (package (inherit binutils)
     (arguments
      `(#:guile ,%bootstrap-guile
        #:implicit-inputs? #f
        #:allowed-references ("out" ,glibc-final)
        ,@(package-arguments binutils)))
     (inputs %boot2-inputs))))

(define libstdc++
  ;; Intermediate libstdc++ that will allow us to build the final GCC
  ;; (remember that GCC-BOOT0 cannot build libstdc++.)
  (let ((lib (package-with-bootstrap-guile (make-libstdc++ gcc))))
    (package
      (inherit lib)
      (arguments
       `(#:guile ,%bootstrap-guile
         #:implicit-inputs? #f
         #:allowed-references ("out")

         ;; XXX: libstdc++.so NEEDs ld.so for some reason.
         #:validate-runpath? #f

         ;; All of the package arguments from 'make-libstdc++
         ;; except for the configure-flags.
         ,@(package-arguments lib)
         #:configure-flags `("--disable-shared"
                             "--disable-libstdcxx-threads"
                             "--disable-libstdcxx-pch"
                             ,(string-append "--with-gxx-include-dir="
                                             (assoc-ref %outputs "out")
                                             "/include"))))
      (outputs '("out"))
      (inputs %boot2-inputs)
      (synopsis "GNU C++ standard library (intermediate)"))))

(define zlib-final
  ;; Zlib used by GCC-FINAL.
  (package-with-bootstrap-guile
   (package
     (inherit zlib)
     (arguments
      `(#:guile ,%bootstrap-guile
        #:implicit-inputs? #f
        #:allowed-references ("out" ,glibc-final)
        ,@(package-arguments zlib)))
     (inputs %boot2-inputs))))

(define ld-wrapper-boot3
  ;; A linker wrapper that uses the bootstrap Guile.
  (make-ld-wrapper "ld-wrapper-boot3"
                   #:binutils binutils-final
                   #:guile %bootstrap-guile
                   #:bash (car (assoc-ref %boot2-inputs "bash"))))

(define gcc-final
  ;; The final GCC.
  (package (inherit gcc-boot0)
    (name "gcc")

    ;; XXX: Currently #:allowed-references applies to all the outputs but the
    ;; "debug" output contains disallowed references, notably
    ;; linux-libre-headers.  Disable the debugging output to work around that.
    (outputs (delete "debug" (package-outputs gcc-boot0)))

    (arguments
     `(#:guile ,%bootstrap-guile
       #:implicit-inputs? #f

       #:allowed-references ("out" "lib" ,zlib-final
                             ,glibc-final ,static-bash-for-glibc)

       ;; Things like libasan.so and libstdc++.so NEED ld.so for some
       ;; reason, but it is not in their RUNPATH.  This is a false
       ;; positive, so turn it off.
       #:validate-runpath? #f

       ;; Build again GMP & co. within GCC's build process, because it's hard
       ;; to do outside (because GCC-BOOT0 is a cross-compiler, and thus
       ;; doesn't honor $LIBRARY_PATH, which breaks `gnu-build-system'.)
       ,@(substitute-keyword-arguments (package-arguments gcc-boot0)
           ((#:configure-flags boot-flags)
            (let loop ((args (package-arguments gcc)))
              (match args
                ((#:configure-flags normal-flags _ ...)
                 normal-flags)
                ((_ rest ...)
                 (loop rest)))))
           ((#:make-flags flags)
            ;; Since $LIBRARY_PATH is not honored, add the relevant flags.
            `(let ((zlib (assoc-ref %build-inputs "zlib")))
               (map (lambda (flag)
                      (if (string-prefix? "LDFLAGS=" flag)
                          (string-append flag " -L"
                                         (assoc-ref %build-inputs "libstdc++")
                                         "/lib -L" zlib "/lib -Wl,-rpath="
                                         zlib "/lib")
                          flag))
                    ,flags)))
           ((#:phases phases)
            `(alist-delete 'symlink-libgcc_eh ,phases)))))

    ;; This time we want Texinfo, so we get the manual.  Add
    ;; STATIC-BASH-FOR-GLIBC so that it's used in the final shebangs of
    ;; scripts such as 'mkheaders' and 'fixinc.sh' (XXX: who cares about these
    ;; scripts?).
    (native-inputs `(("texinfo" ,texinfo-boot0)
                     ("perl" ,perl-boot0) ;for manpages
                     ("static-bash" ,static-bash-for-glibc)
                     ,@(package-native-inputs gcc-boot0)))

    (inputs `(("gmp-source" ,(bootstrap-origin (package-source gmp-6.0)))
              ("mpfr-source" ,(package-source mpfr))
              ("mpc-source" ,(package-source mpc))
              ("ld-wrapper" ,ld-wrapper-boot3)
              ("binutils" ,binutils-final)
              ("libstdc++" ,libstdc++)
              ("zlib" ,zlib-final)
              ,@%boot2-inputs))))

(define %boot3-inputs
  ;; 4th stage inputs.
  `(("gcc" ,gcc-final)
    ("ld-wrapper" ,ld-wrapper-boot3)
    ,@(alist-delete "gcc" %boot2-inputs)))

(define bash-final
  ;; Link with `-static-libgcc' to make sure we don't retain a reference
  ;; to the bootstrap GCC.  Use "bash-minimal" to avoid an extra dependency
  ;; on Readline and ncurses.
  (let ((bash (package
                (inherit bash-minimal)
                (arguments
                 `(#:disallowed-references
                   ,(assoc-ref %boot3-inputs "coreutils&co")
                   ,@(package-arguments bash-minimal))))))
    (package-with-bootstrap-guile
     (package-with-explicit-inputs (static-libgcc-package bash)
                                   %boot3-inputs
                                   (current-source-location)
                                   #:guile %bootstrap-guile))))

(define %boot4-inputs
  ;; Now use the final Bash.
  `(("bash" ,bash-final)
    ,@(alist-delete "bash" %boot3-inputs)))

(define-public guile-final
  ;; This package must be public because other modules refer to it.  However,
  ;; mark it as hidden so that 'fold-packages' ignores it.
  (package-with-bootstrap-guile
   (package-with-explicit-inputs (hidden-package guile-2.2/fixed)
                                 %boot4-inputs
                                 (current-source-location)
                                 #:guile %bootstrap-guile)))

(define glibc-utf8-locales-final
  ;; Now that we have GUILE-FINAL, build the UTF-8 locales.  They are needed
  ;; by the build processes afterwards so their 'scm_to_locale_string' works
  ;; with the full range of Unicode codepoints (remember
  ;; 'scm_to_locale_string' is called every time a string is passed to a C
  ;; function.)
  (package
    (inherit glibc-utf8-locales)
    (inputs `(("glibc" ,glibc-final)
              ("gzip"
               ,(package-with-explicit-inputs gzip %boot4-inputs
                                              (current-source-location)
                                              #:guile %bootstrap-guile))))))

(define-public ld-wrapper
  ;; The final 'ld' wrapper, which uses the final Guile and Binutils.
  (make-ld-wrapper "ld-wrapper"
                   #:binutils binutils-final
                   #:guile guile-final
                   #:bash bash-final))

(define %boot5-inputs
  ;; Now with UTF-8 locales.  Remember that the bootstrap binaries were built
  ;; with an older libc, which cannot load the new locale format.  See
  ;; <https://lists.gnu.org/archive/html/guix-devel/2015-08/msg00737.html>.
  `(("locales" ,glibc-utf8-locales-final)
    ,@%boot4-inputs))

(define gnu-make-final
  ;; The final GNU Make, which uses the final Guile.
  (package-with-bootstrap-guile
   (package-with-explicit-inputs gnu-make
                                 `(("guile" ,guile-final)
                                   ,@%boot5-inputs)
                                 (current-source-location))))

(define coreutils-final
  ;; The final Coreutils.  Treat them specially because some packages, such as
  ;; Findutils, keep a reference to the Coreutils they were built with.
  (package-with-bootstrap-guile
   (package-with-explicit-inputs coreutils
                                 %boot5-inputs
                                 (current-source-location)

                                 ;; Use the final Guile, linked against the
                                 ;; final libc with working iconv, so that
                                 ;; 'substitute*' works well when touching
                                 ;; test files in Gettext.
                                 #:guile guile-final)))

(define grep-final
  ;; The final grep.  Gzip holds a reference to it (via zgrep), so it must be
  ;; built before gzip.
  (package-with-bootstrap-guile
   (package-with-explicit-inputs (package
                                   (inherit grep)
                                   (native-inputs `(("perl" ,perl-boot0))))
                                 %boot5-inputs
                                 (current-source-location)
                                 #:guile guile-final)))

(define %boot6-inputs
  ;; Now use the final Coreutils.
  `(("coreutils" ,coreutils-final)
    ("grep" ,grep-final)
    ,@%boot5-inputs))

(define-public %final-inputs
  ;; Final derivations used as implicit inputs by 'gnu-build-system'.  We
  ;; still use 'package-with-bootstrap-guile' so that the bootstrap tools are
  ;; used for origins that have patches, thereby avoiding circular
  ;; dependencies.
  (let ((finalize (compose package-with-bootstrap-guile
                           (cut package-with-explicit-inputs <> %boot6-inputs
                                (current-source-location)))))
    `(,@(map (match-lambda
              ((name package)
               (list name (finalize package))))
             `(("tar" ,tar)
               ("gzip" ,gzip)
               ("bzip2" ,bzip2)
               ("xz" ,xz)
               ("file" ,file)
               ("diffutils" ,diffutils)
               ("patch" ,patch)
               ("sed" ,sed)
               ("findutils" ,findutils)
               ("gawk" ,gawk)))
      ("grep" ,grep-final)
      ("coreutils" ,coreutils-final)
      ("make" ,gnu-make-final)
      ("bash" ,bash-final)
      ("ld-wrapper" ,ld-wrapper)
      ("binutils" ,binutils-final)
      ("gcc" ,gcc-final)
      ("libc" ,glibc-final)
      ("libc:static" ,glibc-final "static")
      ("locales" ,glibc-utf8-locales-final))))

(define-public canonical-package
  (let ((name->package (fold (lambda (input result)
                               (match input
                                 ((_ package . outputs)
                                  (vhash-cons (package-full-name package)
                                              package result))))
                             vlist-null
                             `(("guile" ,guile-final)
                               ,@%final-inputs))))
    (lambda (package)
      "Return the 'canonical' variant of PACKAGE---i.e., if PACKAGE is one of
the implicit inputs of 'gnu-build-system', return that one, otherwise return
PACKAGE.

The goal is to avoid duplication in cases like GUILE-FINAL vs. GUILE-2.2,
COREUTILS-FINAL vs. COREUTILS, etc."
      ;; XXX: This doesn't handle dependencies of the final inputs, such as
      ;; libunistring, GMP, etc.
      (match (vhash-assoc (package-full-name package) name->package)
        ((_ . canon)
         ;; In general we want CANON, except if we're cross-compiling: CANON
         ;; uses explicit inputs, so it is "anchored" in the bootstrapped
         ;; process, with dependencies on things that cannot be
         ;; cross-compiled.
         (if (%current-target-system)
             package
             canon))
        (_ package)))))


;;;
;;; GCC toolchain.
;;;

(define (make-gcc-toolchain gcc)
  "Return a complete toolchain for GCC."
  (package
    (name "gcc-toolchain")
    (version (package-version gcc))
    (source #f)
    (build-system trivial-build-system)
    (arguments
     '(#:modules ((guix build union))
       #:builder (begin
                   (use-modules (ice-9 match)
                                (srfi srfi-26)
                                (guix build union))

                   (let ((out (assoc-ref %outputs "out")))

                     (match %build-inputs
                       (((names . directories) ...)
                        (union-build out directories)))

                     (union-build (assoc-ref %outputs "debug")
                                  (list (assoc-ref %build-inputs
                                                   "libc-debug")))))))

    (native-search-paths (package-native-search-paths gcc))
    (search-paths (package-search-paths gcc))

    (license (package-license gcc))
    (synopsis "Complete GCC tool chain for C/C++ development")
    (description
     "This package provides a complete GCC tool chain for C/C++ development to
be installed in user profiles.  This includes GCC, as well as libc (headers
and binaries, plus debugging symbols in the 'debug' output), and Binutils.")
    (home-page "https://gcc.gnu.org/")
    (outputs '("out" "debug"))

    ;; The main raison d'être of this "meta-package" is (1) to conveniently
    ;; install everything that we need, and (2) to make sure ld-wrapper comes
    ;; before Binutils' ld in the user's profile.
    (inputs `(("gcc" ,gcc)
              ("ld-wrapper" ,(car (assoc-ref %final-inputs "ld-wrapper")))
              ("binutils" ,binutils-final)
              ("libc" ,glibc-final)
              ("libc-debug" ,glibc-final "debug")))))

(define-public gcc-toolchain-4.8
  (make-gcc-toolchain gcc-4.8))

(define-public gcc-toolchain-4.9
  (make-gcc-toolchain gcc-4.9))

(define-public gcc-toolchain
  (make-gcc-toolchain gcc-final))

(define-public gcc-toolchain-5
  gcc-toolchain)

(define-public gcc-toolchain-6
  (make-gcc-toolchain gcc-6))

(define-public gcc-toolchain-7
  (make-gcc-toolchain gcc-7))

;;; commencement.scm ends here<|MERGE_RESOLUTION|>--- conflicted
+++ resolved
@@ -113,12 +113,8 @@
 
 (define file-boot0
   (package-with-bootstrap-guile
-<<<<<<< HEAD
-   (package-with-explicit-inputs (package (inherit file)
-=======
    (package-with-explicit-inputs (package
                                    (inherit file)
->>>>>>> cf69135d
                                    (name "file-boot0"))
                                  `(("make" ,gnu-make-boot0)
                                    ,@%bootstrap-inputs)
