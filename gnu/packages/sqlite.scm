--- conflicted
+++ resolved
@@ -118,13 +118,4 @@
               (uri (sqlite-uri version 2020))
               (sha256
                (base32
-<<<<<<< HEAD
-                "05dvdfaxd552gj5p7k0i72sfam7lykaw1g2pfn52jnppqx42qshh"))))))
-
-;; Column metadata support was added to the regular 'sqlite' package with
-;; commit fad5b1a6d8d9c36bea5785ae4fbc1beb37e644d7.
-(define-public sqlite-with-column-metadata
-  (deprecated-package "sqlite-with-column-metadata" sqlite))
-=======
-                "0rlbaq177gcgk5dswd3akbhv2nvvzljrbhgy18hklbhw7h90f5d3"))))))
->>>>>>> 62e707d6
+                "0rlbaq177gcgk5dswd3akbhv2nvvzljrbhgy18hklbhw7h90f5d3"))))))