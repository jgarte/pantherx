;;; GNU Guix --- Functional package management for GNU
;;; Copyright © 2013 Cyril Roelandt <tipecaml@gmail.com>
;;; Copyright © 2014, 2015 Mark H Weaver <mhw@netris.org>
;;; Copyright © 2015 Andreas Enge <andreas@enge.fr>
;;; Copyright © 2015 David Hashe <david.hashe@dhashe.com>
;;; Copyright © 2016 Eric Bavier <bavier@member.fsf.org>
;;; Copyright © 2016 Jan Nieuwenhuizen <janneke@gnu.org>
;;; Copyright © 2016, 2018, 2019, 2020 Efraim Flashner <efraim@flashner.co.il>
;;; Copyright © 2016-2020 Julien Lepiller <julien@lepiller.eu>
;;; Copyright © 2017 Ben Woodcroft <donttrustben@gmail.com>
;;; Copyright © 2017, 2018, 2019, 2020 Tobias Geerinckx-Rice <me@tobias.gr>
;;; Copyright © 2018 Peter Kreye <kreyepr@gmail.com>
;;; Copyright © 2018, 2019 Gabriel Hondet <gabrielhondet@gmail.com>
;;; Copyright © 2018 Kei Kebreau <kkebreau@posteo.net>
;;; Copyright © 2019 Ricardo Wurmus <rekado@elephly.net>
;;; Copyright © 2020 Brett Gilio <brettg@gnu.org>
;;; Copyright © 2020 Marius Bakke <marius@gnu.org>
;;; Copyright © 2020 Simon Tournier <zimon.toutoune@gmail.com>
;;; Copyright © 2020 divoplade <d@divoplade.fr>
;;; Copyright © 2020, 2021 pukkamustard <pukkamustard@posteo.net>
;;; Copyright © 2021 aecepoglu <aecepoglu@fastmail.fm>
;;; Copyright © 2021 Sharlatan Hellseher <sharlatanus@gmail.com>
;;; Copyright © 2021 Xinglu Chen <public@yoctocell.xyz>
;;; Copyright © 2021 Ivan Gankevich <i.gankevich@spbu.ru>
;;; Copyright © 2021 Maxime Devos <maximedevos@telenet.be>
;;; Copyright © 2021 Sarah Morgensen <iskarian@mgsn.dev>
;;;
;;; This file is part of GNU Guix.
;;;
;;; GNU Guix is free software; you can redistribute it and/or modify it
;;; under the terms of the GNU General Public License as published by
;;; the Free Software Foundation; either version 3 of the License, or (at
;;; your option) any later version.
;;;
;;; GNU Guix is distributed in the hope that it will be useful, but
;;; WITHOUT ANY WARRANTY; without even the implied warranty of
;;; MERCHANTABILITY or FITNESS FOR A PARTICULAR PURPOSE.  See the
;;; GNU General Public License for more details.
;;;
;;; You should have received a copy of the GNU General Public License
;;; along with GNU Guix.  If not, see <http://www.gnu.org/licenses/>.

(define-module (gnu packages ocaml)
  #:use-module (gnu packages)
  #:use-module (gnu packages algebra)
  #:use-module (gnu packages autotools)
  #:use-module (gnu packages base)
  #:use-module (gnu packages bash)
  #:use-module (gnu packages bison)
  #:use-module (gnu packages boost)
  #:use-module (gnu packages compression)
  #:use-module (gnu packages curl)
  #:use-module (gnu packages emacs)
  #:use-module (gnu packages emacs-xyz)
  #:use-module (gnu packages flex)
  #:use-module (gnu packages gcc)
  #:use-module (gnu packages ghostscript)
  #:use-module (gnu packages glib)
  #:use-module (gnu packages gnome)
  #:use-module (gnu packages gtk)
  #:use-module (gnu packages guile)
  #:use-module (gnu packages libevent)
  #:use-module (gnu packages libffi)
  #:use-module (gnu packages llvm)
  #:use-module (gnu packages m4)
  #:use-module (gnu packages maths)
  #:use-module (gnu packages multiprecision)
  #:use-module (gnu packages ncurses)
  #:use-module (gnu packages node)
  #:use-module (gnu packages pcre)
  #:use-module (gnu packages perl)
  #:use-module (gnu packages pkg-config)
  #:use-module (gnu packages protobuf)
  #:use-module (gnu packages python)
  #:use-module (gnu packages python-xyz)
  #:use-module (gnu packages rsync)
  #:use-module (gnu packages sdl)
  #:use-module (gnu packages sqlite)
  #:use-module (gnu packages tex)
  #:use-module (gnu packages texinfo)
  #:use-module (gnu packages time)
  #:use-module (gnu packages tls)
  #:use-module (gnu packages version-control)
  #:use-module (gnu packages virtualization)
  #:use-module (gnu packages web)
  #:use-module (gnu packages web-browsers)
  #:use-module (gnu packages xml)
  #:use-module (gnu packages xorg)
  #:use-module (guix build-system dune)
  #:use-module (guix build-system emacs)
  #:use-module (guix build-system gnu)
  #:use-module (guix build-system ocaml)
  #:use-module (guix download)
  #:use-module (guix gexp)
  #:use-module (guix git-download)
  #:use-module ((guix licenses) #:prefix license:)
  #:use-module (guix packages)
  #:use-module (guix svn-download)
  #:use-module (guix utils)
  #:use-module ((srfi srfi-1) #:hide (zip)))

;; A shortcut for files from ocaml forge. Downloaded files are computed from
;; their number, not their name.
(define (ocaml-forge-uri name version file-number)
  (string-append "https://forge.ocamlcore.org/frs/download.php/"
                 (number->string file-number) "/" name "-" version
                 ".tar.gz"))

(define (janestreet-origin name version hash)
  (origin (method url-fetch)
          (uri (string-append "https://ocaml.janestreet.com/ocaml-core/v"
                              (version-major+minor version) "/files/"
                              name "-v" (version-major+minor+point version)
                              ".tar.gz"))
          (sha256 (base32 hash))))

(define-public camlboot
  (let ((commit "506280c6e0813e0e794988151a8e46be55373ebc")
        (revision "0"))
    (package
      (name "camlboot")
      (version (git-version "0.0.0" revision commit))
      (source (origin
                (method git-fetch)
                (uri (git-reference
                      (url "https://github.com/Ekdohibs/camlboot")
                      (commit commit)
                      (recursive? #t)))
                (file-name (git-file-name name version))
                (sha256
                 (base32
                  "0vimxl4karw9ih3npyc5rhxg85cjh6fqjbq3dzj7j2iymlhwfbkv"))
                (modules '((guix build utils)))
                (snippet
                 `(begin
                    ;; Remove bootstrap binaries and pre-generated source files,
                    ;; to ensure we actually bootstrap properly.
                    (for-each delete-file (find-files "ocaml-src" "^.depend$"))
                    (delete-file "ocaml-src/boot/ocamlc")
                    (delete-file "ocaml-src/boot/ocamllex")
                    ;; Ensure writable
                    (for-each
                     (lambda (file)
                       (chmod file (logior (stat:mode (stat file)) #o200)))
                     (find-files "." "."))))))
      (build-system gnu-build-system)
      (arguments
       `(#:make-flags (list "_boot/ocamlc") ; build target
         #:tests? #f                        ; no tests
         #:phases
         (modify-phases %standard-phases
           (delete 'configure)
           (add-before 'build 'no-autocompile
             (lambda _
               ;; prevent a guile warning
               (setenv "GUILE_AUTO_COMPILE" "0")))
           (replace 'install
             (lambda* (#:key outputs #:allow-other-keys)
               (let* ((out (assoc-ref outputs "out"))
                      (bin (string-append out "/bin")))
                 (mkdir-p bin)
                 (install-file "_boot/ocamlc" bin)
                 (rename-file "miniml/interp/lex.byte" "ocamllex")
                 (install-file "ocamllex" bin)))))))
      (native-inputs
       `(("guile" ,guile-3.0)))
      (properties
       `((max-silent-time . 14400))) ; 4 hours, expected even on x86_64
      (home-page "https://github.com/Ekdohibs/camlboot")
      (synopsis "OCaml source bootstrap")
      (description "OCaml is written in OCaml.  Its sources contain a pre-compiled
bytecode version of @command{ocamlc} and @command{ocamllex} that are used to
build the next version of the compiler.  Camlboot implements a bootstrap for
the OCaml compiler and provides a bootstrapped equivalent to these files.

It contains a compiler for a small subset of OCaml written in Guile Scheme,
an interpreter for OCaml written in that subset and a manually-written lexer
for OCaml.  These elements eliminate the need for the binary bootstrap in
OCaml and can effectively bootstrap OCaml 4.07.

This package produces a native @command{ocamlc} and a bytecode @command{ocamllex}.")
      (license license:expat))))

(define-public ocaml-4.11
  (package
    (name "ocaml")
    (version "4.11.1")
    (source (origin
              (method url-fetch)
              (uri (string-append
                    "http://caml.inria.fr/pub/distrib/ocaml-"
                    (version-major+minor version)
                    "/ocaml-" version ".tar.xz"))
              (sha256
               (base32
                "0k4521c0p10c5ams6vjv5qkkjhmpkb0bfn04llcz46ah0f3r2jpa"))))
    (build-system gnu-build-system)
    (native-search-paths
     (list (search-path-specification
            (variable "OCAMLPATH")
            (files (list "lib/ocaml" "lib/ocaml/site-lib")))
           (search-path-specification
            (variable "CAML_LD_LIBRARY_PATH")
            (files (list "lib/ocaml/site-lib/stubslibs"
                         "lib/ocaml/site-lib/stublibs")))))
    (native-inputs
     `(("perl" ,perl)
       ("pkg-config" ,pkg-config)))
    (inputs
     `(("libx11" ,libx11)
       ("libiberty" ,libiberty)               ;needed for objdump support
       ("zlib" ,zlib)))                       ;also needed for objdump support
    (arguments
     `(#:phases
       (modify-phases %standard-phases
         (add-after 'unpack 'patch-/bin/sh-references
           (lambda* (#:key inputs #:allow-other-keys)
             (let* ((sh (search-input-file inputs "/bin/sh"))
                    (quoted-sh (string-append "\"" sh "\"")))
               (with-fluids ((%default-port-encoding #f))
                 (for-each
                  (lambda (file)
                    (substitute* file
                      (("\"/bin/sh\"")
                       (begin
                         (format (current-error-port) "\
patch-/bin/sh-references: ~a: changing `\"/bin/sh\"' to `~a'~%"
                                 file quoted-sh)
                         quoted-sh))))
                  (find-files "." "\\.ml$"))
                 #t))))
         (replace 'build
           (lambda _
             (invoke "make" "-j" (number->string (parallel-job-count))
                     "world.opt")))
         (replace 'check
           (lambda _
             (with-directory-excursion "testsuite"
               (invoke "make" "all")))))))
    (home-page "https://ocaml.org/")
    (synopsis "The OCaml programming language")
    (description
     "OCaml is a general purpose industrial-strength programming language with
an emphasis on expressiveness and safety.  Developed for more than 20 years at
Inria it benefits from one of the most advanced type systems and supports
functional, imperative and object-oriented styles of programming.")
    ;; The compiler is distributed under qpl1.0 with a change to choice of
    ;; law: the license is governed by the laws of France.  The library is
    ;; distributed under lgpl2.0.
    (license (list license:qpl license:lgpl2.0))))

(define-public ocaml-4.09
  (package
    (inherit ocaml-4.11)
    (version "4.09.0")
    (source (origin
              (method url-fetch)
              (uri (string-append
                    "http://caml.inria.fr/pub/distrib/ocaml-"
                    (version-major+minor version)
                    "/ocaml-" version ".tar.xz"))
              (patches (search-patches "ocaml-4.09-multiple-definitions.patch"))
              (sha256
               (base32
                "1v3z5ar326f3hzvpfljg4xj8b9lmbrl53fn57yih1bkbx3gr3yzj"))))))

;; This package is a bootstrap package for ocaml-4.07. It builds from camlboot,
;; using the upstream sources for ocaml 4.07. It installs a bytecode ocamllex
;; and ocamlc, the bytecode interpreter ocamlrun, and generated .depend files
;; that we otherwise remove for bootstrap purposes.
(define ocaml-4.07-boot
  (package
    (inherit ocaml-4.09)
    (name "ocaml-boot")
    (version "4.07.1")
    (source (origin
              (method url-fetch)
              (uri (string-append
                    "http://caml.inria.fr/pub/distrib/ocaml-"
                    (version-major+minor version)
                    "/ocaml-" version ".tar.xz"))
              (sha256
               (base32
                "1f07hgj5k45cylj1q3k5mk8yi02cwzx849b1fwnwia8xlcfqpr6z"))
              (patches (search-patches "ocaml-multiple-definitions.patch"))
              (modules '((guix build utils)))
              (snippet
               `(begin
                  ;; Remove bootstrap binaries and pre-generated source files,
                  ;; to ensure we actually bootstrap properly.
                  (for-each delete-file (find-files "." "^.depend$"))
                  (delete-file "boot/ocamlc")
                  (delete-file "boot/ocamllex")))))
    (arguments
     `(#:tests? #f
       #:phases
       (modify-phases %standard-phases
         (add-before 'configure 'copy-bootstrap
           (lambda* (#:key inputs #:allow-other-keys)
             (let ((camlboot (assoc-ref inputs "camlboot")))
               (copy-file (string-append camlboot "/bin/ocamllex") "boot/ocamllex")
               (copy-file (string-append camlboot "/bin/ocamlc") "boot/ocamlc")
               (chmod "boot/ocamllex" #o755)
               (chmod "boot/ocamlc" #o755))))
         (replace 'configure
           (lambda* (#:key outputs #:allow-other-keys)
             (let* ((out (assoc-ref outputs "out"))
                    (mandir (string-append out "/share/man")))
               (invoke "./configure"
                       "--prefix" out
                       "--mandir" mandir))))
         (replace 'build
           (lambda* (#:key parallel-build? #:allow-other-keys)
             (define* (make . args)
               (apply invoke "make"
                      (append (if parallel-build?
                                  `("-j" ,(number->string (parallel-job-count)))
                                  '())
                              args)))
             ;; create empty .depend files because they are included by various
             ;; Makefiles, and they have no rule to generate them.
             (invoke "touch" ".depend" "stdlib/.depend" "byterun/.depend"
                     "tools/.depend"  "lex/.depend" "asmrun/.depend"
                     "debugger/.depend" "ocamltest/.depend" "ocamldoc/.depend"
                     "ocamldoc/stdlib_non_prefixed/.depend"
                     "otherlibs/bigarray/.depend" "otherlibs/graph/.depend"
                     "otherlibs/raw_spacetime_lib/.depend" "otherlibs/str/.depend"
                     "otherlibs/systhreads/.depend" "otherlibs/threads/.depend"
                     "otherlibs/unix/.depend" "otherlibs/win32unix/.depend")
             ;; We cannot build ocamldep until we have created all the .depend
             ;; files, so replace it with ocamlc -depend.
             (substitute* "tools/Makefile"
               (("\\$\\(CAMLRUN\\) ./ocamldep") "../boot/ocamlc -depend"))
             (substitute* '("otherlibs/graph/Makefile"
                            "otherlibs/systhreads/Makefile"
                            "otherlibs/threads/Makefile"
                            "otherlibs/unix/Makefile")
               (("\\$\\(CAMLRUN\\) ../../tools/ocamldep")
                "../../boot/ocamlc -depend"))
             (substitute* '("otherlibs/bigarray/Makefile"
                            "otherlibs/raw_spacetime_lib/Makefile"
                            "otherlibs/str/Makefile"
                            "otherlibs/win32unix/Makefile")
               (("\\$\\(CAMLRUN\\) \\$\\(ROOTDIR\\)/tools/ocamldep")
                "../../boot/ocamlc -depend"))
             ;; Ensure we copy needed file, so we can generate a proper .depend
             (substitute* "ocamldoc/Makefile"
               (("include Makefile.unprefix")
                "include Makefile.unprefix
depend: $(STDLIB_MLIS) $(STDLIB_DEPS)"))
             ;; Generate required tools for `alldepend'
             (make "-C" "byterun" "depend")
             (make "-C" "byterun" "all")
             (copy-file "byterun/ocamlrun" "boot/ocamlrun")
             (make "ocamlyacc")
             (copy-file "yacc/ocamlyacc" "boot/ocamlyacc")
             (make "-C" "stdlib" "sys.ml")
             (make "-C" "stdlib" "CAMLDEP=../boot/ocamlc -depend" "depend")
             ;; Build and copy files later used by `tools'
             (make "-C" "stdlib" "COMPILER="
                   "CAMLC=../boot/ocamlc -use-prims ../byterun/primitives"
                   "all")
             (for-each
              (lambda (file)
                (copy-file file (string-append "boot/" (basename file))))
              (cons* "stdlib/stdlib.cma" "stdlib/std_exit.cmo" "stdlib/camlheader"
                     (find-files "stdlib" ".*.cmi$")))
             (symlink "../byterun/libcamlrun.a" "boot/libcamlrun.a")
             ;; required for ocamldoc/stdlib_non_prefixed
             (make "parsing/parser.mli")
             ;; required for dependencies
             (make "-C" "tools"
                   "CAMLC=../boot/ocamlc -nostdlib -I ../boot -use-prims ../byterun/primitives -I .."
                   "make_opcodes" "cvt_emit")
             ;; generate all remaining .depend files
             (make "alldepend"
                   (string-append "ocamllex=" (getcwd) "/boot/ocamlrun "
                                  (getcwd) "/boot/ocamllex")
                   (string-append "CAMLDEP=" (getcwd) "/boot/ocamlc -depend")
                   (string-append "OCAMLDEP=" (getcwd) "/boot/ocamlc -depend")
                   (string-append "ocamldep=" (getcwd) "/boot/ocamlc -depend"))
             ;; Build ocamllex
             (make "CAMLC=boot/ocamlc -nostdlib -I boot -use-prims byterun/primitives"
                   "ocamlc")
             ;; Build ocamlc
             (make "-C" "lex"
                   "CAMLC=../boot/ocamlc -strict-sequence -nostdlib -I ../boot -use-prims ../byterun/primitives"
                   "all")))
         (replace 'install
           (lambda* (#:key outputs #:allow-other-keys)
             (let* ((out (assoc-ref outputs "out"))
                    (bin (string-append out "/bin"))
                    (depends (string-append out "/share/depends")))
               (mkdir-p bin)
               (mkdir-p depends)
               (install-file "ocamlc" bin)
               (install-file "lex/ocamllex" bin)
               (for-each
                (lambda (file)
                  (let ((dir (string-append depends "/" (dirname file))))
                    (mkdir-p dir)
                    (install-file file dir)))
                (find-files "." "^\\.depend$"))))))))
    (native-inputs
     `(("camlboot" ,camlboot)
       ("perl" ,perl)
       ("pkg-config" ,pkg-config)))))

(define-public ocaml-4.07
  (package
    (inherit ocaml-4.07-boot)
    (name "ocaml")
    (arguments
      (substitute-keyword-arguments (package-arguments ocaml-4.09)
        ((#:phases phases)
         `(modify-phases ,phases
            (add-before 'configure 'copy-bootstrap
              (lambda* (#:key inputs #:allow-other-keys)
                (let ((ocaml (assoc-ref inputs "ocaml")))
                  (copy-file (string-append ocaml "/bin/ocamllex") "boot/ocamllex")
                  (copy-file (string-append ocaml "/bin/ocamlc") "boot/ocamlc")
                  (chmod "boot/ocamllex" #o755)
                  (chmod "boot/ocamlc" #o755)
                  (let ((rootdir (getcwd)))
                    (with-directory-excursion (string-append ocaml "/share/depends")
                      (for-each
                        (lambda (file)
                          (copy-file file (string-append rootdir "/" file)))
                        (find-files "." ".")))))))
            (replace 'configure
              (lambda* (#:key outputs #:allow-other-keys)
                (let* ((out (assoc-ref outputs "out"))
                       (mandir (string-append out "/share/man")))
                  ;; Custom configure script doesn't recognize
                  ;; --prefix=<PREFIX> syntax (with equals sign).
                  (invoke "./configure"
                          "--prefix" out
                          "--mandir" mandir))))))))
    (native-inputs
     `(("ocaml" ,ocaml-4.07-boot)
       ("perl" ,perl)
       ("pkg-config" ,pkg-config)))))

(define-public ocaml ocaml-4.11)

(define-public ocamlbuild
  (package
    (name "ocamlbuild")
    (version "0.14.0")
    (source
     (origin
       (method git-fetch)
       (uri (git-reference
             (url "https://github.com/ocaml/ocamlbuild")
             (commit version)))
       (file-name (git-file-name name version))
       (sha256
        (base32 "1hb5mcdz4wv7sh1pj7dq9q4fgz5h3zg7frpiya6s8zd3ypwzq0kh"))))
    (build-system ocaml-build-system)
    (arguments
     `(#:make-flags
       ,#~(list (string-append "OCAMLBUILD_PREFIX=" #$output)
                (string-append "OCAMLBUILD_BINDIR=" #$output "/bin")
                (string-append "OCAMLBUILD_LIBDIR=" #$output
                               "/lib/ocaml/site-lib")
                (string-append "OCAMLBUILD_MANDIR=" #$output "/share/man"))
       #:phases
       (modify-phases %standard-phases
         (delete 'configure))
       ; some failures because of changes in OCaml's error message formating
       #:tests? #f))
    (home-page "https://github.com/ocaml/ocamlbuild")
    (synopsis "OCaml build tool")
    (description "OCamlbuild is a generic build tool, that has built-in rules
for building OCaml library and programs.")
    (license license:lgpl2.1+)))

(define-public camlidl
  (package
    (name "camlidl")
    (version "1.09")
    (source
     (origin
       (method git-fetch)
       (uri (git-reference
             (url "https://github.com/xavierleroy/camlidl")
             (commit "camlidl109")))
       (sha256
        (base32 "0zrkaq7fk23b2b9vg6jwdjx7l0hdqp4synbbrw1zcg8gjf6n3c80"))
       (file-name (git-file-name name version))))
    (build-system gnu-build-system)
    (arguments
     `(#:tests? #f ;; No test suite
       #:make-flags
       (list
        (string-append
         "BINDIR=" (assoc-ref %outputs "out") "/bin")
        (string-append
         "OCAMLLIB=" (assoc-ref %outputs "out") "/lib/ocaml/site-lib/camlidl"))
       #:phases
       (modify-phases %standard-phases
         (delete 'configure)
         (replace 'build
           (lambda _
             (copy-file "config/Makefile.unix" "config/Makefile")
             ;; Note: do not pass '-jN' as this appears to not be
             ;; parallel-safe (race condition related to libcamlidl.a).
             (invoke "make" "all")
             #t))
         (add-before 'install 'create-target-directories
           (lambda* (#:key outputs #:allow-other-keys)
             (let ((out (string-append (assoc-ref outputs "out"))))
               (mkdir-p
                (string-append out "/bin"))
               (mkdir-p
                (string-append out "/lib/ocaml/site-lib/camlidl/stublibs"))
               (mkdir-p
                (string-append out "/lib/ocaml/site-lib/camlidl/caml")))
             #t))
         (add-after 'install 'install-meta
           (lambda* (#:key outputs #:allow-other-keys)
             (let ((out (assoc-ref outputs "out")))
               (with-output-to-file
                   (string-append out "/lib/ocaml/site-lib/camlidl/META")
                 (lambda _
                   (display
                    (string-append
                     "description = \"Stub code generator for OCaml/C interface\"
version = \"" ,version "\"
directory = \"^\"
archive(byte) = \"com.cma\"
archive(native) = \"com.cmxa\"")))))
             #t)))))
    (native-inputs
     `(("ocaml" ,ocaml)))
    (home-page "https://github.com/xavierleroy/camlidl")
    (synopsis "Stub code generator for OCaml/C interface")
    (description
     "Camlidl is a stub code generator for Objective Caml.  It generates stub
code for interfacing Caml with C from an IDL description of the C functions.")
    (license license:lgpl2.1)))

(define-public ocaml-extlib
  (package
    (name "ocaml-extlib")
    (version "1.7.7")
    (source (origin
              (method url-fetch)
              (uri (string-append "https://ygrek.org/p/release/ocaml-extlib/"
                                  "extlib-" version ".tar.gz"))
              (sha256
               (base32
                "1sxmzc1mx3kg62j8kbk0dxkx8mkf1rn70h542cjzrziflznap0s1"))))
    (build-system ocaml-build-system)
    (arguments
     `(#:phases
       (modify-phases %standard-phases
         (delete 'configure))))
    (native-inputs
      `(("ocaml-cppo" ,ocaml-cppo)))
    (home-page "https://github.com/ygrek/ocaml-extlib")
    (synopsis "Complete and small extension for OCaml standard library")
    (description "This library adds new functions to OCaml standard library
modules, modifies some functions in order to get better performances or
safety (tail-recursive) and also provides new modules which should be useful
for day to day programming.")
    ;; With static-linking exception
    (license license:lgpl2.1+)))

(define-public ocaml-cudf
  (package
    (name "ocaml-cudf")
    (version "0.9")
    (source
      (origin
        (method url-fetch)
        (uri "https://gforge.inria.fr/frs/download.php/36602/cudf-0.9.tar.gz")
        (sha256
          (base32
            "0771lwljqwwn3cryl0plny5a5dyyrj4z6bw66ha5n8yfbpcy8clr"))))
    (build-system ocaml-build-system)
    (propagated-inputs `(("ocaml-extlib" ,ocaml-extlib)))
    (native-inputs
      `(("perl" ,perl)
        ("ocamlbuild" ,ocamlbuild)
        ("ocaml-ounit" ,ocaml-ounit)))
    (arguments
     `(#:make-flags
       ,#~(list
           "all" "opt"
           (string-append "BINDIR=" #$output "/bin"))
       #:phases
       (modify-phases %standard-phases
         (delete 'configure))))
    (home-page "https://www.mancoosi.org/cudf/")
    (synopsis "CUDF library (part of the Mancoosi tools)")
    (description "CUDF (for Common Upgradeability Description Format) is a
format for describing upgrade scenarios in package-based Free and Open Source
Software distribution.")
    ;; With static-linking exception
    (license license:lgpl2.1+)))

(define-public ocaml-mccs
  (package
    (name "ocaml-mccs")
    (version "1.1+11")
    (source (origin
              (method git-fetch)
              (uri (git-reference
                     (url "https://github.com/AltGr/ocaml-mccs")
                     (commit version)))
              (file-name (git-file-name name version))
              (sha256
               (base32
                "1gsad5cj03256i36wdjqk5pg51pyd48rpjazf0gfaakrn8lk438g"))))
    (build-system dune-build-system)
    (propagated-inputs `(("ocaml-cudf" ,ocaml-cudf)))
    (home-page "https://www.i3s.unice.fr/~cpjm/misc/")
    (synopsis "Upgrade path problem solver")
    (description "Mccs (Multi Criteria CUDF Solver) is a CUDF problem solver.
Mccs take as input a CUDF problem and computes the best solution according to
a set of criteria.  It relies on a Integer Programming solver or a
Pseudo Boolean solver to achieve its task.  Mccs can use a wide set of
underlying solvers like Cplex, Gurobi, Lpsolver, Glpk, CbC, SCIP or WBO.")
    (license (list
               license:bsd-3
               license:gpl3+
               ;; With static-linking exception
               license:lgpl2.1+))))

(define-public ocaml-dose3
  (package
    (name "ocaml-dose3")
    (version "5.0.1")
    (source (origin
              (method url-fetch)
              (uri "https://gforge.inria.fr/frs/download.php/file/36063/dose3-5.0.1.tar.gz")
              (sha256
               (base32
                "00yvyfm4j423zqndvgc1ycnmiffaa2l9ab40cyg23pf51qmzk2jm"))
              (patches
               (search-patches
                "ocaml-dose3-add-unix-dependency.patch"
                "ocaml-dose3-Fix-for-ocaml-4.06.patch"
                "ocaml-dose3-dont-make-printconf.patch"
                "ocaml-dose3-Install-mli-cmx-etc.patch"))))
    (build-system ocaml-build-system)
    (arguments
     `(#:configure-flags
       ,#~(list (string-append "SHELL="
                               #+(file-append (canonical-package bash-minimal)
                                              "/bin/sh")))
       #:make-flags
       ,#~(list (string-append "LIBDIR=" #$output "/lib/ocaml/site-lib"))
       #:phases
       (modify-phases %standard-phases
         (add-after 'unpack 'fix-test-script
           (lambda _
             (substitute* "applications/dose-tests.py"
               (("warning\\(")
                "from warnings import warn\nwarn(")))))))
    (propagated-inputs
      `(("ocaml-graph" ,ocaml-graph)
        ("ocaml-cudf" ,ocaml-cudf)
        ("ocaml-extlib" ,ocaml-extlib)
        ("ocaml-re" ,ocaml-re)))
    (native-inputs
      `(("perl" ,perl)
        ("python" ,python-2) ; for a test script
        ("python2-pyyaml" ,python2-pyyaml) ; for a test script
        ("ocaml-extlib" ,ocaml-extlib)
        ("ocamlbuild" ,ocamlbuild)
        ("ocaml-cppo" ,ocaml-cppo)))
    (home-page "https://www.mancoosi.org/software/")
    (synopsis "Package distribution management framework")
    (description "Dose3 is a framework made of several OCaml libraries for
managing distribution packages and their dependencies.  Though not tied to
any particular distribution, dose3 constitutes a pool of libraries which
enable analyzing packages coming from various distributions.  Besides basic
functionalities for querying and setting package properties, dose3 also
implements algorithms for solving more complex problems such as monitoring
package evolutions, correct and complete dependency resolution and
repository-wide uninstallability checks.")
    ;; with static-linking exception
    (license license:lgpl2.1+)))

(define-public ocaml-down
  (package
    (name "ocaml-down")
    (version "0.0.3")
    (source
      (origin
        (method url-fetch)
        (uri (string-append "https://erratique.ch/software/down/releases/down-"
                            version ".tbz"))
        (sha256
         (base32
          "1nz2f5j17frgr2vrslcz9klmi6w9sm2vqwwwpi33ngcm3rgmsrlg"))))
    (build-system ocaml-build-system)
    (arguments
     `(#:tests? #f ;no tests
       #:phases
       (modify-phases %standard-phases
         (delete 'configure))
       #:build-flags
       ,#~(list "build" "--lib-dir"
                (string-append #$output "/lib/ocaml/site-lib"))))
    (native-inputs
     `(("ocaml-findlib" ,ocaml-findlib)
       ("ocamlbuild" ,ocamlbuild)
       ("ocaml-topkg" ,ocaml-topkg)
       ("opam" ,opam)))
    (home-page "https://erratique.ch/software/down")
    (synopsis "OCaml toplevel (REPL) upgrade")
    (description "Down is an unintrusive user experience upgrade for the
@command{ocaml} toplevel (REPL).

Simply load the zero dependency @code{down} library in the @command{ocaml}
toplevel and you get line edition, history, session support and identifier
completion and documentation with @command{ocp-index}.

Add this to your @file{~/.ocamlinit}:

@example
#use \"down.top\"
@end example

You may also need to add this to your @file{~/.ocamlinit} and declare
the environment variable @code{OCAML_TOPLEVEL_PATH}:

@example
let () =
  try Topdirs.dir_directory (Sys.getenv \"OCAML_TOPLEVEL_PATH\")
  with Not_found -> ()
@end example

OR

@example
let () = String.split_on_char ':' (Sys.getenv \"OCAMLPATH\")
         |> List.filter (fun x -> Filename.check_suffix x \"/site-lib\")
         |> List.map (fun x -> x ^ \"/toplevel\")
         (* remove the line below if you don't want to see the text
            every time you start the toplevel *)
         |> List.map (fun x -> Printf.printf \"adding directory %s\\n\" x; x)
         |> List.iter Topdirs.dir_directory;;
@end example")
    (license license:isc)))

(define-public ocaml-opam-file-format
  (package
    (name "ocaml-opam-file-format")
    (version "2.1.3")
    (source (origin
              (method git-fetch)
              (uri (git-reference
                     (url "https://github.com/ocaml/opam-file-format")
                     (commit version)))
              (file-name (git-file-name name version))
              (sha256
               (base32
                "1fxhppdmrysr2nb5z3c448h17np48f3ga9jih33acj78r4rdblcs"))))
    (build-system ocaml-build-system)
    (arguments
     `(#:tests? #f; No tests
       #:make-flags ,#~(list (string-append "LIBDIR=" #$output
                                            "/lib/ocaml/site-lib"))
       #:phases
       (modify-phases %standard-phases
         (delete 'configure))))
    (home-page "https://opam.ocaml.org")
    (synopsis "Parser and printer for the opam file syntax")
    (description "This package contains a parser and a pretty-printer for
the opam file format.")
    ;; With static-linking exception
    (license license:lgpl2.1+)))

(define-public opam
  (package
    (name "opam")
    (version "2.1.0")
    (source (origin
              (method git-fetch)
              (uri (git-reference
                     (url "https://github.com/ocaml/opam")
                     (commit version)))
              (file-name (git-file-name name version))
              (sha256
               (base32
                "12l7l4pbzy71k1yc7ym5aczajszvc9bqkdnfg8xhqc8ch8j1h1lj"))))
    (build-system dune-build-system)
    (arguments
<<<<<<< HEAD
     `(#:configure-flags
       (list (string-append "SHELL="
                            (assoc-ref %build-inputs "bash")
                            "/bin/sh"))

       ;; For some reason, 'ocp-build' needs $TERM to be set.
       #:make-flags
       (list "TERM=screen"
             (string-append "SHELL="
                            (assoc-ref %build-inputs "bash")
                            "/bin/sh"))

       #:test-target "tests"

       #:phases (modify-phases %standard-phases
                 (add-before 'build 'pre-build
                   (lambda* (#:key inputs make-flags #:allow-other-keys)
                     (let ((bash (assoc-ref inputs "bash"))
                           (bwrap (search-input-file inputs "/bin/bwrap")))
                       (substitute* "src/core/opamSystem.ml"
                         (("\"/bin/sh\"")
                          (string-append "\"" bash "/bin/sh\""))
                         (("getconf")
                          (which "getconf")))
                       ;; Use bwrap from the store directly.
                       (substitute* "src/state/shellscripts/bwrap.sh"
                         (("-v bwrap") (string-append "-v " bwrap))
                         (("exec bwrap") (string-append "exec " bwrap))
                         ;; Mount /gnu and /run/current-system in the
                         ;; isolated environment when building with opam.
                         ;; This is necessary for packages to find external
                         ;; dependencies, such as a C compiler, make, etc...
                         (("^add_sys_mounts /usr")
                          "add_sys_mounts /gnu /run/current-system /usr"))
                       (substitute* "src/client/opamInitDefaults.ml"
                         (("\"bwrap\"") (string-append "\"" bwrap "\"")))
                       ;; Generating the documentation needs write access
                       (for-each
                         (lambda (f) (chmod f #o644))
                         (find-files "doc" "."))
                       #t)))
                 (add-before 'check 'pre-check
                   (lambda _
                     ;; The "repo" test attempts to open some of these files O_WRONLY
                     ;; and fails with a bogus "OpamSystem.File_not_found" otherwise.
                     (for-each
                      (lambda (f) (chmod f #o644))
                      (find-files "tests/packages" "\\.opam$"))

                     (substitute* "tests/Makefile"
                       (("/usr/bin/printf")
                        (which "printf"))
                       ;; By default tests run twice: once with a "local" repository
                       ;; and once with a git repository: disable the git tests to
                       ;; avoid the dependency.
                       (("all: local git")
                        "all: local"))
                     #t)))))
=======
     `(#:test-target "."
       #:phases
       (modify-phases %standard-phases
         (add-before 'build 'pre-build
           (lambda* (#:key inputs make-flags #:allow-other-keys)
             (let ((bash (assoc-ref inputs "bash"))
                   (bwrap (string-append (assoc-ref inputs "bubblewrap")
                                         "/bin/bwrap")))
               (substitute* "src/core/opamSystem.ml"
                 (("\"/bin/sh\"")
                  (string-append "\"" bash "/bin/sh\""))
                 (("getconf")
                  (which "getconf")))
               ;; Use bwrap from the store directly.
               (substitute* "src/state/shellscripts/bwrap.sh"
                 (("-v bwrap") (string-append "-v " bwrap))
                 (("exec bwrap") (string-append "exec " bwrap))
                 ;; Mount /gnu and /run/current-system in the
                 ;; isolated environment when building with opam.
                 ;; This is necessary for packages to find external
                 ;; dependencies, such as a C compiler, make, etc...
                 (("^add_sys_mounts /usr")
                  (string-append "add_sys_mounts "
                                 (%store-directory)
                                 " /run/current-system /usr")))
               (substitute* "src/client/opamInitDefaults.ml"
                 (("\"bwrap\"") (string-append "\"" bwrap "\""))))))
         (add-before 'check 'prepare-checks
           (lambda* (#:key inputs #:allow-other-keys)
             ;; Opam tests need to run an isolated environment from a writable
             ;; home directory.
             (mkdir-p "test-home")
             (setenv "HOME" (string-append (getcwd) "/test-home"))

             ;; Opam tests require data from opam-repository. Instead of
             ;; downloading them with wget from the guix environment, copy the
             ;; content to the expected directory.
             (substitute* "tests/reftests/dune.inc"
               (("tar -C.*opam-archive-([0-9a-f]*)[^)]*" _ commit)
                (string-append "rmdir %{targets}) (run cp -r "
                               (assoc-ref inputs (string-append "opam-repo-" commit))
                               "/ %{targets}) (run chmod +w -R %{targets}"))
               (("wget[^)]*") "touch %{targets}")
               ;; Disable a failing test because of different line wrapping
               (("diff cli-versioning.test cli-versioning.out") "run true")
               ;; Disable a failing test because it tries to clone a git
               ;; repository from inside bwrap
               (("diff upgrade-format.test upgrade-format.out") "run true"))
             (substitute* "tests/reftests/dune"
               ;; Because of our changes to the previous file, we cannot check
               ;; it can be regenerated
               (("diff dune.inc dune.inc.gen") "run true"))
             ;; Ensure we can run the generated build.sh (no /bin/sh)
             (substitute* '("tests/reftests/legacy-local.test"
                            "tests/reftests/legacy-git.test")
               (("#! ?/bin/sh") (string-append "#!" (assoc-ref inputs "bash")
                                               "/bin/sh")))
             (substitute* "tests/reftests/testing-env"
               (("OPAMSTRICT=1")
                (string-append "OPAMSTRICT=1\nLIBRARY_PATH="
                               (assoc-ref inputs "libc") "/lib"))))))))
>>>>>>> 49922efb
    (native-inputs
      (let ((opam-repo (lambda (commit hash)
                         (origin
                           (method git-fetch)
                           (uri (git-reference
                                  (url "https://github.com/ocaml/opam-repository")
                                  (commit commit)))
                           (file-name (git-file-name "opam-repo" commit))
                           (sha256 (base32 hash))))))
       `(("dune" ,dune)
         ("ocaml-cppo" ,ocaml-cppo)

         ;; For tests.
         ("git" ,git-minimal)
         ("openssl" ,openssl)
         ("python" ,python-wrapper)
         ("rsync" ,rsync)
         ("unzip" ,unzip)
         ("which" ,which)

         ;; Data for tests
         ("opam-repo-009e00fa" ,(opam-repo "009e00fa86300d11c311309a2544e5c6c3eb8de2"
                                           "1wwy0rwrsjf4q10j1rh1dazk32fbzhzy6f7zl6qmndidx9b1bq7w"))
         ("opam-repo-ad4dd344" ,(opam-repo "ad4dd344fe5cd1cab49ced49d6758a9844549fb4"
                                           "1a1qj47kj8xjdnc4zc50ijrix1kym1n7k20n3viki80a7518baw8"))
         ("opam-repo-c1d23f0e" ,(opam-repo "c1d23f0e17ec83a036ebfbad1c78311b898a2ca0"
                                           "0j9abisx3ifzm66ci3p45mngmz4f0fx7yd9jjxrz3f8w5jffc9ii"))
         ("opam-repo-f372039d" ,(opam-repo "f372039db86a970ef3e662adbfe0d4f5cd980701"
                                           "0ld7fcry6ss6fmrpswvr6bikgx299w97h0gwrjjh7kd7rydsjdws")))))
    (inputs
     `(("ocaml" ,ocaml)
       ("ncurses" ,ncurses)
       ("curl" ,curl)
       ("bubblewrap" ,bubblewrap)))
    (propagated-inputs
     `(("ocaml-cmdliner" ,ocaml-cmdliner)
       ("ocaml-dose3" ,ocaml-dose3)
       ("ocaml-mccs" ,ocaml-mccs)
       ("ocaml-opam-file-format" ,ocaml-opam-file-format)
       ("ocaml-re" ,ocaml-re)))
    (home-page "http://opam.ocamlpro.com/")
    (synopsis "Package manager for OCaml")
    (description
     "OPAM is a tool to manage OCaml packages.  It supports multiple
simultaneous compiler installations, flexible package constraints, and a
Git-friendly development workflow.")

    ;; The 'LICENSE' file waives some requirements compared to LGPLv3.
    (license license:lgpl3)))

(define-public camlp5
  (package
    (name "camlp5")
    (version "7.13")
    (source
     (origin
       (method git-fetch)
       (uri (git-reference
             (url "https://github.com/camlp5/camlp5")
             (commit (string-append "rel" (string-delete #\. version)))))
       (file-name (git-file-name name version))
       (sha256
        (base32 "1d9spy3f5ahixm8nxxk086kpslzva669a5scn49am0s7vx4i71kp"))))
    (build-system gnu-build-system)
    (inputs
     `(("ocaml" ,ocaml)))
    (arguments
     `(#:tests? #f  ; XXX TODO figure out how to run the tests
       #:phases
       (modify-phases %standard-phases
         (replace 'configure
                  (lambda* (#:key outputs #:allow-other-keys)
                    (let* ((out (assoc-ref outputs "out"))
                           (mandir (string-append out "/share/man")))
                      ;; Custom configure script doesn't recognize
                      ;; --prefix=<PREFIX> syntax (with equals sign).
                      (invoke "./configure"
                              "--prefix" out
                              "--mandir" mandir))))
         (add-before 'build 'fix-/bin-references
           (lambda _
             (substitute* "config/Makefile"
               (("/bin/rm") "rm"))
             #t))
         (replace 'build
                  (lambda _
                    (invoke "make" "-j" (number->string
                                         (parallel-job-count))
                            "world.opt")))
         ;; Required for findlib to find camlp5's libraries
         (add-after 'install 'install-meta
           (lambda* (#:key outputs #:allow-other-keys)
             (install-file "etc/META" (string-append (assoc-ref outputs "out")
                                                     "/lib/ocaml/camlp5/"))
             #t)))))
    (home-page "https://camlp5.github.io/")
    (synopsis "Pre-processor Pretty Printer for OCaml")
    (description
     "Camlp5 is a Pre-Processor-Pretty-Printer for Objective Caml.  It offers
tools for syntax (Stream Parsers and Grammars) and the ability to modify the
concrete syntax of the language (Quotations, Syntax Extensions).")
    ;; Most files are distributed under bsd-3, but ocaml_stuff/* is under qpl.
    (license (list license:bsd-3 license:qpl))))

(define-public hevea
  (package
    (name "hevea")
    (version "2.35")
    (source (origin
              (method url-fetch)
              (uri (string-append "http://hevea.inria.fr/old/"
                                  "hevea-" version ".tar.gz"))
              (sha256
               (base32
                "1jwydkb9ldb1sx815c364dxgr569f2rbbzgxbn2kanrybpdbm2gi"))))
    (build-system gnu-build-system)
    (inputs
     `(("ocaml" ,ocaml)))
    (native-inputs
     `(("ocamlbuild" ,ocamlbuild)))
    (arguments
     `(#:tests? #f                      ; no test suite
       #:make-flags (list (string-append "PREFIX=" %output))
       #:phases (modify-phases %standard-phases
                  (delete 'configure)
                  (add-before 'build 'patch-/bin/sh
                    (lambda _
                      (substitute* "_tags"
                        (("/bin/sh") (which "sh")))
                      #t)))))
    (home-page "http://hevea.inria.fr/")
    (synopsis "LaTeX to HTML translator")
    (description
     "HeVeA is a LaTeX to HTML translator that generates modern HTML 5.  It is
written in Objective Caml.")
    (license license:qpl)))

(define-public ocaml-num
  (package
    (name "ocaml-num")
    (version "1.4")
    (source
     (origin
       (method git-fetch)
       (uri (git-reference
             (url "https://github.com/ocaml/num")
             (commit (string-append "v" version))))
       (file-name (git-file-name name version))
       (sha256
        (base32 "1vzdnvpj5dbj3ifx03v25pj2jj1ccav072v4d29pk1czdba2lzfc"))))
    (build-system dune-build-system)
    (home-page "https://github.com/ocaml/num")
    (synopsis "Arbitrary-precision integer and rational arithmetic")
    (description "OCaml-Num contains the legacy Num library for
arbitrary-precision integer and rational arithmetic that used to be part of
the OCaml core distribution.")
    (license license:lgpl2.1+))); with linking exception

(define-public emacs-tuareg
  ;; Last upstream release on Sept., 14th, 2018, since then "Package cl
  ;; deprecated" or 'lexical-binding' and others had been fixed.
  (let ((commit "ccde45bbc292123ec20617f1af7f7e19f7481545")
        (revision "0"))
    (package
      (name "emacs-tuareg")
      (version (git-version "2.2.0" revision commit))
      (source
       (origin
         (method git-fetch)
         (uri (git-reference
               (url "https://github.com/ocaml/tuareg")
               (commit commit)))
         (file-name (git-file-name name version))
         (sha256
          (base32 "1yxv4bnqarilnpg5j7wywall8170hwvm0q4xx06yqjgcn8pq1lac"))))
      (build-system gnu-build-system)
      (native-inputs
       `(("emacs" ,emacs-minimal)
         ("opam" ,opam)))
      (arguments
       `(#:phases
         (modify-phases %standard-phases
           (add-after 'unpack 'make-git-checkout-writable
             (lambda _
               (for-each make-file-writable (find-files "."))
               #t))
           (delete 'configure)
           (add-before 'install 'fix-install-path
             (lambda* (#:key outputs #:allow-other-keys)
               (substitute* "Makefile"
                 (("/emacs/site-lisp")
                  (string-append (assoc-ref %outputs "out")
                                 "/share/emacs/site-lisp/")))
               #t))
           (add-after 'install 'post-install
             (lambda* (#:key outputs #:allow-other-keys)
               (symlink "tuareg.el"
                        (string-append (assoc-ref outputs "out")
                                       "/share/emacs/site-lisp/"
                                       "tuareg-autoloads.el"))
               #t)))))
      (home-page "https://github.com/ocaml/tuareg")
      (synopsis "OCaml programming mode, REPL, debugger for Emacs")
      (description "Tuareg helps editing OCaml code, to highlight important
parts of the code, to run an OCaml REPL, and to run the OCaml debugger within
Emacs.")
      (license license:gpl2+))))

(define-public ocaml-menhir
  (package
    (name "ocaml-menhir")
    (version "20210419")
    (source
     (origin
       (method git-fetch)
       (uri (git-reference
             (url "https://gitlab.inria.fr/fpottier/menhir.git")
             (commit version)))
       (file-name (git-file-name name version))
       (sha256
        (base32 "0jcbr7s3iwfr7xxfybs3h407g76yfp5yq5r9i0wg2ahvvbqh03ky"))))
    (build-system dune-build-system)
    (inputs
     `(("ocaml" ,ocaml)))
    (arguments
     `(#:tests? #f)) ; No check target
    (home-page "http://gallium.inria.fr/~fpottier/menhir/")
    (synopsis "Parser generator")
    (description "Menhir is a parser generator.  It turns high-level grammar
specifications, decorated with semantic actions expressed in the OCaml
programming language into parsers, again expressed in OCaml.  It is based on
Knuth’s LR(1) parser construction technique.")
    ;; The file src/standard.mly and all files listed in src/mnehirLib.mlpack
    ;; that have an *.ml or *.mli extension are GPL licensed. All other files
    ;; are QPL licensed.
    (license (list license:gpl2+ license:qpl))))

(define-public ocaml-bigarray-compat
  (package
    (name "ocaml-bigarray-compat")
    (version "1.0.0")
    (source (origin
              (method git-fetch)
              (uri (git-reference
                     (url "https://github.com/mirage/bigarray-compat")
                     (commit (string-append "v" version))))
              (file-name (git-file-name name version))
              (sha256
               (base32
                "06j1dwlpisxshdd0nab4n4x266gg1s1n8na16lpgw3fvcznwnimz"))))
    (build-system dune-build-system)
    (arguments
     `(#:tests? #f)); no tests
    (home-page "https://github.com/mirage/bigarray-compat")
    (synopsis "OCaml compatibility library")
    (description "This package contains a compatibility library for
@code{Stdlib.Bigarray} in OCaml.")
    (license license:isc)))

(define-public lablgtk
  (package
    (name "lablgtk")
    (version "2.18.11")
    (source (origin
              (method git-fetch)
              (uri (git-reference
                     (url "https://github.com/garrigue/lablgtk")
                     (commit version)))
              (file-name (git-file-name name version))
              (sha256
               (base32
                "179ipx0c6bpxm4gz0syxgqy09dp5p4x9qsdil7s9jlx8ffg1mm0w"))))
    (build-system gnu-build-system)
    (native-inputs
     `(("ocaml" ,ocaml)
       ("findlib" ,ocaml-findlib)
       ("pkg-config" ,pkg-config)))
    ;; FIXME: Add inputs gtkgl-2.0, libpanelapplet-2.0, gtkspell-2.0,
    ;; and gtk+-quartz-2.0 once available.
    (inputs
     `(("gtk+" ,gtk+-2)
       ("gtksourceview" ,gtksourceview-2)
       ("libgnomecanvas" ,libgnomecanvas)
       ("libgnomeui" ,libgnomeui)
       ("libglade" ,libglade)
       ("librsvg" ,librsvg)))
    (arguments
     `(#:tests? #f ; no check target

       ;; opt: also install cmxa files
       #:make-flags (list "all" "opt"
                          (string-append "FINDLIBDIR="
                                         (assoc-ref %outputs "out")
                                         "/lib/ocaml"))
       ;; Occasionally we would get "Error: Unbound module GtkThread" when
       ;; compiling 'gtkThInit.ml', with 'make -j'.  So build sequentially.
       #:parallel-build? #f

       #:phases
         (modify-phases %standard-phases
           (add-before 'install 'prepare-install
             (lambda* (#:key inputs outputs #:allow-other-keys)
               (let ((out (assoc-ref outputs "out"))
                     (ocaml (assoc-ref inputs "ocaml")))
                 ;; Install into the output and not the ocaml directory.
                 (mkdir-p (string-append out "/lib/ocaml"))
                 (substitute* "config.make"
                   ((ocaml) out))
                 #t))))))
    (properties `((ocaml4.07-variant . ,(delay ocaml4.07-lablgtk))))
    (home-page "http://lablgtk.forge.ocamlcore.org/")
    (synopsis "GTK+ bindings for OCaml")
    (description
     "LablGtk is an OCaml interface to GTK+ 1.2 and 2.x.  It provides
a strongly-typed object-oriented interface that is compatible with the
dynamic typing of GTK+.  Most widgets and methods are available.  LablGtk
also provides bindings to
gdk-pixbuf, the GLArea widget (in combination with LablGL), gnomecanvas,
gnomeui, gtksourceview, gtkspell,
libglade (and it an generate OCaml code from .glade files),
libpanel, librsvg and quartz.")
    (license license:lgpl2.1)))

(define-public ocaml4.07-lablgtk
  (package
    (inherit lablgtk)
    (name "ocaml4.07-lablgtk")
    (native-inputs
     `(("ocaml" ,ocaml-4.07)
       ("findlib" ,ocaml4.07-findlib)
       ("pkg-config" ,pkg-config)))
    (properties '())))

(define-public unison
  (package
    (name "unison")
    (version "2.51.2")
    (source (origin
              (method git-fetch)
              (uri (git-reference
                    (url "https://github.com/bcpierce00/unison")
                    (commit (string-append "v" version))))
              (file-name (git-file-name name version))
              (sha256
               (base32
                "1bykiyc0dc5pkw8x370qkg2kygq9pq7yqzsgczd3y13b6ivm4sdq"))
              (patches (search-patches "unison-fix-ocaml-4.08.patch"))))
    (build-system gnu-build-system)
    (outputs '("out"
               "doc"))                  ; 1.9 MiB of documentation
    (native-inputs
     `(("ocaml" ,ocaml-4.09)
       ;; For documentation
       ("ghostscript" ,ghostscript)
       ("texlive" ,texlive-tiny)
       ("hevea" ,hevea)
       ("lynx" ,lynx)
       ("which" ,which)))
    (arguments
     `(#:parallel-build? #f
       #:parallel-tests? #f
       #:test-target "selftest"
       #:tests? #f ; Tests require writing to $HOME.
                   ; If some $HOME is provided, they fail with the message
                   ; "Fatal error: Skipping some tests -- remove me!"
       #:phases
         (modify-phases %standard-phases
           (delete 'configure)
           (add-before 'install 'prepare-install
             (lambda* (#:key outputs #:allow-other-keys)
               (let* ((out (assoc-ref outputs "out"))
                      (bin (string-append out "/bin")))
                 (mkdir-p bin)
                 (setenv "HOME" out) ; forces correct INSTALLDIR in Makefile
                 #t)))
           (add-after 'install 'install-fsmonitor
             (lambda* (#:key outputs #:allow-other-keys)
               (let* ((out (assoc-ref outputs "out"))
                      (bin (string-append out "/bin")))
                 ;; 'unison-fsmonitor' is used in "unison -repeat watch" mode.
                 (install-file "src/unison-fsmonitor" bin)
                 #t)))
           (add-after 'install 'install-doc
             (lambda* (#:key outputs #:allow-other-keys)
               (let ((doc (string-append (assoc-ref outputs "doc")
                                         "/share/doc/unison")))
                 (mkdir-p doc)
                 ;; Remove an '\n' that prevents the doc to be generated
                 ;; correctly with newer hevea.
                 (substitute* "doc/local.tex"
                   (("----SNIP----.*") "----SNIP----"))
                 ;; This file needs write-permissions, because it's
                 ;; overwritten by 'docs' during documentation generation.
                 (chmod "src/strings.ml" #o600)
                 (invoke "make" "docs"
                         "TEXDIRECTIVES=\\\\draftfalse")
                 (for-each (lambda (f)
                             (install-file f doc))
                           (map (lambda (ext)
                                  (string-append "doc/unison-manual." ext))
                                ;; Install only html documentation,
                                ;; since the build is currently
                                ;; non-reproducible with the ps, pdf,
                                ;; and dvi docs.
                                '(;; "ps" "pdf" "dvi"
                                  "html")))
                 #t))))))
    (home-page "https://www.cis.upenn.edu/~bcpierce/unison/")
    (synopsis "File synchronizer")
    (description
     "Unison is a file-synchronization tool.  It allows two replicas of
a collection of files and directories to be stored on different hosts
(or different disks on the same host), modified separately, and then
brought up to date by propagating the changes in each replica
to the other.")
    (license license:gpl3+)))

(define-public ocaml-findlib
  (package
    (name "ocaml-findlib")
    (version "1.8.1")
    (source (origin
              (method url-fetch)
              (uri (string-append "http://download.camlcity.org/download/"
                                  "findlib" "-" version ".tar.gz"))
              (sha256
               (base32
                "00s3sfb02pnjmkax25pcnljcnhcggiliccfz69a72ic7gsjwz1cf"))))
    (build-system gnu-build-system)
    (native-inputs
     `(("m4" ,m4)
       ("ocaml" ,ocaml)))
    (arguments
     `(#:tests? #f  ; no test suite
       #:parallel-build? #f
       #:make-flags (list "all" "opt")
       #:phases (modify-phases %standard-phases
                  (replace
                   'configure
                   (lambda* (#:key inputs outputs #:allow-other-keys)
                     (let ((out (assoc-ref outputs "out")))
                       (invoke
                        "./configure"
                        "-bindir" (string-append out "/bin")
                        "-config" (string-append out "/etc/ocamfind.conf")
                        "-mandir" (string-append out "/share/man")
                        "-sitelib" (string-append out "/lib/ocaml/site-lib")
                        "-with-toolbox"))))
                  (replace 'install
                    (lambda* (#:key outputs #:allow-other-keys)
                      (let ((out (assoc-ref outputs "out")))
                        (invoke "make" "install"
                                (string-append "OCAML_CORE_STDLIB="
                                               out "/lib/ocaml/site-lib"))))))))
    (home-page "http://projects.camlcity.org/projects/findlib.html")
    (synopsis "Management tool for OCaml libraries")
    (description
     "The \"findlib\" library provides a scheme to manage reusable software
components (packages), and includes tools that support this scheme.  Packages
are collections of OCaml modules for which metainformation can be stored.  The
packages are kept in the file system hierarchy, but with strict directory
structure.  The library contains functions to look the directory up that
stores a package, to query metainformation about a package, and to retrieve
dependency information about multiple packages.  There is also a tool that
allows the user to enter queries on the command-line.  In order to simplify
compilation and linkage, there are new frontends of the various OCaml
compilers that can directly deal with packages.")
    (license license:x11)))

(define-public ocaml4.07-findlib
  (package
    (inherit ocaml-findlib)
    (name "ocaml4.07-findlib")
    (native-inputs
     `(("m4" ,m4)
       ("ocaml" ,ocaml-4.07)))))

(define-public ocaml4.09-findlib
  (package
    (inherit ocaml-findlib)
    (name "ocaml4.09-findlib")
    (native-inputs
     `(("m4" ,m4)
       ("ocaml" ,ocaml-4.09)))))

(define-public ocaml-ounit2
  (package
    (name "ocaml-ounit2")
    (version "2.2.4")
    (source (origin
              (method git-fetch)
              (uri (git-reference
                    (url "https://github.com/gildor478/ounit.git")
                    (commit (string-append "v" version))))
              (file-name (git-file-name name version))
              (sha256
               (base32
                "0gxjw1bhmjcjzri6x6psqrkbbyq678b69bqfl9i1zswp7cj2lryg"))))
    (build-system dune-build-system)
    (propagated-inputs
     `(("lwt" ,ocaml-lwt)
       ("ocaml-stdlib-shims" ,ocaml-stdlib-shims)))
    (home-page "https://github.com/gildor478/ounit")
    (synopsis "Unit testing framework for OCaml")
    (description "OUnit2 is a unit testing framework for OCaml.  It is similar
to JUnit and other XUnit testing frameworks.")
    (license license:expat)))

;; note that some tests may hang for no obvious reason.
(define-public ocaml-ounit
  (package
    (name "ocaml-ounit")
    (version "2.0.8")
    (source (origin
              (method url-fetch)
              (uri (ocaml-forge-uri "ounit" version 1749))
              (sha256
               (base32
                "03ifp9hjcxg4m5j190iy373jcn4039d3vy10kmd8p4lfciwzwc1f"))))
    (build-system ocaml-build-system)
    (native-inputs
     `(("libxml2" ,libxml2)           ; for xmllint
       ("ocamlbuild" ,ocamlbuild)))
    (arguments
     `(#:phases
       (modify-phases %standard-phases
         (delete 'check))))             ; tests are run during build
    (home-page "http://ounit.forge.ocamlcore.org")
    (synopsis "Unit testing framework for OCaml")
    (description "Unit testing framework for OCaml.  It is similar to JUnit and
other XUnit testing frameworks.")
    (license license:expat)))

(define-public camlzip
  (package
    (name "camlzip")
    (version "1.0.6")
    (source (origin
              (method url-fetch)
              (uri (ocaml-forge-uri name version 1616))
              (sha256
               (base32
                "0m6gyjw46w3qnhxfsyqyag42znl5lwargks7w7rfchr9jzwpff68"))))
    (build-system ocaml-build-system)
    (inputs
     `(("zlib" ,zlib)))
    (arguments
     `(#:phases
       (modify-phases %standard-phases
         (delete 'configure)
         (add-after 'install 'install-camlzip
           (lambda* (#:key outputs #:allow-other-keys)
             (let* ((out (assoc-ref outputs "out"))
                    (dir (string-append out "/lib/ocaml/site-lib/camlzip")))
               (mkdir-p dir)
               (call-with-output-file (string-append dir "/META")
                 (lambda (port)
                   (format port "version=\"1.06\"\n")
                   (format port "requires=\"unix\"\n")
                   (format port "archive(byte)=\"zip.cma\"\n")
                   (format port "archive(native)=\"zip.cmxa\"\n")
                   (format port "archive(native,plugin)=\"zip.cmxs\"\n")
                   (format port "directory=\"../zip\"\n")))))))
       #:install-target "install-findlib"
       #:make-flags
       ,#~(list "all" "allopt"
                (string-append "INSTALLDIR=" #$output "/lib/ocaml"))))
    (home-page "https://github.com/xavierleroy/camlzip")
    (synopsis "Provides easy access to compressed files")
    (description "Provides easy access to compressed files in ZIP, GZIP and
JAR format.  It provides functions for reading from and writing to compressed
files in these formats.")
    (license license:lgpl2.1+)))

(define-public ocamlmod
  (package
    (name "ocamlmod")
    (version "0.0.9")
    (source (origin
              (method url-fetch)
              (uri (ocaml-forge-uri name version 1702))
              (sha256
               (base32
                "0cgp9qqrq7ayyhddrmqmq1affvfqcn722qiakjq4dkywvp67h4aa"))))
    (build-system ocaml-build-system)
    (native-inputs
     `(("ounit" ,ocaml-ounit)
       ("ocamlbuild" ,ocamlbuild)))
    (arguments
     `(#:phases
       (modify-phases %standard-phases
         ;; Tests are done during build.
         (delete 'check))))
    (home-page "https://forge.ocamlcore.org/projects/ocamlmod")
    (synopsis "Generate modules from OCaml source files")
    (description "Generate modules from OCaml source files.")
    (license license:lgpl2.1+))) ; with an exception

(define-public ocaml-zarith
  (package
    (name "ocaml-zarith")
    (version "1.12")
    (source (origin
              (method git-fetch)
              (uri (git-reference
                     (url "https://github.com/ocaml/Zarith")
                     (commit (string-append "release-" version))))
              (file-name (git-file-name name version))
              (sha256
               (base32
                "1jslm1rv1j0ya818yh23wf3bb6hz7qqj9pn5fwl45y9mqyqa01s9"))))
    (build-system ocaml-build-system)
    (native-inputs
     `(("perl" ,perl)))
    (inputs
     `(("gmp" ,gmp)))
    (arguments
     `(#:tests? #f ; no test target
       #:phases
       (modify-phases %standard-phases
         (replace 'configure
           (lambda _ (invoke "./configure")))
         (add-after 'install 'move-sublibs
           (lambda* (#:key outputs #:allow-other-keys)
             (let* ((out (assoc-ref outputs "out"))
                    (lib (string-append out "/lib/ocaml/site-lib")))
               (mkdir-p (string-append lib "/stublibs"))
               (rename-file (string-append lib "/zarith/dllzarith.so")
                            (string-append lib "/stublibs/dllzarith.so"))))))))
    (home-page "https://forge.ocamlcore.org/projects/zarith/")
    (synopsis "Implements arbitrary-precision integers")
    (description "Implements arithmetic and logical operations over
arbitrary-precision integers.  It uses GMP to efficiently implement arithmetic
over big integers. Small integers are represented as Caml unboxed integers,
for speed and space economy.")
    (license license:lgpl2.1+))) ; with an exception

(define-public ocaml-frontc
  (package
    (name "ocaml-frontc")
    (version "3.4.2")
    (source (origin
              (method git-fetch)
              (uri (git-reference
                     (url "https://github.com/BinaryAnalysisPlatform/FrontC")
                     (commit (string-append
                               "V_" (string-join (string-split version #\.) "_")))))
              (file-name (git-file-name name version))
              (sha256
               (base32
                "0k7jk9hkglnkk27s62xl493jyqc017gyvwqb1lyc0ywbb001s102"))))
    (build-system ocaml-build-system)
    (arguments
     `(#:phases
       (modify-phases %standard-phases
         (delete 'configure)
         (add-after 'install 'install-meta
           (lambda* (#:key outputs #:allow-other-keys)
             (let ((out (assoc-ref outputs "out")))
               (with-output-to-file
                   (string-append out "/lib/ocaml/frontc/META")
                 (lambda _
                   (display
                    (string-append
                     "description = \"Parser for the C language\"
version = \"" ,version "\"
requires = \"unix\"
archive(byte) = \"frontc.cma\"
archive(native) = \"frontc.cmxa\""))))
               (symlink (string-append out "/lib/ocaml/frontc")
                        (string-append out "/lib/ocaml/FrontC"))))))
       #:make-flags ,#~(list (string-append "PREFIX=" #$output)
                             "OCAML_SITE=$(LIB_DIR)/ocaml/")))
    (properties `((upstream-name . "FrontC")))
    (home-page "https://www.irit.fr/FrontC")
    (synopsis "C parser and lexer library")
    (description "FrontC is an OCAML library providing a C parser and lexer.
The result is a syntactic tree easy to process with usual OCAML tree management.
It provides support for ANSI C syntax, old-C K&R style syntax and the standard
GNU CC attributes.  It provides also a C pretty printer as an example of use.")
    (license license:lgpl2.1)))

(define-public ocaml-qcheck
  (package
    (name "ocaml-qcheck")
    (version "0.12")
    (source
     (origin
       (method git-fetch)
       (uri (git-reference
             (url "https://github.com/c-cube/qcheck")
             (commit version)))
       (file-name (git-file-name name version))
       (sha256
        (base32 "1llnfynhlndwyjig7wrayjnds2b3mggp5lw20dwxhn2i2lkkb22m"))))
    (build-system dune-build-system)
    (arguments
     `(#:test-target "."
       #:phases
       (modify-phases %standard-phases
         (add-before 'build 'fix-deprecated
           (lambda _
             (substitute* "src/core/QCheck.ml"
               (("Pervasives.compare") "compare"))
             #t)))))
    (propagated-inputs
     `(("ocaml-alcotest" ,ocaml-alcotest)
       ("ocaml-ounit" ,ocaml-ounit)))
    (native-inputs
     `(("ocamlbuild" ,ocamlbuild)))
    (home-page "https://github.com/c-cube/qcheck")
    (synopsis "QuickCheck inspired property-based testing for OCaml")
    (description "QuickCheck inspired property-based testing for OCaml. This
module checks invariants (properties of some types) over randomly
generated instances of the type. It provides combinators for generating
instances and printing them.")
    (license license:lgpl3+)))

(define-public ocaml-qtest
  (package
    (name "ocaml-qtest")
    (version "2.10.1")
    (source (origin
              (method git-fetch)
              (uri (git-reference
                     (url "https://github.com/vincent-hugot/qtest/")
                     (commit (string-append "v" version))))
              (file-name (git-file-name name version))
              (sha256
               (base32
                "0gddzan4vzs0vklsxhirdjrvx3rp7hhh2yr20vi13nq8rwkn9w29"))))
    (build-system dune-build-system)
    (arguments
     `(#:test-target "tests"))
    (propagated-inputs
     `(("ounit" ,ocaml-ounit)
       ("qcheck" ,ocaml-qcheck)))
    (home-page "https://github.com/vincent-hugot/qtest")
    (synopsis "Inline (Unit) Tests for OCaml")
    (description "Qtest extracts inline unit tests written using a special
syntax in comments.  Those tests are then run using the oUnit framework and the
qcheck library.  The possibilities range from trivial tests -- extremely simple
to use -- to sophisticated random generation of test cases.")
    (license license:lgpl3+)))

(define-public ocaml-stringext
  (package
    (name "ocaml-stringext")
    (version "1.6.0")
    (source (origin
              (method git-fetch)
              (uri (git-reference
                     (url "https://github.com/rgrinberg/stringext")
                     (commit version)))
              (file-name (git-file-name name version))
              (sha256
               (base32
                "1m09cmn3vrk3gdm60fb730qsygcfyxsyv7gl9xfzck08q1x2x9qx"))))
    (build-system dune-build-system)
    (arguments
     `(#:test-target "."))
    (native-inputs
     `(("ocamlbuild" ,ocamlbuild)
       ("qtest" ,ocaml-qtest)))
    (home-page "https://github.com/rgrinberg/stringext")
    (synopsis "Extra string functions for OCaml")
    (description "Provides a single module named Stringext that provides a grab
bag of often used but missing string functions from the stdlib.  E.g, split,
full_split, cut, rcut, etc..")
    ;; the only mention of a license in this project is in its `opam' file
    ;; where it says `mit'.
    (license license:expat)))

(define dune-bootstrap
  (package
    (name "dune")
    (version "2.9.0")
    (source (origin
              (method git-fetch)
              (uri (git-reference
                     (url "https://github.com/ocaml/dune")
                     (commit version)))
              (file-name (git-file-name name version))
              (sha256
               (base32
                "01np4jy0f3czkpzkl38k9b4lsh41qk52ldaqxl98mgigyzhx4w0b"))))
    (build-system ocaml-build-system)
    (arguments
     `(#:tests? #f; require odoc
       #:make-flags ,#~(list "release"
                             (string-append "PREFIX=" #$output)
                             (string-append "LIBDIR=" #$output
                                            "/lib/ocaml/site-lib"))
       #:phases
       (modify-phases %standard-phases
         (replace 'configure
           (lambda* (#:key outputs #:allow-other-keys)
             (mkdir-p "src/dune")
             (invoke "./configure")
             #t)))))
    (home-page "https://github.com/ocaml/dune")
    (synopsis "OCaml build system")
    (description "Dune is a build system that was designed to simplify the
release of Jane Street packages.  It reads metadata from @file{dune} files
following a very simple s-expression syntax.")
    (license license:expat)))

(define ocaml4.09-dune-bootstrap
  (package-with-ocaml4.09 dune-bootstrap))

(define-public dune-configurator
  (package
    (inherit dune-bootstrap)
    (name "dune-configurator")
    (build-system dune-build-system)
    (arguments
     `(#:package "dune-configurator"
       #:dune ,dune-bootstrap
       ; require ppx_expect
       #:tests? #f))
    (propagated-inputs
     `(("ocaml-csexp" ,ocaml-csexp)))
    (properties `((ocaml4.09-variant . ,(delay ocaml4.09-dune-configurator))))
    (synopsis "Dune helper library for gathering system configuration")
    (description "Dune-configurator is a small library that helps writing
OCaml scripts that test features available on the system, in order to generate
config.h files for instance.  Among other things, dune-configurator allows one to:

@itemize
@item test if a C program compiles
@item query pkg-config
@item import #define from OCaml header files
@item generate config.h file
@end itemize")))

(define-public ocaml4.09-dune-configurator
  (package
    (inherit dune-configurator)
    (name "ocaml4.09-dune-configurator")
    (arguments
     `(#:package "dune-configurator"
       #:tests? #f
       #:dune ,ocaml4.09-dune-bootstrap
       #:ocaml ,ocaml-4.09
       #:findlib ,ocaml4.09-findlib))
    (propagated-inputs
     `(("ocaml-csexp" ,ocaml4.09-csexp)))))

(define-public dune
  (package
    (inherit dune-bootstrap)
    (propagated-inputs
     `(("dune-configurator" ,dune-configurator)))
    (properties `((ocaml4.07-variant . ,(delay ocaml4.07-dune))
                  (ocaml4.09-variant . ,(delay ocaml4.09-dune))))))

(define-public ocaml4.09-dune
  (package
    (inherit ocaml4.09-dune-bootstrap)
    (propagated-inputs
     `(("dune-configurator" ,dune-configurator)))))

(define-public ocaml4.07-dune
  (package
    (inherit (package-with-ocaml4.07 dune-bootstrap))
    (version "1.11.3")
    (source (origin
              (method git-fetch)
              (uri (git-reference
                     (url "https://github.com/ocaml/dune")
                     (commit version)))
              (file-name (git-file-name "dune" version))
              (sha256
               (base32
                "0l4x0x2fz135pljv88zj8y6w1ninsqw0gn1mdxzprd6wbxbyn8wr"))))))

(define-public ocaml-csexp
  (package
    (name "ocaml-csexp")
    (version "1.3.2")
    (source (origin
              (method git-fetch)
              (uri (git-reference
                     (url "https://github.com/ocaml-dune/csexp")
                     (commit version)))
              (file-name (git-file-name name version))
              (sha256
               (base32
                "190zppgvdjgghmrnx67ayzzk86qdjy3yn5fcrcw08wsh93384pl0"))))
    (build-system dune-build-system)
    (arguments
     `(#:tests? #f; FIXME: needs ppx_expect, but which version?
       #:dune ,dune-bootstrap
       #:phases
       (modify-phases %standard-phases
         (add-before 'build 'chmod
           (lambda _
             (for-each (lambda (file) (chmod file #o644)) (find-files "." ".*"))
             #t)))))
    (propagated-inputs
     `(("ocaml-result" ,ocaml-result)))
    (properties `((ocaml4.09-variant . ,(delay ocaml4.09-csexp))))
    (home-page "https://github.com/ocaml-dune/csexp")
    (synopsis "Parsing and printing of S-expressions in Canonical form")
    (description "This library provides minimal support for Canonical
S-expressions.  Canonical S-expressions are a binary encoding of
S-expressions that is super simple and well suited for communication
between programs.

This library only provides a few helpers for simple applications.  If
you need more advanced support, such as parsing from more fancy input
sources, you should consider copying the code of this library given
how simple parsing S-expressions in canonical form is.

To avoid a dependency on a particular S-expression library, the only
module of this library is parameterised by the type of S-expressions.")
    (license license:expat)))

(define-public ocaml4.09-csexp
  (package
    (inherit ocaml-csexp)
    (name "ocaml4.09-csexp")
    (arguments
     `(#:ocaml ,ocaml-4.09
       #:findlib ,ocaml4.09-findlib
       ,@(substitute-keyword-arguments (package-arguments ocaml-csexp)
           ((#:dune _) ocaml4.09-dune-bootstrap))))
    (propagated-inputs
     `(("ocaml-result" ,ocaml4.09-result)))))

(define-public ocaml-migrate-parsetree
  (package
    (name "ocaml-migrate-parsetree")
    (version "2.1.0")
    (home-page "https://github.com/ocaml-ppx/ocaml-migrate-parsetree")
    (source
     (origin
       (method git-fetch)
       (uri (git-reference
             (url home-page)
             (commit (string-append "v" version))))
       (file-name (git-file-name name version))
       (sha256
        (base32
         "1cpgdqcs624nd1p271ddakgyibl0ia4f6dzivnz9qdwszsinwr89"))))
    (build-system dune-build-system)
    (arguments `(#:tests? #f))
    (propagated-inputs
     `(("ocaml-ppx-derivers" ,ocaml-ppx-derivers)
       ("ocamlbuild" ,ocamlbuild)
       ("ocaml-result" ,ocaml-result)))
    (properties `((upstream-name . "ocaml-migrate-parsetree")
                  ;; OCaml 4.07 packages require version 1.*
                  (ocaml4.07-variant . ,(delay (package-with-ocaml4.07 ocaml-migrate-parsetree-1)))))
    (synopsis "OCaml parsetree converter")
    (description "This library converts between parsetrees of different OCaml
versions.  For each version, there is a snapshot of the parsetree and conversion
functions to the next and/or previous version.")
    (license license:lgpl2.1+)))

(define-public ocaml-migrate-parsetree-1
  (package
    (inherit ocaml-migrate-parsetree)
    (name "ocaml-migrate-parsetree-1")
    (version "1.8.0")
    (home-page "https://github.com/ocaml-ppx/ocaml-migrate-parsetree")
    (source
     (origin
       (method git-fetch)
       (uri (git-reference
             (url home-page)
             (commit (string-append "v" version))))
       (file-name (git-file-name name version))
       (sha256
        (base32
         "16x8sxc4ygxrr1868qpzfqyrvjf3hfxvjzmxmf6ibgglq7ixa2nq"))))
    (properties '((upstream-name . "ocaml-migrate-parsetree")))))

(define-public ocaml-ppx-tools-versioned
  (package
    (name "ocaml-ppx-tools-versioned")
    (version "5.4.0")
    (source (origin
              (method git-fetch)
              (uri (git-reference
                     (url "https://github.com/ocaml-ppx/ppx_tools_versioned")
                     (commit version)))
              (file-name (git-file-name name version))
              (sha256
               (base32
                "07lnj4yzwvwyh5fhpp1dxrys4ddih15jhgqjn59pmgxinbnddi66"))))
    (build-system dune-build-system)
    (arguments
     `(#:test-target "."
       #:package "ppx_tools_versioned"))
    (propagated-inputs
     `(("ocaml-migrate-parsetree" ,ocaml-migrate-parsetree-1)))
    (properties `((upstream-name . "ppx_tools_versioned")))
    (home-page "https://github.com/let-def/ppx_tools_versioned")
    (synopsis "Variant of ppx_tools")
    (description "This package is a variant of ppx_tools based on
ocaml-migrate-parsetree")
    (license license:expat)))

(define-public ocaml-bitstring
  (package
    (name "ocaml-bitstring")
    (version "3.1.0")
    (source (origin
              (method url-fetch)
              (uri (string-append "https://bitbucket.org/thanatonauts/bitstring/"
                                  "get/v" version ".tar.gz"))
              (file-name (string-append name "-" version ".tar.gz"))
              (sha256
               (base32
                "15jjk2pq1vx311gl49s5ag6x5y0654x35w75z07g7kr2q334hqps"))))
    (build-system dune-build-system)
    (native-inputs
     `(("time" ,time)
       ("autoconf" ,autoconf)
       ("automake" ,automake)))
    (propagated-inputs
     `(("ocaml-ppx-tools-versioned" ,ocaml-ppx-tools-versioned)))
    (arguments
     `(#:package "bitstring"
       #:tests? #f; Tests fail to build
       #:phases
       (modify-phases %standard-phases
         (add-before 'build 'upgrade
           (lambda _
             (invoke "dune" "upgrade")
             #t)))))
    (home-page "https://github.com/xguerin/bitstring")
    (synopsis "Bitstrings and bitstring matching for OCaml")
    (description "Adds Erlang-style bitstrings and matching over bitstrings as
a syntax extension and library for OCaml.  You can use this module to both parse
and generate binary formats, files and protocols.  Bitstring handling is added
as primitives to the language, making it exceptionally simple to use and very
powerful.")
    (license license:isc)))
 
(define-public ocaml-result
  (package
    (name "ocaml-result")
    (version "1.5")
    (source (origin
              (method git-fetch)
              (uri (git-reference
                     (url "https://github.com/janestreet/result")
                     (commit version)))
              (file-name (git-file-name name version))
              (sha256
               (base32
                "166laj8qk7466sdl037c6cjs4ac571hglw4l5qpyll6df07h6a7q"))))
    (build-system dune-build-system)
    (arguments
     `(#:test-target "."
       #:dune ,dune-bootstrap))
    (properties `((ocaml4.09-variant . ,(delay ocaml4.09-result))))
    (home-page "https://github.com/janestreet/result")
    (synopsis "Compatibility Result module")
    (description "Uses the new result type defined in OCaml >= 4.03 while
staying compatible with older version of OCaml should use the Result module
defined in this library.")
    (license license:bsd-3)))

(define-public ocaml4.09-result
  (package
    (inherit ocaml-result)
    (name "ocaml4.09-result")
    (arguments
     `(#:test-target "."
       #:dune ,ocaml4.09-dune-bootstrap
       #:ocaml ,ocaml-4.09
       #:findlib ,ocaml4.09-findlib))))
 
(define-public ocaml-topkg
  (package
    (name "ocaml-topkg")
    (version "1.0.0")
    (source (origin
              (method url-fetch)
              (uri (string-append "http://erratique.ch/software/topkg/releases/"
                                  "topkg-" version ".tbz"))
              (sha256
               (base32
                "1df61vw6v5bg2mys045682ggv058yqkqb67w7r2gz85crs04d5fw"))))
    (build-system ocaml-build-system)
    (native-inputs
     `(("opam" ,opam)
       ("ocamlbuild" ,ocamlbuild)))
    (propagated-inputs
     `(("result" ,ocaml-result)))
    (arguments
     `(#:tests? #f
       #:build-flags '("build")
       #:phases
       (modify-phases %standard-phases
         (delete 'configure))))
    (home-page "https://erratique.ch/software/topkg")
    (synopsis "Transitory OCaml software packager")
    (description "Topkg is a packager for distributing OCaml software. It
provides an API to describe the files a package installs in a given build
configuration and to specify information about the package's distribution,
creation and publication procedures.")
    (license license:isc)))
 
(define-public ocaml-rresult
  (package
    (name "ocaml-rresult")
    (version "0.5.0")
    (source (origin
              (method url-fetch)
              (uri (string-append "http://erratique.ch/software/rresult/releases/"
                                  "rresult-" version ".tbz"))
              (sha256
               (base32
                "1xxycxhdhaq8p9vhwi93s2mlxjwgm44fcxybx5vghzgbankz9yhm"))))
    (build-system ocaml-build-system)
    (native-inputs
     `(("opam" ,opam)
       ("ocamlbuild" ,ocamlbuild)))
    (propagated-inputs
     `(("topkg" ,ocaml-topkg)))
    (arguments
     `(#:tests? #f
       #:build-flags '("build")
       #:phases
       (modify-phases %standard-phases
         (delete 'configure))))
    (home-page "https://erratique.ch/software/rresult")
    (synopsis "Result value combinators for OCaml")
    (description "Handle computation results and errors in an explicit and
declarative manner, without resorting to exceptions.  It defines combinators
to operate on the result type available from OCaml 4.03 in the standard
library.")
    (license license:isc)))

(define-public ocaml-sqlite3
  (package
    (name "ocaml-sqlite3")
    (version "5.0.2")
    (source
     (origin
       (method git-fetch)
       (uri (git-reference
              (url "https://github.com/mmottl/sqlite3-ocaml")
              (commit version)))
       (file-name (git-file-name name version))
       (sha256
        (base32
         "15mmq7ak5facpfawfrc6hjz211gli7jab52iqdsihfvh790xm55f"))))
    (build-system dune-build-system)
    (properties `((ocaml4.07-variant . ,(delay ocaml4.07-sqlite3))))
    (propagated-inputs
     `(("dune-configurator" ,dune-configurator)
       ("ocaml-odoc" ,ocaml-odoc)))
    (native-inputs
     `(("ocaml-ppx-inline-test" ,ocaml-ppx-inline-test)
       ("pkg-config" ,pkg-config)
       ("sqlite" ,sqlite)))
    (home-page "https://mmottl.github.io/sqlite3-ocaml")
    (synopsis "SQLite3 Bindings for OCaml")
    (description
     "SQLite3-OCaml is an OCaml library with bindings to the SQLite3 client
API.  Sqlite3 is a self-contained, serverless, zero-configuration,
transactional SQL database engine with outstanding performance for many use
cases.  These bindings are written in a way that enables a friendly
coexistence with the old (version 2) SQLite and its OCaml wrapper
@code{ocaml-sqlite}.")
    (license license:expat)))

(define-public ocaml4.07-sqlite3
  (package-with-ocaml4.07
   (package
     (inherit ocaml-sqlite3)
     (arguments
      `(#:phases
        (modify-phases %standard-phases
         (add-before 'build 'chmod
           (lambda _
             (for-each (lambda (file) (chmod file #o644)) (find-files "." ".*"))
             #t)))))
     (propagated-inputs
      `(("ocaml-odoc" ,ocaml-odoc)))
     (properties '()))))

(define-public ocaml-csv
  (package
    (name "ocaml-csv")
    (version "2.3")
    (source
     (origin
       (method git-fetch)
       (uri (git-reference
              (url "https://github.com/Chris00/ocaml-csv")
              (commit version)))
       (file-name (git-file-name name version))
       (sha256
        (base32
         "19k48517s8y1zb91a1312a0n94cbh5i5dixndcrqjmf87kkz61zx"))))
    (build-system dune-build-system)
    (arguments
     `(#:package "csv"
       #:test-target "."))
    (home-page "https://github.com/Chris00/ocaml-csv")
    (synopsis "Pure OCaml functions to read and write CSV")
    (description
     "@dfn{Comma separated values} (CSV) is a simple tabular format supported
by all major spreadsheets.  This library implements pure OCaml functions to
read and write files in this format as well as some convenience functions to
manipulate such data.")
    ;; This is LGPLv2.1 with an exception that allows packages statically-linked
    ;; against the library to be released under any terms.
    (license license:lgpl2.1)))

(define-public ocaml-mtime
  (package
    (name "ocaml-mtime")
    (version "1.1.0")
    (source (origin
              (method url-fetch)
              (uri (string-append "http://erratique.ch/software/mtime/releases/"
                                  "mtime-" version ".tbz"))
              (sha256
               (base32
                "1qb4ljwirrc3g8brh97s76rjky2cpmy7zm87y7iqd6pxix52ydk3"))))
    (build-system ocaml-build-system)
    (native-inputs
     `(("ocamlbuild" ,ocamlbuild)
       ("opam" ,opam)))
    (propagated-inputs
     `(("topkg" ,ocaml-topkg)))
    (arguments
     `(#:tests? #f
       #:build-flags (list "build" "--with-js_of_ocaml" "false")
       #:phases
       (modify-phases %standard-phases
         (delete 'configure))))
    (home-page "https://erratique.ch/software/mtime")
    (synopsis "Monotonic wall-clock time for OCaml")
    (description "Access monotonic wall-clock time.  It measures time
spans without being subject to operating system calendar time adjustments.")
    (license license:isc)))

(define-public ocaml-calendar
  ;; No tags.
  ;; Commit from 2019-02-03.
  (let ((commit "a447a88ae3c1e9873e32d2a95d3d3e7c5ed4a7da")
        (revision "0"))
    (package
      (name "ocaml-calendar")
      ;; Makefile.in says 2.04.
      (version (git-version "2.04" revision commit))
      (source
       (origin
         (method git-fetch)
         (uri (git-reference
               (url "https://github.com/ocaml-community/calendar")
               (commit commit)))
         (file-name (git-file-name name version))
         (sha256
          (base32
           "09d9gyqm3zkf3z2m9fx87clqihx6brf8rnzm4yq7c8kf1p572hmc"))))
      (build-system gnu-build-system)
      (arguments
       '(#:test-target "tests"
         #:phases
         (modify-phases %standard-phases
           (add-after 'unpack 'make-deterministic
             (lambda _
               (substitute* "Makefile.in"
                 (("`date`") "no date for reproducibility"))))
           (add-before 'install 'set-environment-variables
             (lambda* (#:key outputs #:allow-other-keys)
               (let ((out (assoc-ref outputs "out")))
                 (setenv "OCAMLFIND_DESTDIR"
                         (string-append out "/lib/ocaml/site-lib"))
                 (setenv "OCAMLFIND_LDCONF" "ignore")
                 (mkdir-p (string-append
                           out "/lib/ocaml/site-lib/calendar"))))))))
      (native-inputs
       `(("autoconf" ,autoconf)
         ("automake" ,automake)))
      (propagated-inputs
       `(("ocaml" ,ocaml)
         ("ocamlfind" ,ocaml-findlib)))
      (home-page "https://github.com/ocaml-community/calendar")
      (synopsis "OCaml library for handling dates and times")
      (description "This package provides types and operations over
dates and times.")
      ;; With linking exception.
      (license license:lgpl2.1+))))

(define-public ocaml-cmdliner
  (package
    (name "ocaml-cmdliner")
    (version "1.0.3")
    (source (origin
              (method url-fetch)
              (uri (string-append "http://erratique.ch/software/cmdliner/releases/"
                                  "cmdliner-" version ".tbz"))
              (sha256
               (base32
                "0g3w4hvc1cx9x2yp5aqn6m2rl8lf9x1dn754hfq8m1sc1102lxna"))))
    (build-system ocaml-build-system)
    (inputs
     `(("ocaml-result" ,ocaml-result)))
    (native-inputs
     `(("ocamlbuild" ,ocamlbuild)))
    (arguments
     `(#:tests? #f
       #:make-flags ,#~(list (string-append "LIBDIR=" #$output
                                            "/lib/ocaml/site-lib/cmdliner"))
       #:phases
       (modify-phases %standard-phases
         (delete 'configure)
         (add-before 'build 'fix-source-file-order
           (lambda _
             (substitute* "build.ml"
               (("Sys.readdir dir")
                "let a = Sys.readdir dir in Array.sort String.compare a; a"))
             #t)))))
    (home-page "https://erratique.ch/software/cmdliner")
    (synopsis "Declarative definition of command line interfaces for OCaml")
    (description "Cmdliner is a module for the declarative definition of command
line interfaces.  It provides a simple and compositional mechanism to convert
command line arguments to OCaml values and pass them to your functions.  The
module automatically handles syntax errors, help messages and UNIX man page
generation. It supports programs with single or multiple commands and respects
most of the POSIX and GNU conventions.")
    (license license:bsd-3)))

(define-public ocaml-fmt
  (package
    (name "ocaml-fmt")
    (version "0.8.9")
    (source
      (origin
        (method url-fetch)
        (uri (string-append "http://erratique.ch/software/fmt/releases/fmt-"
                            version ".tbz"))
        (sha256 (base32
                  "0gkkkj4x678vxdda4xaw2dd44qjacavsvn5nx8gydfwah6pjbkxk"))))
    (build-system ocaml-build-system)
    (native-inputs
     `(("ocamlbuild" ,ocamlbuild)
       ("opam" ,opam)
       ("topkg" ,ocaml-topkg)))
    (propagated-inputs
     `(("cmdliner" ,ocaml-cmdliner)
       ("ocaml-stdlib-shims" ,ocaml-stdlib-shims)
       ("ocaml-uchar" ,ocaml-uchar)))
    (arguments `(#:tests? #f
                 #:build-flags (list "build" "--with-base-unix" "true"
                                     "--with-cmdliner" "true")
                 #:phases
                 (modify-phases %standard-phases
                   (delete 'configure))))
    (home-page "https://erratique.ch/software/fmt")
    (synopsis "OCaml Format pretty-printer combinators")
    (description "Fmt exposes combinators to devise Format pretty-printing
functions.")
    (license license:isc)))

(define-public ocaml-astring
  (package
    (name "ocaml-astring")
    (version "0.8.3")
    (source
      (origin
        (method url-fetch)
        (uri (string-append "http://erratique.ch/software/astring/releases/astring-"
                            version ".tbz"))
        (sha256 (base32
                  "0ixjwc3plrljvj24za3l9gy0w30lsbggp8yh02lwrzw61ls4cri0"))))
    (build-system ocaml-build-system)
    (native-inputs
     `(("ocamlbuild" ,ocamlbuild)
       ("opam" ,opam)
       ("topkg" ,ocaml-topkg)))
    (arguments
     `(#:tests? #f
       #:build-flags (list "build")
       #:phases
       (modify-phases %standard-phases
         (delete 'configure))))
    (home-page "https://erratique.ch/software/astring")
    (synopsis "Alternative String module for OCaml")
    (description "Astring exposes an alternative String module for OCaml.  This
module balances minimality and expressiveness for basic, index-free, string
processing and provides types and functions for substrings, string sets and
string maps.  The String module exposed by Astring has exception safe functions,
removes deprecated and rarely used functions, alters some signatures and names,
adds a few missing functions and fully exploits OCaml's newfound string
immutability.")
    (license license:isc)))

(define-public ocaml-alcotest
  (package
    (name "ocaml-alcotest")
    (version "1.0.0")
    (source (origin
              (method url-fetch)
              (uri (string-append "https://github.com/mirage/alcotest/releases/"
                                  "download/" version "/alcotest-" version ".tbz"))
              (sha256
                (base32
                  "1a43ilhwnj58pq3bi78ni46l9wh6klmmgfc93i94mvyx48bzzayx"))))
    (build-system dune-build-system)
    (arguments
     `(#:package "alcotest"
       #:test-target "."))
    (native-inputs
     `(("ocamlbuild" ,ocamlbuild)))
    (propagated-inputs
     `(("ocaml-astring" ,ocaml-astring)
       ("ocaml-cmdliner" ,ocaml-cmdliner)
       ("ocaml-fmt" ,ocaml-fmt)
       ("ocaml-re" ,ocaml-re)
       ("ocaml-stdlib-shims" ,ocaml-stdlib-shims)
       ("ocaml-uuidm" ,ocaml-uuidm)
       ("ocaml-uutf" ,ocaml-uutf)))
    (home-page "https://github.com/mirage/alcotest")
    (synopsis "Lightweight OCaml test framework")
    (description "Alcotest exposes simple interface to perform unit tests.  It
exposes a simple TESTABLE module type, a check function to assert test
predicates and a run function to perform a list of unit -> unit test callbacks.
Alcotest provides a quiet and colorful output where only faulty runs are fully
displayed at the end of the run (with the full logs ready to inspect), with a
simple (yet expressive) query language to select the tests to run.")
    (license license:isc)))

(define-public ocaml4.07-ppx-tools
  (package
    (name "ocaml4.07-ppx-tools")
    (version "5.1+4.06.0")
    (source
     (origin
       (method git-fetch)
       (uri (git-reference
             (url "https://github.com/alainfrisch/ppx_tools")
             (commit version)))
       (file-name (git-file-name name version))
       (sha256 (base32
                "1ww4cspdpgjjsgiv71s0im5yjkr3544x96wsq1vpdacq7dr7zwiw"))))
    (build-system ocaml-build-system)
    (arguments
     `(#:phases (modify-phases %standard-phases (delete 'configure))
       #:tests? #f
       #:ocaml ,ocaml-4.07
       #:findlib ,ocaml4.07-findlib))
    (properties `((upstream-name . "ppx_tools")))
    (home-page "https://github.com/alainfrisch/ppx_tools")
    (synopsis "Tools for authors of ppx rewriters and other syntactic tools")
    (description "Tools for authors of ppx rewriters and other syntactic tools.")
    (license license:expat)))

(define-public ocaml-react
  (package
    (name "ocaml-react")
    (version "1.2.1")
    (source
      (origin
        (method url-fetch)
        (uri (string-append "http://erratique.ch/software/react/releases/react-"
                            version ".tbz"))
        (sha256 (base32
                  "1aj8w79gdd9xnrbz7s5p8glcb4pmimi8jp9f439dqnf6ih3mqb3v"))))
    (build-system ocaml-build-system)
    (native-inputs
     `(("ocamlbuild" ,ocamlbuild)
       ("opam" ,opam)
       ("ocaml-topkg" ,ocaml-topkg)))
    (arguments
     `(#:tests? #f
       #:build-flags (list "build")
       #:phases
       (modify-phases %standard-phases
         (delete 'configure))))
    (home-page "https://erratique.ch/software/react")
    (synopsis "Declarative events and signals for OCaml")
    (description "React is an OCaml module for functional reactive programming
(FRP).  It provides support to program with time varying values: declarative
events and signals.  React doesn't define any primitive event or signal, it
lets the client choose the concrete timeline.")
    (license license:bsd-3)))

(define-public ocaml-ssl
  (package
    (name "ocaml-ssl")
    (version "0.5.9")
    (source
      (origin
        (method git-fetch)
        (uri (git-reference
              (url "https://github.com/savonet/ocaml-ssl")
              (commit version)))
        (file-name (git-file-name name version))
        (sha256 (base32
                  "04h02rvzrwp886n5hsx84rnc9b150iggy38g5v1x1rwz3pkdnmf0"))))
    (build-system dune-build-system)
    (arguments
     `(#:test-target "."))
    (native-inputs
     `(("autoconf" ,autoconf)
       ("automake" ,automake)
       ("which" ,which)))
    (propagated-inputs `(("openssl" ,openssl)))
    (home-page "https://github.com/savonet/ocaml-ssl/")
    (synopsis "OCaml bindings for OpenSSL")
    (description
     "OCaml-SSL is a set of bindings for OpenSSL, a library for communicating
through Transport Layer Security (@dfn{TLS}) encrypted connections.")
    (license license:lgpl2.1)))

(define-public ocaml-mmap
  (package
    (name "ocaml-mmap")
    (version "1.1.0")
    (source (origin
              (method git-fetch)
              (uri (git-reference
                     (url "https://github.com/mirage/mmap")
                     (commit (string-append "v" version))))
              (file-name (git-file-name name version))
              (sha256
               (base32
                "1jaismy5d1bhbbanysmr2k79px0yv6ya265dri3949nha1l23i60"))))
    (build-system dune-build-system)
    (home-page "https://github.com/mirage/mmap")
    (synopsis "File mapping for OCaml")
    (description "This project provides a @command{Mmap.map_file} function
for mapping files in memory.  This function is the same as the
@command{Unix.map_file} function added in OCaml >= 4.06.")
    (license (list license:qpl license:lgpl2.0))))

(define-public ocaml-lwt
  (package
    (name "ocaml-lwt")
    (version "5.4.0")
    (source
      (origin
        (method git-fetch)
        (uri (git-reference
               (url "https://github.com/ocsigen/lwt")
               (commit version)))
        (file-name (git-file-name name version))
        (sha256 (base32
                 "1ay1zgadnw19r9hl2awfjr22n37l7rzxd9v73pjbahavwm2ay65d"))))
    (build-system dune-build-system)
    (arguments
     `(#:package "lwt"))
    (native-inputs
     `(("ocaml-bisect-ppx" ,ocaml-bisect-ppx)
       ("ocaml-cppo" ,ocaml-cppo)
       ("pkg-config" ,pkg-config)))
    (inputs
     `(("glib" ,glib)))
    (propagated-inputs
     `(("ocaml-mmap" ,ocaml-mmap)
       ("ocaml-ocplib-endian" ,ocaml-ocplib-endian)
       ("ocaml-result" ,ocaml-result)
       ("ocaml-seq" ,ocaml-seq)
       ("libev" ,libev)))
    (home-page "https://github.com/ocsigen/lwt")
    (synopsis "Cooperative threads and I/O in monadic style")
    (description "Lwt provides typed, composable cooperative threads.  These
make it easy to run normally-blocking I/O operations concurrently in a single
process.  Also, in many cases, Lwt threads can interact without the need for
locks or other synchronization primitives.")
    (license license:lgpl2.1)))

(define-public ocaml-lwt-react
  (package
    (inherit ocaml-lwt)
    (name "ocaml-lwt-react")
    (version "1.1.3")
    (source (origin
              (method git-fetch)
              (uri (git-reference
                     (url "https://github.com/ocsigen/lwt")
                     ;; Version from opam
                     (commit "4.3.0")))
              (file-name (git-file-name name version))
              (sha256
               (base32
                "0f7036srqz7zmnz0n164734smgkrqz78r1i35cg30x31kkr3pnn4"))))
    (arguments
     `(#:package "lwt_react"))
    (properties `((upstream-name . "lwt_react")))
    (propagated-inputs
     `(("ocaml-lwt" ,ocaml-lwt)
       ("ocaml-react" ,ocaml-react)))))

(define-public ocaml-lwt-log
  (package
    (name "ocaml-lwt-log")
    (version "1.1.1")
    (source (origin
              (method git-fetch)
              (uri (git-reference
                     (url "https://github.com/aantron/lwt_log")
                     (commit version)))
              (file-name (git-file-name name version))
              (sha256
               (base32
                "1n12i1rmn9cjn6p8yr6qn5dwbrwvym7ckr7bla04a1xnq8qlcyj7"))))
    (build-system dune-build-system)
    (arguments
     `(#:tests? #f)); require lwt_ppx
    (propagated-inputs
     `(("lwt" ,ocaml-lwt)))
    (properties `((upstream-name . "lwt_log")))
    (home-page "https://github.com/aantron/lwt_log")
    (synopsis "Logging library")
    (description "This package provides a deprecated logging component for
ocaml lwt.")
    (license license:lgpl2.1)))

(define-public ocaml-logs
  (package
    (name "ocaml-logs")
    (version "0.7.0")
    (source (origin
              (method url-fetch)
              (uri (string-append "http://erratique.ch/software/logs/releases/"
                                  "logs-" version ".tbz"))
              (sha256
                (base32
                  "1jnmd675wmsmdwyb5mx5b0ac66g4c6gpv5s4mrx2j6pb0wla1x46"))))
    (build-system ocaml-build-system)
    (arguments
     `(#:tests? #f
       #:build-flags (list "build" "--with-js_of_ocaml" "false")
       #:phases
       (modify-phases %standard-phases
         (delete 'configure))))
    (native-inputs
     `(("ocamlbuild" ,ocamlbuild)
       ("opam" ,opam)))
    (propagated-inputs
     `(("fmt" ,ocaml-fmt)
       ("lwt" ,ocaml-lwt)
       ("mtime" ,ocaml-mtime)
       ("result" ,ocaml-result)
       ("cmdliner" ,ocaml-cmdliner)
       ("topkg" ,ocaml-topkg)))
    (home-page "https://erratique.ch/software/logs")
    (synopsis "Logging infrastructure for OCaml")
    (description "Logs provides a logging infrastructure for OCaml.  Logging is
performed on sources whose reporting level can be set independently.  Log
message report is decoupled from logging and is handled by a reporter.")
    (license license:isc)))

(define-public ocaml-fpath
  (package
    (name "ocaml-fpath")
    (version "0.7.2")
    (source (origin
              (method url-fetch)
              (uri (string-append "http://erratique.ch/software/fpath/releases/"
                                  "fpath-" version ".tbz"))
              (sha256
                (base32
                  "1hr05d8bpqmqcfdavn4rjk9rxr7v2zl84866f5knjifrm60sxqic"))))
    (build-system ocaml-build-system)
    (arguments
     `(#:tests? #f
       #:build-flags (list "build")
       #:phases
       (modify-phases %standard-phases
         (delete 'configure))))
    (native-inputs
     `(("ocamlbuild" ,ocamlbuild)
       ("opam" ,opam)))
    (propagated-inputs
     `(("topkg" ,ocaml-topkg)
       ("astring" ,ocaml-astring)))
    (home-page "https://erratique.ch/software/fpath")
    (synopsis "File system paths for OCaml")
    (description "Fpath is an OCaml module for handling file system paths with
POSIX or Windows conventions.  Fpath processes paths without accessing the
file system and is independent from any system library.")
    (license license:isc)))

(define-public ocaml-bos
  (package
    (name "ocaml-bos")
    (version "0.2.0")
    (source (origin
              (method url-fetch)
              (uri (string-append "http://erratique.ch/software/bos/releases/"
                                  "bos-" version ".tbz"))
              (sha256
                (base32
                  "1s10iqx8rgnxr5n93lf4blwirjf8nlm272yg5sipr7lsr35v49wc"))))
    (build-system ocaml-build-system)
    (arguments
     `(#:tests? #f
       #:build-flags (list "build")
       #:phases
       (modify-phases %standard-phases
         (delete 'configure))))
    (native-inputs
     `(("ocamlbuild" ,ocamlbuild)
       ("opam" ,opam)))
    (propagated-inputs
     `(("topkg" ,ocaml-topkg)
       ("astring" ,ocaml-astring)
       ("fmt" ,ocaml-fmt)
       ("fpath" ,ocaml-fpath)
       ("logs" ,ocaml-logs)
       ("rresult" ,ocaml-rresult)))
    (home-page "https://erratique.ch/software/bos")
    (synopsis "Basic OS interaction for OCaml")
    (description "Bos provides support for basic and robust interaction with
the operating system in OCaml.  It has functions to access the process
environment, parse command line arguments, interact with the file system and
run command line programs.")
    (license license:isc)))

(define-public ocaml-xmlm
  (package
    (name "ocaml-xmlm")
    (version "1.3.0")
    (source (origin
              (method url-fetch)
              (uri (string-append "http://erratique.ch/software/xmlm/releases/"
                                  "xmlm-" version ".tbz"))
              (sha256
                (base32
                  "1rrdxg5kh9zaqmgapy9bhdqyxbbvxxib3bdfg1vhw4rrkp1z0x8n"))))
    (build-system ocaml-build-system)
    (arguments
     `(#:tests? #f
       #:build-flags (list "build")
       #:phases
       (modify-phases %standard-phases
         (delete 'configure))))
    (native-inputs
     `(("ocamlbuild" ,ocamlbuild)
       ("ocaml-topkg" ,ocaml-topkg)
       ("opam" ,opam)))
    (home-page "https://erratique.ch/software/xmlm")
    (synopsis "Streaming XML codec for OCaml")
    (description "Xmlm is a streaming codec to decode and encode the XML data
format.  It can process XML documents without a complete in-memory
representation of the data.")
    (license license:isc)))

(define-public ocaml-gen
  (package
    (name "ocaml-gen")
    (version "0.5.3")
    (source (origin
              (method git-fetch)
              (uri (git-reference
                     (url "https://github.com/c-cube/gen")
                     (commit version)))
              (file-name (git-file-name name version))
              (sha256
               (base32
                "1jzrs0nsdk55annkd2zrk5svi61i3b1nk6qyqdc2y26vnzqvzfg8"))))
    (build-system dune-build-system)
    (arguments
     `(#:package "gen"
       #:test-target "."))
    (propagated-inputs
     `(("ocaml-odoc" ,ocaml-odoc)))
    (native-inputs
     `(("ocaml-qtest" ,ocaml-qtest)
       ("ocaml-qcheck" ,ocaml-qcheck)))
    (home-page "https://github.com/c-cube/gen/")
    (synopsis "Iterators for OCaml, both restartable and consumable")
    (description "Gen implements iterators of OCaml, that are both restartable
and consumable.")
    (license license:bsd-2)))

(define-public ocaml-sedlex
  (package
    (name "ocaml-sedlex")
    (version "2.3")
    (source (origin
              (method git-fetch)
              (uri (git-reference
                    (url "https://github.com/ocaml-community/sedlex")
                    (commit (string-append "v" version))))
              (file-name (git-file-name name version))
              (sha256
               (base32
                "0iw3phlaqr27jdf857hmj5v5hdl0vngbb2h37p2ll18sw991fxar"))))
    (build-system dune-build-system)
    (arguments
     `(#:tests? #f                      ; no tests
       #:package "sedlex"
       #:phases
       (modify-phases %standard-phases
         (add-before 'build 'copy-resources
           (lambda* (#:key inputs #:allow-other-keys)
             (with-directory-excursion "src/generator/data"
               ;; Newer versions of dune emit an error if files it wants to
               ;; build already exist. Delete the dune file so dune doesn't
               ;; complain.
               (delete-file "dune")
               (for-each
                (lambda (file)
                  (copy-file (assoc-ref inputs file) file))
                '("DerivedCoreProperties.txt" "DerivedGeneralCategory.txt"
                  "PropList.txt")))
             #t))
         (add-before 'build 'chmod
           (lambda _
             (for-each (lambda (file) (chmod file #o644)) (find-files "." ".*"))
             #t)))))
    (native-inputs
     `(("ocamlbuild" ,ocamlbuild)))
    (propagated-inputs
     `(("ocaml-gen" ,ocaml-gen)
       ("ocaml-ppxlib" ,ocaml-ppxlib)
       ("ocaml-ppx-tools-versioned" ,ocaml-ppx-tools-versioned)
       ("ocaml-uchar" ,ocaml-uchar)))
    ;; These three files are needed by src/generator/data/dune, but would be
    ;; downloaded using curl at build time.
    (inputs
     `(("DerivedCoreProperties.txt"
        ,(origin
           (method url-fetch)
           (uri "https://www.unicode.org/Public/12.1.0/ucd/DerivedCoreProperties.txt")
           (sha256
            (base32
             "0s6sn1yr9qmb2i6gf8dir2zpsbjv1frdfzy3i2yjylzvf637msx6"))))
       ("DerivedGeneralCategory.txt"
        ,(origin
           (method url-fetch)
           (uri "https://www.unicode.org/Public/12.1.0/ucd/extracted/DerivedGeneralCategory.txt")
           (sha256
            (base32
             "1rifzq9ba6c58dn0lrmcb5l5k4ksx3zsdkira3m5p6h4i2wriy3q"))))
       ("PropList.txt"
        ,(origin
           (method url-fetch)
           (uri "https://www.unicode.org/Public/12.1.0/ucd/PropList.txt")
           (sha256
            (base32
             "0gsb1jpj3mnqbjgbavi4l95gl6g4agq58j82km22fdfg63j3w3fk"))))))
    (properties `((ocaml4.07-variant . ,(delay ocaml4.07-sedlex))))
    (home-page "https://www.cduce.org/download.html#side")
    (synopsis "Lexer generator for Unicode and OCaml")
    (description "Lexer generator for Unicode and OCaml.")
    (license license:expat)))

(define-public ocaml4.07-sedlex
  (package-with-ocaml4.07
   (package
     (inherit ocaml-sedlex)
     (name "ocaml-sedlex")
     (version "2.1")
     (source (origin
               (method git-fetch)
               (uri (git-reference
                     (url "https://github.com/ocaml-community/sedlex")
                     (commit (string-append "v" version))))
               (file-name (git-file-name name version))
               (sha256
                (base32
                 "05f6qa8x3vhpdz1fcnpqk37fpnyyq13icqsk2gww5idjnh6kng26"))))
     (properties '()))))

(define-public ocaml-uchar
  (package
    (name "ocaml-uchar")
    (version "0.0.2")
    (source
      (origin
        (method url-fetch)
        (uri (string-append "https://github.com/ocaml/uchar/releases/download/v"
                            version "/uchar-" version ".tbz"))
        (sha256 (base32
                  "1w2saw7zanf9m9ffvz2lvcxvlm118pws2x1wym526xmydhqpyfa7"))))
    (build-system ocaml-build-system)
    (arguments
     `(#:tests? #f
       #:build-flags (list "native=true" "native-dynlink=true")
       #:phases
       (modify-phases %standard-phases
         (delete 'configure))))
    (native-inputs
     `(("ocamlbuild" ,ocamlbuild)
       ("opam" ,opam)))
    (home-page "https://github.com/ocaml/uchar")
    (synopsis "Compatibility library for OCaml's Uchar module")
    (description "The uchar package provides a compatibility library for the
`Uchar` module introduced in OCaml 4.03.")
    (license license:lgpl2.1)))

(define-public ocaml-uutf
  (package
    (name "ocaml-uutf")
    (version "1.0.1")
    (source (origin
              (method url-fetch)
              (uri (string-append "http://erratique.ch/software/uutf/releases/"
                                  "uutf-" version ".tbz"))
              (sha256
                (base32
                  "1gp96dcggq7s84934vimxh89caaxa77lqiff1yywbwkilkkjcfqj"))))
    (build-system ocaml-build-system)
    (arguments
     `(#:tests? #f
       #:build-flags (list "build")
       #:phases
       (modify-phases %standard-phases
         (delete 'configure))))
    (native-inputs
     `(("ocamlbuild" ,ocamlbuild)
       ("opam" ,opam)
       ("topkg" ,ocaml-topkg)))
    (propagated-inputs
     `(("uchar" ,ocaml-uchar)
       ("cmdliner" ,ocaml-cmdliner)))
    (home-page "https://erratique.ch/software/uutf")
    (synopsis "Non-blocking streaming Unicode codec for OCaml")
    (description "Uutf is a non-blocking streaming codec to decode and encode
the UTF-8, UTF-16, UTF-16LE and UTF-16BE encoding schemes.  It can efficiently
work character by character without blocking on IO.  Decoders perform character
position tracking and support newline normalization.

Functions are also provided to fold over the characters of UTF encoded OCaml
string values and to directly encode characters in OCaml Buffer.t values.")
    (license license:isc)))

(define-public ocaml-uunf
  (package
    (name "ocaml-uunf")
    (version "13.0.0")
    (source
     (origin
       (method url-fetch)
       (uri "https://erratique.ch/software/uunf/releases/uunf-13.0.0.tbz")
       (sha256
        (base32
         "1qci04nkp24kdls1z4s8kz5dzgky4nwd5r8345nwdrgwmxhw7ksm"))))
    (build-system ocaml-build-system)
    (arguments
     `(#:build-flags (list "build" "--tests" "true")
       #:phases
       (modify-phases %standard-phases
         (delete 'configure)
         (add-before 'check 'check-data
           (lambda* (#:key inputs #:allow-other-keys)
             (copy-file (assoc-ref inputs "NormalizationTest.txt")
                        "test/NormalizationTest.txt")
             #t)))))
    (native-inputs
     `(("ocamlbuild" ,ocamlbuild)
       ("opam" ,opam)
       ("topkg" ,ocaml-topkg)
       ;; Test data is otherwise downloaded wit curl
       ("NormalizationTest.txt"
        ,(origin
           (method url-fetch)
           (uri (string-append "https://www.unicode.org/Public/"
                               version
                               "/ucd/NormalizationTest.txt"))
           (sha256
              (base32 "07g0ya4f6zfzvpp24ccxkb2yq568kh83gls85rjl950nv5fya3nn"))))))
    (propagated-inputs `(("ocaml-uutf" ,ocaml-uutf)))
    (home-page "https://erratique.ch/software/uunf")
    (synopsis "Unicode text normalization for OCaml")
    (description
     "Uunf is an OCaml library for normalizing Unicode text.  It supports all
Unicode normalization forms.  The library is independent from any
IO mechanism or Unicode text data structure and it can process text
without a complete in-memory representation.")
    (license license:isc)))

(define-public ocaml-jsonm
  (package
    (name "ocaml-jsonm")
    (version "1.0.1")
    (source (origin
              (method url-fetch)
              (uri (string-append "http://erratique.ch/software/jsonm/releases/"
                                  "jsonm-" version ".tbz"))
              (sha256
                (base32
                  "1176dcmxb11fnw49b7yysvkjh0kpzx4s48lmdn5psq9vshp5c29w"))))
    (build-system ocaml-build-system)
    (arguments
     `(#:tests? #f
       #:build-flags (list "build")
       #:phases
       (modify-phases %standard-phases
         (delete 'configure))))
    (native-inputs
     `(("ocamlbuild" ,ocamlbuild)
       ("opam" ,opam)
       ("topkg" ,ocaml-topkg)))
    (propagated-inputs
     `(("uutf" ,ocaml-uutf)
       ("cmdliner" ,ocaml-cmdliner)))
    (home-page "https://erratique.ch/software/jsonm")
    (synopsis "Non-blocking streaming JSON codec for OCaml")
    (description "Jsonm is a non-blocking streaming codec to decode and encode
the JSON data format.  It can process JSON text without blocking on IO and
without a complete in-memory representation of the data.")
    (license license:isc)))
 
(define-public ocaml-ocp-indent
  (package
    (name "ocaml-ocp-indent")
    (version "1.8.2")
    (source
      (origin
        (method git-fetch)
        (uri (git-reference
               (url "https://github.com/OCamlPro/ocp-indent")
               (commit version)))
        (file-name (git-file-name name version))
        (sha256
         (base32
          "1dvcl108ir9nqkk4mjm9xhhj4p9dx9bmg8bnms54fizs1x3x8ar3"))))
    (build-system dune-build-system)
    (arguments
     `(#:test-target "tests"))
    (propagated-inputs
     `(("ocaml-cmdliner" ,ocaml-cmdliner)))
    (home-page "https://www.typerex.org/ocp-indent.html")
    (synopsis "Tool to indent OCaml programs")
    (description
      "Ocp-indent is based on an approximate, tolerant OCaml parser
and a simple stack machine.  Presets and configuration options are available,
with the possibility to set them project-wide.  It supports the most common
syntax extensions, and it is extensible for others.

This package includes:

@itemize
@item An indentor program, callable from the command-line or from within editors,
@item Bindings for popular editors,
@item A library that can be directly used by editor writers, or just for
      fault-tolerant and approximate parsing.
@end itemize")
    (license license:lgpl2.1)))
 
(define-public ocaml-ocp-index
  (package
    (name "ocaml-ocp-index")
    (version "1.2.1")
    (source
      (origin
        (method git-fetch)
        (uri (git-reference
               (url "https://github.com/OCamlPro/ocp-index")
               (commit version)))
        (file-name (git-file-name name version))
        (sha256
         (base32
          "08r7mxdnxmhff37fw4hmrpjgckgi5kaiiiirwp4rmdl594z0h9c8"))))
    (build-system dune-build-system)
    (arguments
     `(#:package "ocp-index"))
    (propagated-inputs
     `(("ocaml-ocp-indent" ,ocaml-ocp-indent)
       ("ocaml-re" ,ocaml-re)
       ("ocaml-cmdliner" ,ocaml-cmdliner)))
    (native-inputs
     `(("ocaml-cppo" ,ocaml-cppo)))
    (home-page "https://www.typerex.org/ocp-index.html")
    (synopsis "Lightweight completion and documentation browsing for OCaml libraries")
    (description "This package includes only the @code{ocp-index} library
and command-line tool.")
    ;; All files in libs/ are GNU lgpl2.1
    ;; For static linking, clause 6 of LGPL is lifted
    ;; All other files under GNU gpl3
    (license (list license:gpl3+
                   license:lgpl2.1+))))

(define-public ocaml-ocurl
  (package
    (name "ocaml-ocurl")
    (version "0.9.1")
    (source (origin
              (method url-fetch)
              (uri (string-append "http://ygrek.org.ua/p/release/ocurl/ocurl-"
                                  version ".tar.gz"))
              (sha256
                (base32
                  "0n621cxb9012pj280c7821qqsdhypj8qy9qgrah79dkh6a8h2py6"))))
    (build-system ocaml-build-system)
    (arguments
     `(#:phases
       (modify-phases %standard-phases
         (add-before 'configure 'fix-/bin/sh
           (lambda* (#:key inputs #:allow-other-keys)
             (substitute* "configure"
               (("-/bin/sh") (string-append "-" (which "bash")))))))))
    (native-inputs
     `(("pkg-config" ,pkg-config)))
    (inputs `(("curl" ,curl)))
    (home-page "http://ocurl.forge.ocamlcore.org/")
    (synopsis "OCaml bindings for libcurl")
    (description "Client-side URL transfer library, supporting HTTP and a
multitude of other network protocols (FTP/SMTP/RTSP/etc).")
    (license license:isc)))

(define-public ocaml-base64
  (package
    (name "ocaml-base64")
    (version "3.4.0")
    (source (origin
              (method git-fetch)
              (uri (git-reference
                     (url "https://github.com/mirage/ocaml-base64")
                     (commit (string-append "v" version))))
              (file-name (git-file-name name version))
              (sha256
               (base32
                "0aa1m1sr8p1hgc10p96mij7p22r3qcysvzy6fz2jqamfgswchgqc"))))
    (build-system dune-build-system)
    (arguments
     `(#:phases
       (modify-phases %standard-phases
         (add-before 'build 'fix-dune
           (lambda _
             ;; This package expects dune 2, which unbundled its configurator
             ;; module.  We still use dune 1, so we need to let it know we need
             ;; its internal module.
             (substitute* "config/dune"
               (("dune-configurator") "dune.configurator"))
             #t)))))
    (native-inputs
     `(("ocaml-alcotest" ,ocaml-alcotest)
       ("ocaml-bos" ,ocaml-bos)
       ("ocaml-rresult" ,ocaml-rresult)))
    (home-page "https://github.com/mirage/ocaml-base64")
    (synopsis "Base64 encoding for OCaml")
    (description "Base64 is a group of similar binary-to-text encoding schemes
that represent binary data in an ASCII string format by translating it into a
radix-64 representation.  It is specified in RFC 4648.")
    (license license:isc)))

(define-public ocamlify
  (package
    (name "ocamlify")
    (version "0.0.2")
    (source
     (origin
       (method url-fetch)
       (uri (string-append "https://download.ocamlcore.org/ocamlify/ocamlify/"
                           version "/ocamlify-" version ".tar.gz"))
       (sha256
        (base32 "1f0fghvlbfryf5h3j4as7vcqrgfjb4c8abl5y0y5h069vs4kp5ii"))))
    (build-system ocaml-build-system)
    (arguments
     `(#:tests? #f; no tests
       #:phases
       (modify-phases %standard-phases
         (delete 'configure)
         (replace 'build
           ;; This package uses pre-generated setup.ml by oasis, but is
           ;; a dependency of oasis.  the pre-generated setup.ml is broken
           ;; with recent versions of OCaml, so we perform a bootstrap instead.
           (lambda _
             (substitute* "src/OCamlifyConfig.ml.ab"
               (("$pkg_version") ,version))
             (rename-file "src/OCamlifyConfig.ml.ab" "src/OCamlifyConfig.ml")
             (with-directory-excursion "src"
               (invoke "ocamlc" "OCamlifyConfig.ml" "ocamlify.ml" "-o"
                       "ocamlify"))
             #t))
         (replace 'install
           (lambda* (#:key outputs #:allow-other-keys)
             (let ((bin (string-append (assoc-ref outputs "out") "/bin")))
               (mkdir-p bin)
               (install-file "src/ocamlify" bin)
               #t))))))
    (home-page "https://forge.ocamlcore.org/projects/ocamlify")
    (synopsis "Include files in OCaml code")
    (description "OCamlify creates OCaml source code by including
whole files into OCaml string or string list.  The code generated can be
compiled as a standard OCaml file.  It allows embedding external resources as
OCaml code.")
    (license license:lgpl2.1+))); with the OCaml static compilation exception

(define-public omake
  (package
    (name "omake")
    (version "0.10.3")
    (source (origin
              (method url-fetch)
              (uri (string-append "http://download.camlcity.org/download/"
                                  "omake-" version ".tar.gz"))
              (sha256
               (base32
                "07bdg1h5i7qnlv9xq81ad5hfypl10hxm771h4rjyl5cn8plhfcgz"))
              (patches (search-patches "omake-fix-non-determinism.patch"))))
    (build-system ocaml-build-system)
    (arguments
     `(#:make-flags
       ,#~(list (string-append "PREFIX=" #$output))
       #:tests? #f ; no test target
       #:phases
       (modify-phases %standard-phases
         (add-before 'configure 'fix-makefile
                     (lambda* (#:key outputs #:allow-other-keys)
                       (substitute* "mk/osconfig_unix.mk"
                                    (("CC = cc") "CC = gcc")))))))
    (native-inputs `(("hevea" ,hevea)))
    (home-page "http://projects.camlcity.org/projects/omake.html")
    (synopsis "Build system designed for scalability and portability")
    (description "Similar to make utilities you may have used, but it features
many additional enhancements, including:

@enumerate
@item Support for projects spanning several directories or directory hierarchies.
@item Fast, reliable, automated, scriptable dependency analysis using MD5 digests,
      with full support for incremental builds.
@item Dependency analysis takes the command lines into account — whenever the
      command line used to build a target changes, the target is considered
      out-of-date.
@item Fully scriptable, includes a library that providing support for standard
      tasks in C, C++, OCaml, and LaTeX projects, or a mixture thereof.
@end enumerate")
    (license (list license:lgpl2.1 ; libmojave
                   license:expat ; OMake scripts
                   license:gpl2)))) ; OMake itself, with ocaml linking exception
                                    ; see LICENSE.OMake

(define-public ocaml-batteries
  (package
    (name "ocaml-batteries")
    (version "2.10.0")
    (source (origin
              (method url-fetch)
              (uri (string-append "https://github.com/ocaml-batteries-team/"
                                  "batteries-included/releases/download/v"
                                  version "/batteries-" version ".tar.gz"))
              (sha256
               (base32
                "08ghw87d56h1a6y1nnh3x2wy9xj25jqfk5sp6ma9nsyd37babb0h"))))
    (build-system ocaml-build-system)
    (native-inputs
     `(("ocamlbuild" ,ocamlbuild)
       ("qtest" ,ocaml-qtest)))
    (propagated-inputs
     `(("ocaml-num" ,ocaml-num)))
    (arguments
     `(#:phases
       (modify-phases %standard-phases
         (delete 'check) ; tests are run by the build phase
         (add-before 'build 'fix-nondeterminism
           (lambda _
             (substitute* "setup.ml"
               (("Sys.readdir dirname")
                "let a = Sys.readdir dirname in Array.sort String.compare a; a"))
             #t))
         (replace 'build
           (lambda* (#:key inputs outputs #:allow-other-keys)
             (let ((files
                     (map (lambda (str)
                            (substring str 0 (- (string-length str) 1)))
                          (append
                            (find-files "src" ".*.mliv")
                            (find-files "src" ".*.mlv")
                            (find-files "src" ".*.mlp")))))
               (apply invoke "ocamlbuild" "-no-links" "-use-ocamlfind" "-I" "num"
                      "-lflag" "-dllpath-all" files)
               (for-each (lambda (file)
                           (copy-file (string-append "_build/" file) file))
                         files))
             (invoke "ocamlbuild" "-no-links" "-use-ocamlfind" "-I" "num"
                     "-lflag" "-dllpath-all" "build/mkconf.byte")
             (copy-file "_build/build/mkconf.byte" "build/mkconf.byte")
             (invoke "make" "all")
             #t)))))
    (home-page "http://batteries.forge.ocamlcore.org/")
    (synopsis "Development platform for the OCaml programming language")
    (description "Define a standard set of libraries which may be expected on
every compliant installation of OCaml and organize these libraries into a
hierarchy of modules.")
    (license license:lgpl2.1+)))

(define-public ocaml-pcre
  (package
    (name "ocaml-pcre")
    (version "7.4.6")
    (source
      (origin
        (method git-fetch)
        (uri (git-reference
              (url "https://github.com/mmottl/pcre-ocaml")
              (commit version)))
        (file-name (git-file-name name version))
        (sha256
          (base32
            "11mck879p5zvkghps4ky8yslm0isgz52d84adl0dmcfxv2ibvcym"))))
    (build-system dune-build-system)
    (arguments
     ;; No tests.
     '(#:tests? #f))
    (propagated-inputs
     `(("dune-configurator" ,dune-configurator)
       ("pcre" ,pcre)))
    (native-inputs
     `(("pcre:bin" ,pcre "bin")))
    (home-page "https://mmottl.github.io/pcre-ocaml")
    (synopsis
      "Bindings to the Perl Compatibility Regular Expressions library")
    (description "Pcre-ocaml offers library functions for string
pattern matching and substitution, similar to the functionality
offered by the Perl language.")
    ;; With static linking exception
    (license license:lgpl2.1+)))

(define-public ocaml-expect
  (package
    (name "ocaml-expect")
    (version "0.0.6")
    (source (origin
              (method url-fetch)
              (uri (ocaml-forge-uri name version 1736))
              (sha256
               (base32
                "098qvg9d4yrqzr5ax291y3whrpax0m3sx4gi6is0mblc96r9yqk0"))))
    (arguments
     `(#:tests? #f))
    (build-system ocaml-build-system)
    (native-inputs
     `(("ocamlbuild" ,ocamlbuild)
       ("ocaml-num" ,ocaml-num)
       ("ocaml-pcre" ,ocaml-pcre)
       ("ounit" ,ocaml-ounit)))
    (propagated-inputs
     `(("batteries" ,ocaml-batteries)))
    (home-page "https://forge.ocamlcore.org/projects/ocaml-expect/")
    (synopsis "Simple implementation of expect")
    (description "This package provides utilities for building unitary testing
of interactive program.  You can match the question using a regular expression
or a timeout.")
    (license license:lgpl2.1+))) ; with the OCaml static compilation exception

(define-public ocaml-stdlib-shims
  (package
    (name "ocaml-stdlib-shims")
    (version "0.1.0")
    (source (origin
              (method git-fetch)
              (uri (git-reference
                     (url "https://github.com/ocaml/stdlib-shims")
                     (commit version)))
              (file-name (git-file-name name version))
              (sha256
               (base32
                "007dwywsr5285z0np6a9nr0h8iqmyzfrlx6s5xaqcwj69zabsrjm"))))
    (build-system dune-build-system)
    (home-page "https://github.com/ocaml/stdlib-shims")
    (synopsis "OCaml stdlib features backport to older OCaml compilers")
    (description "This package backports some of the new stdlib features to
older compilers, such as the Stdlib module.  This allows projects that require
compatibility with older compiler to use these new features in their code.")
    ;; with ocaml-linking exception
    (license license:lgpl2.1+)))

(define-public ocaml-fileutils
  (package
    (name "ocaml-fileutils")
    (version "0.6.2")
    (source (origin
              (method git-fetch)
              (uri (git-reference
                     (url "https://github.com/gildor478/ocaml-fileutils")
                     (commit (string-append "v" version))))
              (file-name (git-file-name name version))
              (sha256
               (base32
                "01qf51b8pb7vyfba7y0kb7ajwj1950im25d7f59821zwsibns3d9"))))
    (build-system dune-build-system)
    (propagated-inputs
     `(("ocaml-stdlib-shims" ,ocaml-stdlib-shims)))
    (native-inputs
     `(("ocaml-ounit" ,ocaml-ounit)))
    (home-page "http://ocaml-fileutils.forge.ocamlcore.org")
    (synopsis "Pure OCaml functions to manipulate real file and filename")
    (description "Library to provide pure OCaml functions to manipulate real
file (POSIX like) and filename.")
    (license license:lgpl2.1+))) ; with the OCaml static compilation exception

(define-public ocaml-oasis
  (package
    (name "ocaml-oasis")
    (version "0.4.11")
    (source (origin
              (method url-fetch)
              (uri (ocaml-forge-uri name version 1757))
              (sha256
               (base32
                "0bn13mzfa98dq3y0jwzzndl55mnywaxv693z6f1rlvpdykp3vdqq"))
            (modules '((guix build utils)))
            (snippet
             '(begin
                (substitute* "test/test-main/Test.ml"
                  ;; most of these tests fail because ld cannot find crti.o, but according
                  ;; to the log file, the environment variables {LD_,}LIBRARY_PATH
                  ;; are set correctly when LD_LIBRARY_PATH is defined beforhand.
                  (("TestBaseCompat.tests;") "")
                  (("TestExamples.tests;") "")
                  (("TestFull.tests;") "")
                  (("TestPluginDevFiles.tests;") "")
                  (("TestPluginInternal.tests;") "")
                  (("TestPluginOCamlbuild.tests;") "")
                  (("TestPluginOMake.tests;") ""))
                #t))))
    (build-system ocaml-build-system)
    (arguments
     `(#:tests? #f))
    (native-inputs
     `(("ocamlbuild" ,ocamlbuild)
       ("ocamlify" ,ocamlify)
       ("ocamlmod" ,ocamlmod)))
    (home-page "https://oasis.forge.ocamlcore.org")
    (synopsis "Integrates a configure, build, install system in OCaml projects")
    (description "OASIS is a tool to integrate a configure, build and install
system in your OCaml projects.  It helps to create standard entry points in your
build system and allows external tools to analyse your project easily.")
    (license license:lgpl2.1+))) ; with ocaml static compilation exception

(define-public ocaml-cppo
  (package
    (name "ocaml-cppo")
    (version "1.6.6")
    (source
      (origin
        (method git-fetch)
        (uri (git-reference
               (url "https://github.com/mjambon/cppo")
               (commit (string-append "v" version))))
        (file-name (git-file-name name version))
        (sha256 (base32
                  "1smcc0l6fh2n0y6bp96c69j5nw755jja99w0b206wx3yb2m4w2hs"))))
    (build-system dune-build-system)
    (arguments
     `(#:tests? #f))
    (native-inputs
     `(("ocamlbuild" ,ocamlbuild)))
    (home-page "https://github.com/mjambon/cppo")
    (synopsis "Equivalent of the C preprocessor for OCaml programs")
    (description "Cppo is an equivalent of the C preprocessor for OCaml
programs.  It allows the definition of simple macros and file inclusion.  Cppo is:
@enumerate
@item more OCaml-friendly than @command{cpp}
@item easy to learn without consulting a manual
@item reasonably fast
@item simple to install and to maintain.
@end enumerate")
    (license license:bsd-3)))

(define-public ocaml-seq
  (package
    (name "ocaml-seq")
    (version "0.1")
    (source
     (origin
       (method git-fetch)
       (uri (git-reference
             (url "https://github.com/c-cube/seq")
             (commit version)))
       (file-name (git-file-name name version))
       (sha256
        (base32 "1cjpsc7q76yfgq9iyvswxgic4kfq2vcqdlmxjdjgd4lx87zvcwrv"))))
    (build-system ocaml-build-system)
    (arguments
     `(#:tests? #f
       #:phases
       (modify-phases %standard-phases
         (delete 'configure)
         (delete 'build)
         (replace 'install
           (lambda* (#:key outputs #:allow-other-keys)
             (let ((install-dir (string-append (assoc-ref outputs "out")
                                               "/lib/ocaml/site-lib/seq")))
               (mkdir-p install-dir)
               (with-output-to-file (string-append install-dir "/META")
                 (lambda _
                   (display "name=\"seq\"
version=\"[distributed with ocaml]\"
description=\"dummy package for compatibility\"
requires=\"\"")))
               #t))))))
    (home-page "https://github.com/c-cube/seq")
    (synopsis "OCaml's standard iterator type")
    (description "This package is a compatibility package for OCaml's
standard iterator type starting from 4.07.")
    (license license:lgpl2.1+)))

(define-public ocaml-re
  (package
    (name "ocaml-re")
    (version "1.9.0")
    (source
     (origin
       (method git-fetch)
       (uri (git-reference
             (url "https://github.com/ocaml/ocaml-re")
             (commit version)))
       (file-name (git-file-name name version))
       (sha256
        (base32 "07ycb103mr4mrkxfd63cwlsn023xvcjp0ra0k7n2gwrg0mwxmfss"))))
    (build-system dune-build-system)
    (arguments
     `(#:tests? #f))
    (propagated-inputs
     `(("ocaml-seq" ,ocaml-seq)))
    (native-inputs
     `(("ounit" ,ocaml-ounit)))
    (home-page "https://github.com/ocaml/ocaml-re/")
    (synopsis "Regular expression library for OCaml")
    (description "Pure OCaml regular expressions with:
@enumerate
@item Perl-style regular expressions (module Re_perl)
@item Posix extended regular expressions (module Re_posix)
@item Emacs-style regular expressions (module Re_emacs)
@item Shell-style file globbing (module Re_glob)
@item Compatibility layer for OCaml's built-in Str module (module Re_str)
@end enumerate")
    (license license:expat)))

(define-public ocaml-ocplib-endian
  (package
    (name "ocaml-ocplib-endian")
    (version "1.0")
    (source (origin
              (method git-fetch)
              (uri (git-reference
                     (url "https://github.com/OCamlPro/ocplib-endian/")
                     (commit version)))
              (sha256
               (base32
                "0s1ld3kavz892b8awyxyg1mr98h2g61gy9ci5v6yb49bsii6wicw"))
              (file-name (git-file-name name version))))
    (build-system ocaml-build-system)
    (native-inputs
     `(("cppo" ,ocaml-cppo)
       ("ocamlbuild" ,ocamlbuild)))
    (home-page "https://github.com/OCamlPro/ocplib-endian")
    (synopsis "Optimised functions to read and write int16/32/64 from strings
and bigarrays")
    (description "Optimised functions to read and write int16/32/64 from strings
and bigarrays, based on new primitives added in version 4.01.  It works on
strings, bytes and bigstring (Bigarrys of chars), and provides submodules for
big- and little-endian, with their unsafe counter-parts.")
    (license license:lgpl2.1)))

(define-public ocaml-cstruct
  (package
    (name "ocaml-cstruct")
    (version "4.0.0")
    (source (origin
              (method git-fetch)
              (uri (git-reference
                     (url "https://github.com/mirage/ocaml-cstruct")
                     (commit (string-append "v" version))))
              (file-name (git-file-name name version))
              (sha256
               (base32
                "0m4bz0digcsc8l2msfikwcbi1y371kccx6xnkwrz212mf5mp98bv"))))
    (build-system dune-build-system)
    (arguments
     `(#:package "cstruct"
       #:test-target "."))
    (native-inputs
     `(("ocaml-alcotest" ,ocaml-alcotest)))
    (home-page "https://github.com/mirage/ocaml-cstruct")
    (synopsis "Access C structures via a camlp4 extension")
    (description "Cstruct is a library and syntax extension to make it easier
to access C-like structures directly from OCaml.  It supports both reading and
writing to these structures, and they are accessed via the Bigarray module.")
    (license license:isc)))

(define-public ocaml-hex
  (package
    (name "ocaml-hex")
    (version "1.4.0")
    (source (origin
              (method git-fetch)
              (uri (git-reference
                     (url "https://github.com/mirage/ocaml-hex")
                     (commit (string-append "v" version))))
              (file-name (git-file-name name version))
              (sha256
               (base32
                "0c8nhibcwy0ykzca4jn3gqb8ylq21ff88y82gl60wyzijr64rn0q"))))
    (build-system dune-build-system)
    (arguments
     `(#:test-target "."))
    (propagated-inputs
     `(("ocaml-bigarray-compat" ,ocaml-bigarray-compat)
       ("cstruct" ,ocaml-cstruct)))
    (home-page "https://github.com/mirage/ocaml-hex/")
    (synopsis "Minimal library providing hexadecimal converters")
    (description "Hex is a minimal library providing hexadecimal converters.")
    (license license:isc)))

(define-public ocaml4.07-ezjsonm
  (package
    (name "ocaml4.07-ezjsonm")
    (version "1.1.0")
    (source
     (origin
       (method git-fetch)
       (uri (git-reference
             (url "https://github.com/mirage/ezjsonm")
             (commit (string-append "v" version))))
       (file-name (git-file-name name version))
       (sha256
        (base32 "064j9pzy01p3dv947khqyn7fkjbs3jmrqsg8limb4abnlaqxxs2s"))))
    (build-system dune-build-system)
    (arguments
     `(#:package "ezjsonm"
       #:test-target "."
       #:ocaml ,ocaml-4.07
       #:findlib ,ocaml4.07-findlib
       #:dune ,ocaml4.07-dune))
    (native-inputs
     `(("ocaml-alcotest" ,(package-with-ocaml4.07 ocaml-alcotest))))
    (propagated-inputs
     `(("ocaml-hex" ,(package-with-ocaml4.07 ocaml-hex))
       ("ocaml-jsonm" ,(package-with-ocaml4.07 ocaml-jsonm))
       ("ocaml-sexplib" ,(package-with-ocaml4.07 ocaml-sexplib))))
    (home-page "https://github.com/mirage/ezjsonm/")
    (synopsis "Read and write JSON data")
    (description "Ezjsonm provides more convenient (but far less flexible) input
and output functions that go to and from [string] values than jsonm.  This avoids
the need to write signal code, which is useful for quick scripts that manipulate
JSON.")
    (license license:isc)))

(define-public ocaml-uri
  (package
    (name "ocaml-uri")
    (version "4.2.0")
    (home-page "https://github.com/mirage/ocaml-uri")
    (source
     (origin
       (method git-fetch)
       (uri (git-reference
             (url home-page)
             (commit (string-append "v" version))))
       (file-name (git-file-name name version))
       (sha256
        (base32
         "1bgkc66cq00mgnkz3i535srwzwc4cpdsv0mly5dzvvq33451xwf0"))))
    (build-system dune-build-system)
    (arguments '(#:package "uri"
                 #:test-target "."))
    (propagated-inputs
     `(("ocaml-stringext" ,ocaml-stringext)
       ("ocaml-angstrom" ,ocaml-angstrom)))
    (native-inputs
     `(("ocaml-ounit" ,ocaml-ounit)
       ("ocaml-ppx-sexp-conv" ,ocaml-ppx-sexp-conv)))
    (properties `((upstream-name . "uri")
                  (ocaml4.07-variant ,(delay ocaml4.07-uri))))
    (synopsis "RFC3986 URI/URL parsing library")
    (description "OCaml-uri is a library for parsing URI/URL in the RFC3986 format.")
    (license license:isc)))

(define-public ocaml4.07-uri
  (package
    (name "ocaml4.07-uri")
    (version "2.2.0")
    (source
     (origin
       (method git-fetch)
       (uri (git-reference
             (url "https://github.com/mirage/ocaml-uri")
             (commit (string-append "v" version))))
       (file-name (git-file-name name version))
       (sha256
        (base32 "1ppbav41mszpjcl0zi3fyg958cxyfs57i7kvha4ds9ydn89bjmrh"))))
    (build-system dune-build-system)
    (arguments
     `(#:test-target "."
       #:phases
       (modify-phases %standard-phases
         (add-before 'build 'update-deprecated
           (lambda _
             (substitute* "lib/uri.ml"
               (("Re.get") "Re.Group.get")))))
       #:ocaml ,ocaml-4.07
       #:findlib ,ocaml4.07-findlib
       #:dune ,ocaml4.07-dune))
    (native-inputs
     `(("ocaml-ounit" ,(package-with-ocaml4.07 ocaml-ounit))
       ("ocaml-ppx-sexp-conv" ,(package-with-ocaml4.07 ocaml-ppx-sexp-conv))))
    (propagated-inputs
     `(("ocaml-re" ,(package-with-ocaml4.07 ocaml-re))
       ("ocaml-sexplib0" ,(package-with-ocaml4.07 ocaml-sexplib0))
       ("ocaml-stringext" ,(package-with-ocaml4.07 ocaml-stringext))))
    (properties `((upstream-name . "uri")))
    (home-page "https://github.com/mirage/ocaml-uri")
    (synopsis "RFC3986 URI/URL parsing library")
    (description "OCaml-uri is a library for parsing URI/URL in the RFC3986 format.")
    (license license:isc)))

(define-public ocaml-easy-format
  (package
    (name "ocaml-easy-format")
    (version "1.3.2")
    (source (origin
              (method git-fetch)
              (uri (git-reference
                     (url "https://github.com/mjambon/easy-format")
                     (commit version)))
              (file-name (git-file-name name version))
              (sha256
               (base32
                "1fc95q2ypck6m6rv3kiawwilh5ac93v2hcp823mj608d5kj79xkb"))))
    (build-system dune-build-system)
    (arguments
     `(#:package "easy-format"
       #:phases
       (modify-phases %standard-phases
         (add-before 'build 'make-writable
           (lambda _
             (for-each
               (lambda (file)
                 (chmod file #o644))
               (find-files "." "."))
             #t)))))
    (home-page "https://github.com/mjambon/easy-format")
    (synopsis "Interface to the Format module")
    (description "Easy-format is a high-level and functional interface to the
Format module of the OCaml standard library.")
    (license license:bsd-3)))

(define-public ocaml4.07-piqilib
  (package
    (name "ocaml4.07-piqilib")
    (version "0.6.15")
    (source
     (origin
       (method git-fetch)
       (uri (git-reference
             (url "https://github.com/alavrik/piqi")
             (commit (string-append "v" version))))
       (file-name (git-file-name name version))
       (sha256
        (base32 "0v04hs85xv6d4ysqxyv1dik34dx49yab9shpi4x7iv19qlzl7csb"))))
    (build-system ocaml-build-system)
    (arguments
     `(#:phases
       (modify-phases %standard-phases
         (add-before 'configure 'fix-ocamlpath
           (lambda _
             (substitute* '("Makefile" "make/Makefile.ocaml")
               (("OCAMLPATH := ") "OCAMLPATH := $(OCAMLPATH):"))
             #t))
         (replace 'configure
           (lambda* (#:key outputs #:allow-other-keys)
             (let ((out (assoc-ref outputs "out")))
               (substitute* "make/OCamlMakefile"
                 (("/bin/sh") (which "bash")))
               (invoke "./configure" "--prefix" out "--ocaml-libdir"
                       (string-append out "/lib/ocaml/site-lib")))
             #t))
       (add-after 'build 'build-ocaml
         (lambda* (#:key outputs #:allow-other-keys)
           (invoke "make" "ocaml")
           #t))
       (add-after 'install 'install-ocaml
         (lambda* (#:key outputs #:allow-other-keys)
           (invoke "make" "ocaml-install")
           #t))
       (add-after 'install-ocaml 'link-stubs
         (lambda* (#:key outputs #:allow-other-keys)
           (let* ((out (assoc-ref outputs "out"))
                  (stubs (string-append out "/lib/ocaml/site-lib/stubslibs"))
                  (lib (string-append out "/lib/ocaml/site-lib/piqilib")))
             (mkdir-p stubs)
             (symlink (string-append lib "/dllpiqilib_stubs.so")
                      (string-append stubs "/dllpiqilib_stubs.so"))
             #t))))
       #:ocaml ,ocaml-4.07
       #:findlib ,ocaml4.07-findlib))
    (native-inputs
     `(("which" ,which)))
    (propagated-inputs
     `(("ocaml-xmlm" ,(package-with-ocaml4.07 ocaml-xmlm))
       ("ocaml-sedlex" ,(package-with-ocaml4.07 ocaml-sedlex))
       ("ocaml-easy-format" ,(package-with-ocaml4.07 ocaml-easy-format))
       ("ocaml-base64" ,(package-with-ocaml4.07 ocaml-base64))))
    (home-page "http://piqi.org")
    (synopsis "Data serialization and conversion library")
    (description "Piqilib is the common library used by the piqi command-line
tool and piqi-ocaml.")
    (license license:asl2.0)))

(define-public ocaml-uuidm
  (package
    (name "ocaml-uuidm")
    (version "0.9.6")
    (source (origin
              (method url-fetch)
              (uri (string-append "http://erratique.ch/software/uuidm/"
                                  "releases/uuidm-" version ".tbz"))
              (sha256
               (base32
                "0hz4fdx0x16k0pw9995vkz5d1hmzz6b16wck9li399rcbfnv5jlc"))))
    (build-system ocaml-build-system)
    (arguments
     `(#:build-flags
       (list "build" "--tests" "true" "--with-cmdliner" "true")
       #:phases
       (modify-phases %standard-phases
         (delete 'configure))))
    (native-inputs
     `(("ocamlbuild" ,ocamlbuild)
       ("opam" ,opam)))
    (propagated-inputs
     `(("cmdliner" ,ocaml-cmdliner)
       ("topkg" ,ocaml-topkg)))
    (home-page "https://erratique.ch/software/uuidm")
    (synopsis "Universally unique identifiers for OCaml")
    (description "Uuidm is an OCaml module implementing 128 bits universally
unique identifiers (UUIDs) version 3, 5 (named based with MD5, SHA-1 hashing)
and 4 (random based) according to RFC 4122.")
    (license license:isc)))

(define-public ocaml-graph
  (package
    (name "ocaml-graph")
    (version "1.8.8")
    (source (origin
              (method url-fetch)
              (uri (string-append "http://ocamlgraph.lri.fr/download/"
                                  "ocamlgraph-" version ".tar.gz"))
              (sha256
               (base32
                "0m9g16wrrr86gw4fz2fazrh8nkqms0n863w7ndcvrmyafgxvxsnr"))))
    (build-system ocaml-build-system)
    (arguments
     `(#:install-target "install-findlib"
       #:tests? #f
       #:phases
       (modify-phases %standard-phases
         (add-before 'configure 'set-shell
           (lambda* (#:key inputs #:allow-other-keys)
             (setenv "CONFIG_SHELL"
                     (search-input-file inputs "/bin/sh")))))))
    (inputs `(("lablgtk" ,lablgtk)))
    (properties `((upstream-name . "ocamlgraph")))
    (home-page "http://ocamlgraph.lri.fr/")
    (synopsis "Graph library for OCaml")
    (description "OCamlgraph is a generic graph library for OCaml.")
    (license license:lgpl2.1)))

(define-public ocaml4.07-piqi
  (package
    (name "ocaml4.07-piqi")
    (version "0.7.7")
    (source (origin
              (method git-fetch)
              (uri (git-reference
                     (url "https://github.com/alavrik/piqi-ocaml")
                     (commit (string-append "v" version))))
              (file-name (git-file-name name version))
              (sha256
               (base32
                "1913jpsb8mvqi8609j4g4sm5jhg50dq0xqxgy8nmvknfryyc89nm"))))
    (build-system ocaml-build-system)
    (arguments
     `(#:make-flags
       ,#~(list (string-append "DESTDIR=" #$output)
                (string-append "SHELL="
                               #+(file-append (canonical-package bash-minimal)
                                              "/bin/sh")))
       #:phases
       (modify-phases %standard-phases
         (add-after 'unpack 'make-files-writable
           (lambda _
             (for-each make-file-writable (find-files "."))
             #t))
         (delete 'configure))
       #:ocaml ,ocaml-4.07
       #:findlib ,ocaml4.07-findlib))
    (native-inputs
     `(("which" ,which)
       ("protobuf" ,protobuf))) ; for tests
    (propagated-inputs
     `(("ocaml-num" ,(package-with-ocaml4.07 ocaml-num))
       ("ocaml-piqilib" ,ocaml4.07-piqilib)
       ("ocaml-stdlib-shims" ,(package-with-ocaml4.07 ocaml-stdlib-shims))))
    (home-page "https://github.com/alavrik/piqi-ocaml")
    (synopsis "Protocol serialization system for OCaml")
    (description "Piqi is a multi-format data serialization system for OCaml.
It provides a uniform interface for serializing OCaml data structures to JSON,
XML and Protocol Buffers formats.")
    (license license:asl2.0)))

(define-public bap
  (package
    (name "bap")
    (version "2.0.0")
    (home-page "https://github.com/BinaryAnalysisPlatform/bap")
    (source (origin
              (method git-fetch)
              (uri (git-reference
                     (url home-page)
                     (commit (string-append "v" version))))
              (file-name (git-file-name name version))
              (sha256
               (base32
                "0lb9xkfp67wjjqr75p6krivmjra7l5673236v9ny4gp0xi0755bk"))))
   (build-system ocaml-build-system)
   (native-inputs
    `(("ocaml-oasis" ,(package-with-ocaml4.07 ocaml-oasis))
      ("clang" ,clang-3.8)
      ("ocaml-ounit" ,(package-with-ocaml4.07 ocaml-ounit))))
   (propagated-inputs
    `(("camlzip" ,(package-with-ocaml4.07 camlzip))
      ("ocaml-bitstring" ,(package-with-ocaml4.07 ocaml-bitstring))
      ("ocaml-cmdliner" ,(package-with-ocaml4.07 ocaml-cmdliner))
      ("ocaml-core-kernel" ,ocaml4.07-core-kernel)
      ("ocaml-ezjsonm" ,ocaml4.07-ezjsonm)
      ("ocaml-fileutils" ,(package-with-ocaml4.07 ocaml-fileutils))
      ("ocaml-frontc" ,(package-with-ocaml4.07 ocaml-frontc))
      ("ocaml-graph" ,(package-with-ocaml4.07 ocaml-graph))
      ("ocaml-ocurl" ,(package-with-ocaml4.07 ocaml-ocurl))
      ("ocaml-piqi" ,ocaml4.07-piqi)
      ("ocaml-ppx-jane" ,ocaml4.07-ppx-jane)
      ("ocaml-utop" ,ocaml4.07-utop)
      ("ocaml-uuidm" ,(package-with-ocaml4.07 ocaml-uuidm))
      ("ocaml-uri" ,ocaml4.07-uri)
      ("ocaml-zarith" ,(package-with-ocaml4.07 ocaml-zarith))))
   (inputs
    `(("gmp" ,gmp)
      ("llvm" ,llvm-3.8)
      ("ncurses" ,ncurses)))
   (arguments
    `(#:use-make? #t
      #:phases
      (modify-phases %standard-phases
        (add-before 'configure 'fix-ncurses
          (lambda _
            (substitute* "oasis/llvm"
              (("-lcurses") "-lncurses"))
            #t))
        (replace 'configure
          (lambda* (#:key outputs inputs #:allow-other-keys)
            ;; add write for user, to prevent a failure in the install phase
            (for-each
              (lambda (file)
                (let ((stat (stat file)))
                  (chmod file (+ #o200 (stat:mode stat)))))
              (find-files "." "."))
            (invoke "./configure" "--prefix"
                    (assoc-ref outputs "out")
                    "--libdir"
                    (string-append
                      (assoc-ref outputs "out")
                      "/lib/ocaml/site-lib")
                    "--with-llvm-version=3.8"
                    "--with-llvm-config=llvm-config"
                    "--enable-everything"))))
       #:ocaml ,ocaml-4.07
       #:findlib ,ocaml4.07-findlib))
   (synopsis "Binary Analysis Platform")
   (description "Binary Analysis Platform is a framework for writing program
analysis tools, that target binary files.  The framework consists of a plethora
of libraries, plugins, and frontends.  The libraries provide code reusability,
the plugins facilitate extensibility, and the frontends serve as entry points.")
   (license license:expat)))

(define-public ocaml-camomile
  (package
    (name "ocaml-camomile")
    (version "1.0.2")
    (home-page "https://github.com/yoriyuki/Camomile")
    (source (origin
              (method url-fetch)
              (uri (string-append home-page "/releases/download/" version
                                  "/camomile-" version ".tbz"))
              (sha256
               (base32
                "0chn7ldqb3wyf95yhmsxxq65cif56smgz1mhhc7m0dpwmyq1k97h"))))
    (build-system dune-build-system)
    (arguments
     `(#:test-target "camomile-test"
       #:tests? #f ; Tests fail, see https://github.com/yoriyuki/Camomile/issues/82
       #:phases
       (modify-phases %standard-phases
         (add-before 'build 'fix-usr-share
           (lambda* (#:key outputs #:allow-other-keys)
             (substitute* '("Camomile/dune" "configure.ml")
               (("/usr/share") (string-append (assoc-ref outputs "out") "/share")))
             #t)))))
    (synopsis "Comprehensive Unicode library")
    (description "Camomile is a Unicode library for OCaml.  Camomile provides
Unicode character type, UTF-8, UTF-16, UTF-32 strings, conversion to/from about
200 encodings, collation and locale-sensitive case mappings, and more.  The
library is currently designed for Unicode Standard 3.2.")
    ;; with an exception for linked libraries to use a different license
    (license license:lgpl2.0+)))

(define-public ocaml4.07-charinfo-width
  (package
    (name "ocaml4.07-charinfo-width")
    (version "1.1.0")
    (source (origin
              (method url-fetch)
              (uri (string-append "https://bitbucket.org/zandoye/charinfo_width"
                                  "/get/" version ".tar.gz"))
              (file-name (string-append name "-" version ".tar.gz"))
              (sha256
               (base32
                "00bv4p1yqs8y0z4z07wd9w9yyv669dikp9b04dcjbwpiy2wy0086"))))
    (build-system dune-build-system)
    (arguments
     `(#:ocaml ,ocaml-4.07
       #:findlib ,ocaml4.07-findlib
       #:dune ,ocaml4.07-dune))
    (propagated-inputs
     `(("ocaml-result" ,(package-with-ocaml4.07 ocaml-result))
       ("ocaml-camomile" ,(package-with-ocaml4.07 ocaml-camomile))))
    (native-inputs
     `(("ocaml-ppx-expect" ,(package-with-ocaml4.07 ocaml-ppx-expect))))
    (properties
     `((upstream-name . "charInfo_width")))
    (home-page "https://bitbucket.org/zandoye/charinfo_width/")
    (synopsis "Determine column width for a character")
    (description "This module is implements purely in OCaml a character width
function that follows the prototype of POSIX's wcwidth.")
    (license license:expat)))

(define-public ocaml4.07-zed
  (package
    (name "ocaml4.07-zed")
    (version "2.0.3")
    (source
     (origin
       (method git-fetch)
       (uri (git-reference
             (url "https://github.com/diml/zed")
             (commit version)))
       (file-name (git-file-name name version))
       (sha256
        (base32 "0pa9awinqr0plp4b2az78dwpvh01pwaljnn5ydg8mc6hi7rmir55"))))
    (build-system dune-build-system)
    (arguments
     `(#:test-target "."
       #:ocaml ,ocaml-4.07
       #:findlib ,ocaml4.07-findlib
       #:dune ,ocaml4.07-dune))
    (propagated-inputs
     `(("ocaml-camomile" ,(package-with-ocaml4.07 ocaml-camomile))
       ("ocaml-charinfo-width" ,ocaml4.07-charinfo-width)
       ("ocaml-react" ,(package-with-ocaml4.07 ocaml-react))))
    (home-page "https://github.com/diml/zed")
    (synopsis "Abstract engine for text editing in OCaml")
    (description "Zed is an abstract engine for text edition.  It can be used
to write text editors, edition widgets, readlines, etc.  You just have to
connect an engine to your inputs and rendering functions to get an editor.")
    (license license:bsd-3)))

(define-public ocaml4.07-lambda-term
  (package
    (name "ocaml4.07-lambda-term")
    (version "2.0.2")
    (source
     (origin
       (method git-fetch)
       (uri (git-reference
             (url "https://github.com/diml/lambda-term")
             (commit version)))
       (file-name (git-file-name name version))
       (sha256
        (base32 "0zcjy6fvf0d3i2ssz96asl889n3r6bplyzk7xvb2s3dkxbgcisyy"))))
    (build-system dune-build-system)
    (arguments
     `(#:tests? #f
       #:ocaml ,ocaml-4.07
       #:findlib ,ocaml4.07-findlib
       #:dune ,ocaml4.07-dune))
    (propagated-inputs
     `(("ocaml-lwt" ,(package-with-ocaml4.07 ocaml-lwt))
       ("ocaml-lwt-log" ,(package-with-ocaml4.07 ocaml-lwt-log))
       ("ocaml-lwt-react" ,(package-with-ocaml4.07 ocaml-lwt-react))
       ("ocaml-zed" ,ocaml4.07-zed)))
    (home-page "https://github.com/diml/lambda-term")
    (synopsis "Terminal manipulation library for OCaml")
    (description "Lambda-Term is a cross-platform library for manipulating the
terminal.  It provides an abstraction for keys, mouse events, colors, as well as
a set of widgets to write curses-like applications.  The main objective of
Lambda-Term is to provide a higher level functional interface to terminal
manipulation than, for example, ncurses, by providing a native OCaml interface
instead of bindings to a C library.")
    (license license:bsd-3)))

(define-public ocaml4.07-utop
  (package
    (name "ocaml4.07-utop")
    (version "2.4.3")
    (source
     (origin
       (method git-fetch)
       (uri (git-reference
             (url "https://github.com/ocaml-community/utop")
             (commit version)))
       (file-name (git-file-name name version))
       (sha256
        (base32 "1bl4943qpi3qy152dbdm5glhx19zsiylmn4rcxi8l66g58hikyjp"))))
    (build-system dune-build-system)
    (arguments
     `(#:test-target "."
       #:ocaml ,ocaml-4.07
       #:findlib ,ocaml4.07-findlib
       #:dune ,ocaml4.07-dune))
    (native-inputs
     `(("cppo" ,(package-with-ocaml4.07 ocaml-cppo))))
    (propagated-inputs
     `(("lambda-term" ,ocaml4.07-lambda-term)
       ("lwt" ,(package-with-ocaml4.07 ocaml-lwt))
       ("react" ,(package-with-ocaml4.07 ocaml-react))
       ("camomile" ,(package-with-ocaml4.07 ocaml-camomile))
       ("zed" ,ocaml4.07-zed)))
    (home-page "https://github.com/ocaml-community/utop")
    (synopsis "Improved interface to the OCaml toplevel")
    (description "UTop is an improved toplevel for OCaml.  It can run in a
terminal or in Emacs.  It supports line editing, history, real-time and context
sensitive completion, colors, and more.")
    (license license:bsd-3)))

(define-public ocaml-integers
  (package
    (name "ocaml-integers")
    (version "0.4.0")
    (home-page "https://github.com/ocamllabs/ocaml-integers")
    (source (origin
              (method git-fetch)
              (uri (git-reference
                    (url home-page)
                    (commit version)))
              (file-name (git-file-name name version))
              (sha256
               (base32
                "0yp3ab0ph7mp5741g7333x4nx8djjvxzpnv3zvsndyzcycspn9dd"))))
    (build-system dune-build-system)
    (arguments
     `(#:tests? #f)) ; no tests
    (synopsis "Various signed and unsigned integer types for OCaml")
    (description "The ocaml-integers library provides a number of 8-, 16-, 32-
and 64-bit signed and unsigned integer types, together with aliases such as
long and size_t whose sizes depend on the host platform.")
    (license license:expat)))

(define-public ocaml-ctypes
  (package
   (name "ocaml-ctypes")
   (version "0.18.0")
   (home-page "https://github.com/ocamllabs/ocaml-ctypes")
   (source (origin
             (method git-fetch)
             (uri (git-reference
                    (url home-page)
                    (commit version)))
             (file-name (git-file-name name version))
             (sha256
              (base32
               "03zrbnl16m67ls0yfhq7a4k4238x6x6b3m456g4dw2yqwc153vks"))))
   (build-system ocaml-build-system)
   (arguments
    `(#:tests? #f; require an old lwt
      #:make-flags
      (list (string-append "INSTALL_HEADERS = $(wildcard $($(PROJECT).dir)/*.h)"))
      #:phases
      (modify-phases %standard-phases
        (add-after 'unpack 'make-writable
          (lambda _
            (for-each
              (lambda (file)
                (let ((stat (stat file)))
                  (chmod file (+ #o200 (stat:mode stat)))))
              (find-files "." "."))
            #t))
        (delete 'configure))))
   (native-inputs
    `(("pkg-config" ,pkg-config)))
   (propagated-inputs
    `(("bigarray-compat" ,ocaml-bigarray-compat)
      ("integers" ,ocaml-integers)))
   (inputs
    `(("libffi" ,libffi)
      ("ounit" ,ocaml-ounit)
      ("lwt" ,ocaml-lwt)
      ("topkg" ,ocaml-topkg)
      ("opam" ,opam)))
   (synopsis "Library for binding to C libraries using pure OCaml")
   (description "Ctypes is a library for binding to C libraries using pure
OCaml.  The primary aim is to make writing C extensions as straightforward as
possible.  The core of ctypes is a set of combinators for describing the
structure of C types -- numeric types, arrays, pointers, structs, unions and
functions.  You can use these combinators to describe the types of the
functions that you want to call, then bind directly to those functions -- all
without writing or generating any C!")
   (license license:expat)))

(define-public ocaml-ocb-stubblr
  (package
   (name "ocaml-ocb-stubblr")
   (version "0.1.1")
   (home-page "https://github.com/pqwy/ocb-stubblr")
   (source (origin
             (method url-fetch)
             (uri (string-append
                   home-page "/releases/download/v0.1.1/ocb-stubblr-"
                   version ".tbz"))
             (file-name (string-append name "-" version ".tbz"))
             (sha256
              (base32
               "167b7x1j21mkviq8dbaa0nmk4rps2ilvzwx02igsc2706784z72f"))))
   (build-system ocaml-build-system)
   (arguments
    `(#:build-flags (list "build" "--tests" "true")
      #:phases
      (modify-phases %standard-phases
        (delete 'configure)
        (add-before 'build 'fix-for-guix
          (lambda _
            (substitute* "src/ocb_stubblr.ml"
              ;; Do not fail when opam is not present or initialized
              (("error_msgf \"error running opam\"") "\"\"")
              ;; Guix doesn't have cc, but it has gcc
              (("\"cc\"") "\"gcc\""))
            #t)))))
   (inputs
    `(("topkg" ,ocaml-topkg)
      ("opam" ,opam)))
   (native-inputs
    `(("astring" ,ocaml-astring)
      ("ocamlbuild" ,ocamlbuild)))
   (synopsis "OCamlbuild plugin for C stubs")
   (description "Ocb-stubblr is about ten lines of code that you need to
repeat over, over, over and over again if you are using ocamlbuild to build
OCaml projects that contain C stubs.")
   (license license:isc)))

(define-public ocaml-tsdl
  (package
    (name "ocaml-tsdl")
    (version "0.9.7")
    (home-page "https://erratique.ch/software/tsdl")
    (source (origin
              (method url-fetch)
              (uri (string-append home-page "/releases/tsdl-"
                                  version ".tbz"))
              (file-name (string-append name "-" version ".tar.gz"))
              (sha256
               (base32
                "1zwv0ixkigh1gzk5n49rwvz2f2m62jdkkqg40j7dclg4gri7691f"))))
    (build-system ocaml-build-system)
    (arguments
     `(#:build-flags '("build")
       #:tests? #f; tests require a display device
       #:phases
       (modify-phases %standard-phases
         (delete 'configure))))
    (native-inputs
     `(("ocamlbuild" ,ocamlbuild)
       ("ocaml-astring" ,ocaml-astring)
       ("opam" ,opam)
       ("pkg-config" ,pkg-config)))
    (inputs
     `(("topkg" ,ocaml-topkg)
       ("sdl2" ,sdl2)
       ("integers" ,ocaml-integers)
       ("ctypes" ,ocaml-ctypes)))
    (synopsis "Thin bindings to SDL for OCaml")
    (description "Tsdl is an OCaml library providing thin bindings to the
cross-platform SDL C library.")
    (license license:isc)))

(define-public dedukti
  (package
    (name "dedukti")
    (version "2.6.0")
    (home-page "https://deducteam.github.io/")
    (source
     (origin
       (method git-fetch)
       (uri (git-reference
             (url "https://github.com/deducteam/dedukti")
             (commit (string-append "v" version))))
       (file-name (git-file-name name version))
       (sha256
        (base32
         "0frl3diff033i4fmq304b8wbsdnc9mvlhmwd7a3zd699ng2lzbxb"))))
    (inputs
     `(("menhir" ,ocaml-menhir)))
    (native-inputs
     `(("ocamlbuild" ,ocamlbuild)))
    (build-system ocaml-build-system)
    (arguments
     `(#:phases
       ,#~(modify-phases %standard-phases
            (delete 'configure)
            (replace 'build
              (lambda _
                (invoke "make")))
            (replace 'check
              (lambda _
                (invoke "make" "tests")))
            (add-before 'install 'set-binpath
              ;; Change binary path in the makefile
              (lambda _
                (substitute* "GNUmakefile"
                  (("BINDIR = (.*)$")
                   (string-append "BINDIR = " #$output "/bin")))))
            (replace 'install
              (lambda _
                (invoke "make" "install"))))))
    (synopsis "Proof-checker for the λΠ-calculus modulo theory, an extension of
the λ-calculus")
    (description "Dedukti is a proof-checker for the λΠ-calculus modulo
theory.  The λΠ-calculus is an extension of the simply typed λ-calculus with
dependent types.  The λΠ-calculus modulo theory is itself an extension of the
λΠ-calculus where the context contains variable declaration as well as rewrite
rules.  This system is not designed to develop proofs, but to check proofs
developed in other systems.  In particular, it enjoys a minimalistic syntax.")
    (license license:cecill-c)))

(define-public emacs-dedukti-mode
  (let ((commit "d7c3505a1046187de3c3aeb144455078d514594e"))
    (package
      (name "emacs-dedukti-mode")
      (version (git-version "0" "0" commit))
      (home-page "https://github.com/rafoo/dedukti-mode")
      (source (origin
                (method git-fetch)
                (uri (git-reference
                      (url home-page)
                      (commit commit)))
                (sha256
                 (base32
                  "1842wikq24c8rg0ac84vb1qby9ng1nssxswyyni4kq85lng5lcrp"))
                (file-name (git-file-name name version))))
      (inputs
       `(("dedukti" ,dedukti)))
      (build-system emacs-build-system)
      (arguments
       '(#:phases
         (modify-phases %standard-phases
           (add-before 'install 'patch-dkpath
             (lambda _
               (let ((dkcheck-path (which "dkcheck")))
                 (substitute* "dedukti-mode.el"
                   (("dedukti-path \"(.*)\"")
                    (string-append "dedukti-path \"" dkcheck-path "\"")))))))))
      (synopsis "Emacs major mode for Dedukti files")
      (description "This package provides an Emacs major mode for editing
Dedukti files.")
      (license license:cecill-b))))

(define-public emacs-flycheck-dedukti
  (let ((commit "3dbff5646355f39d57a3ec514f560a6b0082a1cd"))
    (package
      (name "emacs-flycheck-dedukti")
      (version (git-version "0" "0" commit))
      (home-page "https://github.com/rafoo/flycheck-dedukti")
      (source (origin
                (method git-fetch)
                (uri (git-reference
                      (url home-page)
                      (commit commit)))
                (sha256
                 (base32
                  "1ffpxnwl3wx244n44mbw81g00nhnykd0lnid29f4aw1av7w6nw8l"))
                (file-name (git-file-name name version))))
      (build-system emacs-build-system)
      (inputs
       `(("dedukti-mode" ,emacs-dedukti-mode)
         ("flycheck-mode" ,emacs-flycheck)))
      (synopsis "Flycheck integration for the dedukti language")
      (description "This package provides a frontend for Flycheck to perform
syntax checking on dedukti files.")
      (license license:cecill-b))))

(define-public ocaml-jst-config
  (package
    (name "ocaml-jst-config")
    (version "0.14.0")
    (source
     (janestreet-origin
      "jst-config" version
      "1fppr29vn91zpqda8jlnp8bcssd4bf3rn36ig8fnd1yhjrsvz8f6"))
    (build-system dune-build-system)
    (arguments '(#:tests? #f))           ; no tests
    (propagated-inputs
      `(("ocaml-base" ,ocaml-base)
        ("ocaml-ppx-assert" ,ocaml-ppx-assert)
        ("ocaml-stdio" ,ocaml-stdio)
        ("dune-configurator" ,dune-configurator)))
    (home-page "https://github.com/janestreet/jst-config")
    (synopsis "Compile-time configuration for Jane Street libraries")
    (description "Defines compile-time constants used in Jane Street libraries
such as Base, Core, and Async.  This package has an unstable interface; it is
intended only to share configuration between different packages from Jane
Street.  Future updates may not be backward-compatible, and we do not
recommend using this package directly.")
    (license license:expat)))

(define-public ocaml-jane-street-headers
  (package
    (name "ocaml-jane-street-headers")
    (version "0.14.0")
    (source
     (janestreet-origin
      "jane-street-headers" version
      "028yxb4h3iy025iy89v8653m5brh7flrjshghs4x99pd690pmfs7"))
    (build-system dune-build-system)
    (arguments '(#:tests? #f))           ; no tests
    (home-page "https://github.com/janestreet/jane-street-headers")
    (synopsis "Jane Street C header files")
    (description "C header files shared between the various Jane Street
packages.")
    (license license:expat)))

(define-public ocaml-time-now
  (package
    (name "ocaml-time-now")
    (version "0.14.0")
    (source
     (janestreet-origin
      "time_now" version
      "0hkn2jw4dz5gflnsblskl5wp6z7zbrahwjmaxmsskfviwjg82cqh"))
    (build-system dune-build-system)
    (arguments '(#:tests? #f))           ; no tests
    (propagated-inputs
     `(("ocaml-base" ,ocaml-base)
       ("ocaml-jane-street-headers" ,ocaml-jane-street-headers)
       ("ocaml-jst-config" ,ocaml-jst-config)
       ("ocaml-ppx-base" ,ocaml-ppx-base)
       ("ocaml-ppx-optcomp" ,ocaml-ppx-optcomp)))
    (properties `((upstream-name . "time_now")))
    (home-page
     "https://github.com/janestreet/time_now")
    (synopsis "Reports the current time")
    (description
     "Provides a single function to report the current time in nanoseconds
since the start of the Unix epoch.")
    (license license:expat)))

(define-public ocaml-ppx-inline-test
  (package
    (name "ocaml-ppx-inline-test")
    (version "0.14.1")
    (home-page "https://github.com/janestreet/ppx_inline_test")
    (source
     (origin
       (method git-fetch)
       (uri (git-reference
             (url (string-append home-page ".git"))
             (commit (string-append "v" version))))
       (file-name (git-file-name name version))
       (sha256
        (base32
         "1ajdna1m9l1l3nfigyy33zkfa3yarfr6s086jdw2pcfwlq1fhhl4"))))
    (build-system dune-build-system)
    (arguments
     `(#:tests? #f)) ;see home page README for further information
    (propagated-inputs
     `(("ocaml-base" ,ocaml-base)
       ("ocaml-migrate-parsetree" ,ocaml-migrate-parsetree)
       ("ocaml-compiler-libs" ,ocaml-compiler-libs)
       ("ocaml-sexplib0" ,ocaml-sexplib0)
       ("ocaml-stdio" ,ocaml-stdio)
       ("ocaml-ppxlib" ,ocaml-ppxlib)
       ("ocaml-time-now" ,ocaml-time-now)))
    (properties `((upstream-name . "ppx_inline_test")
                  (ocaml4.07-variant . ,(delay ocaml4.07-ppx-inline-test))))
    (synopsis "Syntax extension for writing in-line tests in ocaml code")
    (description "This package contains a syntax extension for writing
in-line tests in ocaml code.  It is part of Jane Street's PPX rewriters
collection.")
    (license license:expat)))

(define-public ocaml4.07-ppx-inline-test
  (package-with-ocaml4.07
   (package
     (inherit ocaml-ppx-inline-test)
     (name "ocaml-ppx-inline-test")
     (version "0.12.0")
     (home-page "https://github.com/janestreet/ppx_inline_test")
     (source
      (origin
        (method git-fetch)
        (uri (git-reference
              (url (string-append home-page ".git"))
              (commit (string-append "v" version))))
        (file-name (git-file-name name version))
        (sha256
         (base32
          "0nyz411zim94pzbxm2l2v2l9jishcxwvxhh142792g2s18r4vn50"))))
    (propagated-inputs
     `(("ocaml-base" ,ocaml-base)
       ("ocaml-migrate-parsetree" ,ocaml-migrate-parsetree)
       ("ocaml-compiler-libs" ,ocaml-compiler-libs)
       ("ocaml-sexplib0" ,ocaml-sexplib0)
       ("ocaml-stdio" ,ocaml-stdio)
       ("ocaml-ppxlib" ,ocaml-ppxlib)))
    (properties `((upstream-name . "ppx_inline_test"))))))

(define-public ocaml-bindlib
  (package
    (name "ocaml-bindlib")
    (version "5.0.1")
    (source
     (origin
       (method git-fetch)
       (uri (git-reference
             (url "https://github.com/rlepigre/ocaml-bindlib")
             (commit (string-append "ocaml-bindlib_" version))))
       (file-name (git-file-name name version))
       (sha256
        (base32
         "1f8kr81w8vsi4gv61xn1qbc6zrzkjp8l9ix0942vjh4gjxc74v75"))))
    (build-system ocaml-build-system)
    (arguments
     `(#:tests? #f                      ;no tests
       #:use-make? #t
       #:phases
       (modify-phases %standard-phases
         (delete 'configure)
         (replace 'build
           (lambda _
             (invoke "make")))
         (replace 'install
           (lambda _
             (invoke "make" "install"))))))
    (native-inputs
     `(("ocamlbuild" ,ocamlbuild)
       ("ocaml-findlib" ,ocaml-findlib)))
    (home-page "https://rlepigre.github.io/ocaml-bindlib/")
    (synopsis "OCaml Bindlib library for bound variables")
    (description "Bindlib is a library allowing the manipulation of data
structures with bound variables.  It is particularly useful when writing ASTs
for programming languages, but also for manipulating terms of the λ-calculus
or quantified formulas.")
    (license license:gpl3+)))

(define-public ocaml-earley
  (package
    (name "ocaml-earley")
    (version "3.0.0")
    (home-page "https://github.com/rlepigre/ocaml-earley")
    (source
     (origin
       (method git-fetch)
       (uri (git-reference
             (url (string-append home-page ".git"))
             (commit version)))
       (file-name (git-file-name name version))
       (sha256
        (base32
         "1vi58zdxchpw6ai0bz9h2ggcmg8kv57yk6qbx82lh47s5wb3mz5y"))))
    (build-system dune-build-system)
    (arguments
     `(#:test-target "."))
    (propagated-inputs
     `(("ocaml-stdlib-shims" ,ocaml-stdlib-shims)))
    (synopsis "Parsing library based on Earley Algorithm")
    (description "Earley is a parser combinator library base on Earley's
algorithm.  It is intended to be used in conjunction with an OCaml syntax
extension which allows the definition of parsers inside the language.  There
is also support for writing OCaml syntax extensions in a camlp4 style.")
    (license license:cecill-b)))

(define-public ocaml-timed
  (package
    (name "ocaml-timed")
    (version "1.0")
    (home-page "https://github.com/rlepigre/ocaml-timed")
    (source (origin
              (method git-fetch)
              (uri (git-reference
                    (url (string-append home-page ".git"))
                    (commit (string-append name "_" version))))
              (sha256
               (base32
                "0hfxz710faxy5yk97bkfnw87r732jcxxhmjppwrbfdb6pd0wks96"))
              (file-name (git-file-name name version))))
    (build-system ocaml-build-system)
    (arguments
     '(#:phases
       (modify-phases %standard-phases
         (delete 'configure)
         (replace 'build
           (lambda _
             (invoke "make")))
         (replace 'install
           (lambda _
             (invoke "make" "install")))
         (replace 'check
           (lambda _
             (invoke "make" "tests"))))))
    (synopsis "Timed references for imperative state")
    (description "Timed references for imperative state.  This module provides
an alternative type for references (or mutable cells) supporting undo/redo
operations.  In particular, an abstract notion of time is used to capture the
state of the references at any given point, so that it can be restored.  Note
that usual reference operations only have a constant time / memory overhead
(compared to those of the standard library).

Moreover, we provide an alternative implementation based on the references
of the standard library (Pervasives module).  However, it is less efficient
than the first one.")
    (license license:expat)))

(define-public ocaml-biniou
 (package
   (name "ocaml-biniou")
   (version "1.2.1")
   (home-page "https://github.com/mjambon/biniou")
    (source
     (origin
       (method git-fetch)
       (uri (git-reference
             (url (string-append home-page ".git"))
             (commit version)))
       (file-name (git-file-name name version))
       (sha256
        (base32
         "0x2kiy809n1j0yf32l7hj102y628jp5jdrkbi3z7ld8jq04h1790"))))
   (build-system dune-build-system)
   (arguments
    `(#:phases
      (modify-phases %standard-phases
        (add-before 'build 'make-writable
          (lambda _ (for-each make-file-writable (find-files "." ".")))))))
   (inputs
    `(("ocaml-easy-format" ,ocaml-easy-format)))
   (native-inputs
    `(("which" ,which)))
   (synopsis "Data format designed for speed, safety, ease of use and backward
compatibility")
   (description "Biniou (pronounced \"be new\" is a binary data format
designed for speed, safety, ease of use and backward compatibility as
protocols evolve.  Biniou is vastly equivalent to JSON in terms of
functionality but allows implementations several times faster (4 times faster
than yojson), with 25-35% space savings.")
   (license license:bsd-3)))

(define-public ocaml-yojson
  (package
    (name "ocaml-yojson")
    (version "1.7.0")
    (home-page "https://github.com/ocaml-community/yojson")
    (source
     (origin
       (method git-fetch)
       (uri (git-reference
             (url (string-append home-page ".git"))
             (commit version)))
       (file-name (git-file-name name version))
       (sha256
        (base32
         "0zncsw8bgbkh1pfvfc7nh628hfj84lgx6jwhp9ashj3z1z0w3xjn"))))
    (build-system dune-build-system)
    (arguments
     `(#:test-target "."))
    (propagated-inputs
     `(("ocaml-biniou" ,ocaml-biniou)
       ("ocaml-easy-format" ,ocaml-easy-format)))
    (native-inputs
     `(("ocaml-alcotest" ,ocaml-alcotest)
       ("ocaml-cppo" ,ocaml-cppo)))
    (synopsis "Low-level JSON library for OCaml")
    (description "Yojson is an optimized parsing and printing library for the
JSON format.  It addresses a few shortcomings of json-wheel including 2x
speedup, polymorphic variants and optional syntax for tuples and variants.
@code{ydump} is a pretty printing command-line program provided with the
yojson package.  The program @code{atdgen} can be used to derive OCaml-JSON
serializers and deserializers from type definitions.")
    (license license:bsd-3)))
 
(define-public ocaml-craml
  (package
    (name "ocaml-craml")
    (version "1.0.0")
    (home-page "https://github.com/realworldocaml/craml")
    (source
     (origin
       (method git-fetch)
       (uri (git-reference
             (url (string-append home-page ".git"))
             (commit version)))
       (file-name (git-file-name name version))
       (sha256
        (base32
         "197xjp4vmzdymf2ndinw271ihpf45h04mx8gqj8ypspxdr5fj1a5"))))
    (build-system dune-build-system)
    (arguments
     `(#:phases
       (modify-phases %standard-phases
         (add-before 'build 'upgrade
           (lambda _
             (invoke "dune" "upgrade")
             #t)))))
    (inputs
     `(("ocaml-fmt" ,ocaml-fmt)
       ("ocaml-astring" ,ocaml-astring)
       ("ocaml-logs" ,ocaml-logs)
       ("ocaml-cmdliner" ,ocaml-cmdliner)))
    (synopsis
     "CRAM-testing framework for testing command line applications")
    (description "CRAM is a is functional testing framework for command line
applications.  @code{craml} is freely inspired by the
Mercurial's @code{https://www.selenic.com/blog/?p=663, unified test
format}.  @code{craml} is released as a single binary (called @code{craml}).")
    (license license:isc)))

(define-public ocaml-dot-merlin-reader
  (package
    (name "ocaml-dot-merlin-reader")
    (version "4.2-411")
    (source
     (origin
       (method git-fetch)
       (uri (git-reference
             (url "https://github.com/ocaml/merlin")
             (commit (string-append "v" version))))
       (file-name (git-file-name name version))
       (sha256
        (base32
         "1vl6p8m2pag5j283h5g2gzxxfm599k6qhyrjkdf3kyc476fc9lw8"))))
    (build-system dune-build-system)
    (arguments '(#:package "dot-merlin-reader"
                 #:tests? #f))          ; no tests
    (inputs
     `(("ocaml-yojson" ,ocaml-yojson)
       ("ocaml-csexp" ,ocaml-csexp)
       ("ocaml-result" ,ocaml-result)))
    (home-page "https://ocaml.github.io/merlin/")
    (synopsis "Reads config files for @code{ocaml-merlin}")
    (description "@code{ocaml-dot-merlin-reader} is an external reader for
@code{ocaml-merlin} configurations.")
    (license license:expat)))

(define-public ocaml-merlin
  (package
    (inherit ocaml-dot-merlin-reader)
    (name "ocaml-merlin")
    (arguments
     '(#:package "merlin"
       #:phases
       (modify-phases %standard-phases
         (replace 'check
           (lambda* (#:key tests? #:allow-other-keys)
             (when tests?
               (invoke "dune" "runtest" "-p" "merlin,dot-merlin-reader")))))))
    (inputs
     `(("ocaml-yojson" ,ocaml-yojson)
       ("ocaml-csexp" ,ocaml-csexp)
       ("ocaml-result" ,ocaml-result)))
    (native-inputs
     `(("ocaml-dot-merlin-reader" ,ocaml-dot-merlin-reader) ; required for tests
       ("ocaml-mdx" ,ocaml-mdx)
       ("jq" ,jq)))
    (synopsis "Context sensitive completion for OCaml in Vim and Emacs")
    (description "Merlin is an editor service that provides modern IDE
features for OCaml.  Emacs and Vim support is provided out-of-the-box.
External contributors added support for Visual Studio Code, Sublime Text and
Atom.")
    (license license:expat)))

;; ocaml-merlin 3.4.2 can not be built with old version of dune used in
;; package-with-ocaml4.07
(define-public ocaml4.07-merlin
  (package-with-ocaml4.07
   (package
     (inherit ocaml-merlin)
     (name "ocaml-merlin")
     (version "3.2.2")
     (source
      (origin
        (method git-fetch)
        (uri (git-reference
              (url "https://github.com/ocaml/merlin")
              (commit (string-append "v" version))))
        (file-name (git-file-name name version))
        (sha256
         (base32
          "15ssgmwdxylbwhld9p1cq8x6kadxyhll5bfyf11dddj6cldna3hb"))))
     (build-system dune-build-system)
     (inputs
      `(("ocaml-yojson" ,ocaml-yojson)))
     (native-inputs
      `(("ocaml-findlib" ,ocaml-findlib)))
     (arguments
      `(#:package "merlin"
        ;; Errors in tests in version 3.2.2
        #:tests? #f)))))

(define-public ocaml4.07-gsl
  (package
    (name "ocaml4.07-gsl")
    (version "1.24.0")
    (source
     (origin
       (method url-fetch)
       (uri
        (string-append
         "https://github.com/mmottl/gsl-ocaml/releases/download/"
         version "/gsl-" version ".tbz"))
       (sha256
        (base32
         "1l5zkkkg8sglsihrbf10ivq9s8xzl1y6ag89i4jqpnmi4m43fy34"))))
    (build-system dune-build-system)
    (arguments
     `(#:test-target "."
       #:phases
       (modify-phases %standard-phases
         (add-after 'unpack 'fix-gsl-directory
           (lambda* (#:key inputs #:allow-other-keys)
             (substitute* "src/config/discover.ml"
               (("/usr") (assoc-ref inputs "gsl")))
             #t)))
       #:ocaml ,ocaml-4.07
       #:findlib ,ocaml4.07-findlib
       #:dune ,ocaml4.07-dune))
    (inputs
     `(("gsl" ,gsl)))
    (propagated-inputs
     `(("ocaml-base" ,(package-with-ocaml4.07 ocaml-base))
       ("ocaml-stdio" ,(package-with-ocaml4.07 ocaml-stdio))))
    (home-page "https://mmottl.github.io/gsl-ocaml")
    (synopsis "Bindings to the GNU Scientific Library")
    (description
     "GSL-OCaml is an interface to the @dfn{GNU scientific library} (GSL) for
the OCaml language.")
    (license license:gpl3+)))

(define-public ocaml4.07-gsl-1
  (package
    (inherit ocaml4.07-gsl)
    (version "1.19.3")
    (source (origin
              (method url-fetch)
              (uri (string-append "https://github.com/mmottl/gsl-ocaml"
                                  "/releases/download/v"
                                  version "/gsl-ocaml-" version ".tar.gz"))
              (sha256
               (base32
                "0nzp43hp8pbjqkrxnwp5lgjrabxayf61h18fjaydi0s5faq6f3xh"))))
    (build-system ocaml-build-system)
    (inputs
     `(("gsl" ,gsl)))
    (native-inputs
     `(("ocamlbuild" ,(package-with-ocaml4.07 ocamlbuild))))
    (arguments
     `(#:ocaml ,ocaml-4.07
       #:findlib ,ocaml4.07-findlib))
    (propagated-inputs '())))

(define-public cubicle
  (package
    (name "cubicle")
    (version "1.1.2")
    (source (origin
              (method url-fetch)
              (uri (string-append "http://cubicle.lri.fr/cubicle-"
                                  version ".tar.gz"))
              (sha256
               (base32
                "10kk80jdmpdvql88sdjsh7vqzlpaphd8vip2lp47aarxjkwjlz1q"))))
    (build-system gnu-build-system)
    (native-inputs
     `(("automake" ,automake)
       ("ocaml" ,ocaml)
       ("which" ,(@@ (gnu packages base) which))))
    (propagated-inputs
     `(("ocaml-num" ,ocaml-num)
       ("z3" ,z3)))
    (arguments
     `(#:configure-flags (list "--with-z3")
       #:make-flags (list "QUIET=")
       #:tests? #f
       #:phases
       (modify-phases %standard-phases
         (add-before 'configure 'make-deterministic
           (lambda _
             (substitute* "Makefile.in"
               (("`date`") "no date for reproducibility"))))
         (add-before 'configure 'configure-for-release
           (lambda _
             (substitute* "Makefile.in"
               (("SVNREV=") "#SVNREV="))
             #t))
         (add-before 'configure 'fix-/bin/sh
           (lambda _
             (substitute* "configure"
               (("-/bin/sh") (string-append "-" (which "sh"))))
             #t))
         (add-before 'configure 'fix-smt-z3wrapper.ml
           (lambda _
             (substitute* "Makefile.in"
               (("\\\\n") ""))
             #t))
         (add-before 'configure 'fix-ocaml-num
           (lambda* (#:key inputs #:allow-other-keys)
             (substitute* "Makefile.in"
               (("nums.cma") "num.cma num_core.cma")
               (("= \\$\\(FUNCTORYLIB\\)")
                (string-append "= -I "
                               (assoc-ref inputs "ocaml-num")
                               "/lib/ocaml/site-lib/num/core -I "
                               (assoc-ref inputs "ocaml-num")
                               "/lib/ocaml/site-lib/num"
                               " $(FUNCTORYLIB)")))
             #t)))))
    (home-page "http://cubicle.lri.fr/")
    (synopsis "Model checker for array-based systems")
    (description "Cubicle is a model checker for verifying safety properties
of array-based systems.  This is a syntactically restricted class of
parametrized transition systems with states represented as arrays indexed by
an arbitrary number of processes.  Cache coherence protocols and mutual
exclusion algorithms are typical examples of such systems.")
    (license license:asl2.0)))

(define-public ocaml-sexplib0
  (package
    (name "ocaml-sexplib0")
    (version "0.14.0")
    (home-page "https://github.com/janestreet/sexplib0")
    (source
     (janestreet-origin "sexplib0" version
                        "0adrc0r1vvvr41dcpj8jwkzh1dfgqf0mks9xlnnskqfm3a51iavg"))
    (build-system dune-build-system)
    (arguments `(#:tests? #f)) ;no tests
    (properties `((ocaml4.07-variant . ,(delay ocaml4.07-sexplib0))))
    (synopsis "Library containing the definition of S-expressions and some
base converters")
    (description "Part of Jane Street's Core library The Core suite of
libraries is an industrial strength alternative to OCaml's standard library
that was developed by Jane Street, the largest industrial user of OCaml.")
    (license license:expat)))

(define-public ocaml4.07-sexplib0
  (package-with-ocaml4.07
   (package
     (inherit ocaml-sexplib0)
     (name "ocaml-sexplib0")
     (version "0.11.0")
     (source
      (janestreet-origin "sexplib0" version
                         "1p06p2s7p9xsjn0z9qicniv1ai54d8sj11k8j633di2mm7jzxpin"))
     (arguments `(#:tests? #f))         ; no tests
     (properties '()))))

(define-public ocaml-parsexp
  (package
    (name "ocaml-parsexp")
    (version "0.14.0")
    (home-page "https://github.com/janestreet/parsexp")
    (source
     (janestreet-origin "parsexp" version
                        "158znj19dvfdcwsgzs3rdhxpj1g4aw0d4nkfr8c05bahf0lnshlb"))
    (build-system dune-build-system)
    (inputs
     `(("ocaml-sexplib0" ,ocaml-sexplib0)
       ("ocaml-base" ,ocaml-base)))
    (properties `((ocaml4.07-variant . ,(delay ocaml4.07-parsexp))))
    (synopsis "S-expression parsing library")
    (description
     "This library provides generic parsers for parsing S-expressions from
strings or other medium.

The library is focused on performances but still provide full generic
parsers that can be used with strings, bigstrings, lexing buffers,
character streams or any other sources effortlessly.

It provides three different class of parsers:
@itemize
@item
the normal parsers, producing [Sexp.t] or [Sexp.t list] values
@item
the parsers with positions, building compact position sequences so
that one can recover original positions in order to report properly
located errors at little cost
@item
the Concrete Syntax Tree parsers, produce values of type
@code{Parsexp.Cst.t} which record the concrete layout of the s-expression
syntax, including comments
@end itemize

This library is portable and doesn't provide IO functions.  To read
s-expressions from files or other external sources, you should use
parsexp_io.")
    (license license:expat)))

(define-public ocaml4.07-parsexp
  (package-with-ocaml4.07
   (package
     (inherit ocaml-parsexp)
     (name "ocaml-parsexp")
     (version "0.11.0")
     (source
      (janestreet-origin "parsexp" version
                         "11a30zkfgbi6pb4whq22k1zc8ghdp9bwxl5s5cdlmx1z8s4yxsf0"))
     (properties '()))))

(define-public ocaml-sexplib
  (package
    (name "ocaml-sexplib")
    (version "0.14.0")
    (home-page "https://github.com/janestreet/sexplib")
    (source
     (janestreet-origin "sexplib" version
                        "12rlnc6fcrjfdn3gs2agi418sj54ighhs6dfll37zcv7mgywblm2"))
    (build-system dune-build-system)
    (propagated-inputs
     `(("ocaml-base" ,ocaml-base)
       ("ocaml-num" ,ocaml-num)
       ("ocaml-parsexp" ,ocaml-parsexp)
       ("ocaml-sexplib0" ,ocaml-sexplib0)))
    (properties `((ocaml4.07-variant . ,(delay ocaml4.07-sexplib))))
    (synopsis
     "Library for serializing OCaml values to and from S-expressions")
    (description
     "This package is part of Jane Street's Core library.  Sexplib contains
functionality for parsing and pretty-printing s-expressions.")
    (license license:expat)))

(define-public ocaml4.07-sexplib
  (package-with-ocaml4.07
   (package
     (inherit ocaml-sexplib)
     (version "0.11.0")
     (source
      (janestreet-origin "sexplib" version
                         "0ksx62zsxhz8xmdrsn41n2hbc2qbyh3bxxc6946xisvgwh42h3q3"))
     (properties '()))))

(define-public ocaml-base
  (package
    (name "ocaml-base")
    (version "0.14.0")
    (home-page "https://github.com/janestreet/base")
    (source
     (janestreet-origin "base" version
         "1rkdhsgbcv0a8p29mwvpd2ldz8cjk97pixl43izm54wyin4lp778"))
    (build-system dune-build-system)
    (propagated-inputs
     `(("ocaml-sexplib0" ,ocaml-sexplib0)))
    (properties `((ocaml4.07-variant . ,(delay ocaml4.07-base))))
    (synopsis
     "Full standard library replacement for OCaml")
    (description
     "Base is a complete and portable alternative to the OCaml standard
library.  It provides all standard functionalities one would expect
from a language standard library.  It uses consistent conventions
across all of its module.

Base aims to be usable in any context.  As a result system dependent
features such as I/O are not offered by Base.  They are instead
provided by companion libraries such as
@url{https://github.com/janestreet/stdio, ocaml-stdio}.")
    (license license:expat)))

(define-public ocaml4.07-base
  (package-with-ocaml4.07
   (package
     (inherit ocaml-base)
     (name "ocaml-base")
     (version "0.11.1")
     (source
      (origin
        ;; version 0.11.1 is not released on ocaml.janestreet.org.
        (method git-fetch)
        (uri (git-reference
              (url "https://github.com/janestreet/base.git")
              (commit (string-append "v" version))))
        (file-name (git-file-name name version))
        (sha256
         (base32
          "0j6xb4265jr41vw4fjzak6yr8s30qrnzapnc6rl1dxy8bjai0nir"))))
     (properties '()))))

(define-public ocaml-compiler-libs
  (package
    (name "ocaml-compiler-libs")
    (version "0.12.3")
    (home-page "https://github.com/janestreet/ocaml-compiler-libs")
    (source
     (origin
       (method git-fetch)
       (uri (git-reference
             (url home-page)
             (commit (string-append "v" version))))
       (file-name (git-file-name name version))
       (sha256
        (base32
         "00nrar7h2pyflbdiq6wwwrb4k5jh9iff0jllihzm6ms8d5pspsg5"))))
    (build-system dune-build-system)
    (arguments `(#:tests? #f)) ;no tests
    (properties `((upstream-name . "ocaml-compiler-libs")
                  (ocaml4.07-variant . ,(delay ocaml4.07-compiler-libs))))
    (synopsis "Compiler libraries repackaged")
    (description "This package simply repackages the OCaml compiler libraries
so they don't expose everything at toplevel.  For instance, @code{Ast_helper}
is now @code{Ocaml_common.Ast_helper}.")
    (license license:expat)))

(define-public ocaml4.07-compiler-libs
  (package-with-ocaml4.07
   (package
     (inherit ocaml-compiler-libs)
     (name "ocaml-compiler-libs")
     (version "0.11.0")
     (home-page "https://github.com/janestreet/ocaml-compiler-libs")
     (source
      (origin
        (method git-fetch)
        (uri (git-reference
              (url home-page)
              (commit (string-append "v" version))))
        (file-name (git-file-name name version))
        (sha256
         (base32
          "03jds7bszh8wwpfwxb3dg0gyr1j1872wxwx1xqhry5ir0i84bg0s"))))
     (properties `((upstream-name . "ocaml-compiler-libs"))))))

(define-public ocaml-stdio
  (package
    (name "ocaml-stdio")
    (version "0.14.0")
    (home-page "https://github.com/janestreet/stdio")
    (source
     (janestreet-origin "stdio" version
                        "1hj5hraprqy2i90a690l11yjszvb99j818q3d684ryx6p2lddk0l"))
    (build-system dune-build-system)
    (propagated-inputs
     `(("ocaml-base" ,ocaml-base)
       ("ocaml-sexplib0" ,ocaml-sexplib0)))
    (arguments `(#:tests? #f)) ;no tests
    (properties `((ocaml4.07-variant . ,(delay ocaml4.07-stdio))))
    (synopsis "Standard IO library for OCaml")
    (description
     "Stdio implements simple input/output functionalities for OCaml.  It
re-exports the input/output functions of the OCaml standard libraries using
a more consistent API.")
    (license license:expat)))

(define-public ocaml4.07-stdio
  (package-with-ocaml4.07
   (package
     (inherit ocaml-stdio)
     (version "0.11.0")
     (source
      (janestreet-origin "stdio" version
                         "0pqbp2wy5fgmc38irwvmj9nlcvclb1ix1mp4y7l39bgvvlz303h9"))
     (properties '()))))

(define-public ocaml-ppx-derivers
  (package
    (name "ocaml-ppx-derivers")
    (version "1.2.1")
    (home-page
     "https://github.com/ocaml-ppx/ppx_derivers")
    (source
     (origin
       (method git-fetch)
       (uri (git-reference
             (url (string-append home-page ".git"))
             (commit version)))
       (file-name (git-file-name name version))
       (sha256
        (base32
         "0yqvqw58hbx1a61wcpbnl9j30n495k23qmyy2xwczqs63mn2nkpn"))))
    (build-system dune-build-system)
    (arguments
     '(#:tests? #f)) ;no tests
    (properties `((upstream-name . "ppx_derivers")))
    (synopsis "Shared @code{@@deriving} plugin registry")
    (description
     "Ppx_derivers is a tiny package whose sole purpose is to allow
ppx_deriving and ppx_type_conv to inter-operate gracefully when linked
as part of the same ocaml-migrate-parsetree driver.")
    (license license:bsd-3)))

(define-public ocaml-ppxlib
  (package
    (name "ocaml-ppxlib")
    (version "0.23.0")
    (home-page "https://github.com/ocaml-ppx/ppxlib")
    (source
     (origin
       (method git-fetch)
       (uri (git-reference
             (url home-page)
             (commit version)))
       (file-name (git-file-name name version))
       (sha256
        (base32
         "0jg5v4pssbl66hn5davpin1i57a0r3r54l96vpz5y99xk5w70xi1"))))
    (build-system dune-build-system)
    (propagated-inputs
     `(("ocaml-base" ,ocaml-base)
       ("ocaml-compiler-libs" ,ocaml-compiler-libs)
       ("ocaml-migrate-parsetree" ,ocaml-migrate-parsetree)
       ("ocaml-stdlib-shims" ,ocaml-stdlib-shims)
       ("ocaml-ppx-derivers" ,ocaml-ppx-derivers)
       ("ocaml-stdio" ,ocaml-stdio)
       ("ocaml-result" ,ocaml-result)
       ("ocaml-sexplib0" ,ocaml-sexplib0)))
    (properties `((ocaml4.07-variant . ,(delay ocaml4.07-ppxlib))))
    (synopsis
     "Base library and tools for ppx rewriters")
    (description
     "A comprehensive toolbox for ppx development.  It features:
@itemize
@item an OCaml AST / parser / pretty-printer snapshot, to create a full frontend
independent of the version of OCaml;
@item a library for library for ppx rewriters in general, and type-driven code
generators in particular;
@item
a feature-full driver for OCaml AST transformers;
@item a quotation mechanism allowing to write values representing the
OCaml AST in the OCaml syntax;
@item a generator of open recursion classes from type definitions.
@end itemize")
    (license license:expat)))

(define-public ocaml4.07-ppxlib
  (package-with-ocaml4.07
   (package
     (inherit ocaml-ppxlib)
     (name "ocaml-ppxlib")
     (version "0.6.0")
     (home-page "https://github.com/ocaml-ppx/ppxlib")
     (source
      (origin
        (method git-fetch)
        (uri (git-reference
              (url home-page)
              (commit version)))
        (file-name (git-file-name name version))
        (sha256
         (base32
          "0my9x7sxb329h0lzshppdaawiyfbaw6g5f41yiy7bhl071rnlvbv"))))
     (build-system dune-build-system)
     (arguments
      `(#:phases
        (modify-phases %standard-phases
          (add-before 'check 'set-topfind
            (lambda* (#:key inputs #:allow-other-keys)
              ;; add the line #directory ".." at the top of each file
              ;; using #use "topfind";; to be able to find topfind
              (let* ((findlib-path (assoc-ref inputs "findlib"))
                     (findlib-libdir
                      (string-append findlib-path "/lib/ocaml/site-lib")))
                (substitute* '("test/base/test.ml"
                               "test/code_path/test.ml"
                               "test/deriving/test.ml"
                               "test/driver/attributes/test.ml"
                               "test/driver/non-compressible-suffix/test.ml"
                               "test/driver/transformations/test.ml")
                  (("#use \"topfind\";;" all)
                   (string-append "#directory \"" findlib-libdir "\"\n"
                                  all))))
              #t)))))
     (properties '()))))

(define-public ocaml-ppx-compare
  (package
    (name "ocaml-ppx-compare")
    (version "0.14.0")
    (source
     (janestreet-origin "ppx_compare" version
                        "0mqxa2s194nif7x4fjn1p5gd9i3bakr8nv27gf8x1g5nmi8q9pmp"))
    (build-system dune-build-system)
    (arguments
     ;; Tests are currenlty failing
     ;; (see https://github.com/janestreet/ppx_compare/issues/10)
     '(#:tests? #f))
    (propagated-inputs
     `(("ocaml-base" ,ocaml-base)
        ("ocaml-migrate-parsetree" ,ocaml-migrate-parsetree)
        ("ocaml-ppxlib" ,ocaml-ppxlib)))
    (properties `((upstream-name . "ppx_compare")
                  (ocaml4.07-variant . ,(delay ocaml4.07-ppx-compare))))
    (home-page "https://github.com/janestreet/ppx_compare")
    (synopsis "Generation of comparison functions from types")
    (description "Generation of fast comparison functions from type expressions
and definitions.  Ppx_compare is a ppx rewriter that derives comparison functions
from type representations.  The scaffolded functions are usually much faster
than ocaml's Pervasives.compare.  Scaffolding functions also gives you more
flexibility by allowing you to override them for a specific type and more safety
by making sure that you only compare comparable values.")
    (license license:asl2.0)))

(define-public ocaml4.07-ppx-compare
  (package-with-ocaml4.07
   (package
     (inherit ocaml-ppx-compare)
     (name "ocaml-ppx-compare")
     (version "0.11.1")
     (home-page "https://github.com/janestreet/ppx_compare")
     (source (origin
               (method git-fetch)
               (uri (git-reference
                     (url home-page)
                     (commit (string-append "v" version))))
               (file-name (git-file-name name version))
               (sha256
                (base32
                 "06bq4m1bsm4jlx4g7wh5m99qky7xm4c2g52kaz6pv25hdn5agi2m"))))
     (properties `((upstream-name . "ppx_compare"))))))

(define-public ocaml-fieldslib
  (package
    (name "ocaml-fieldslib")
    (version "0.14.0")
    (source (janestreet-origin
             "fieldslib" version
             "10n5y376fb5jgqk9h8vq158rm1b36h9lzh6p11q33h6xgvb1v6n3"))
    (build-system dune-build-system)
    (arguments `(#:tests? #f)) ; No tests
    (propagated-inputs
     `(("ocaml-base" ,ocaml-base)
       ("ocaml-migrate-parsetree" ,ocaml-migrate-parsetree)
       ("ocaml-ppxlib" ,ocaml-ppxlib)))
    (properties `((upstream-name . "fieldslib")
                  (ocaml4.07-variant . ,(delay ocaml4.07-fieldslib))))
    (home-page "https://github.com/janestreet/fieldslib")
    (synopsis "Syntax extension to record fields")
    (description "Syntax extension to define first class values representing
record fields, to get and set record fields, iterate and fold over all fields
of a record and create new record values.")
    (license license:asl2.0)))

(define-public ocaml4.07-fieldslib
  (package-with-ocaml4.07
   (package
     (inherit ocaml-fieldslib)
     (version "0.11.0")
     (source (janestreet-origin
              "fieldslib" version
              "12948pzxrl360lybm9fzyvplgcl87zjbn4m3sk1aw75zk85p1388"))
     (properties `((upstream-name . "fieldslib"))))))

(define-public ocaml-variantslib
  (package
    (name "ocaml-variantslib")
    (version "0.14.0")
    (source
     (janestreet-origin "variantslib" version
              "11zp27gh282dx9ifbhcp6i7fkc97fvk8amaj58mf1g1hwklc0lm3"))
    (build-system dune-build-system)
    (arguments
     ;; No tests
     `(#:tests? #f))
    (propagated-inputs
     `(("ocaml-base" ,ocaml-base)
       ("ocaml-migrate-parsetree" ,ocaml-migrate-parsetree)
       ("ocaml-ppxlib" ,ocaml-ppxlib)))
    (properties `((upstream-name . "variantslib")
                  (ocaml4.07-variant . ,(delay ocaml4.07-variantslib))))
    (home-page "https://github.com/janestreet/variantslib")
    (synopsis "OCaml variants as first class values")
    (description "The Core suite of libraries is an alternative to OCaml's
standard library.")
    (license license:asl2.0)))

(define-public ocaml4.07-variantslib
  (package-with-ocaml4.07
   (package
     (inherit ocaml-variantslib)
     (name "ocaml-variantslib")
     (version "0.11.0")
     (source (origin
               (method url-fetch)
               (uri (string-append "https://ocaml.janestreet.com/ocaml-core/v"
                                   (version-major+minor version)
                                   "/files/variantslib-v" version ".tar.gz"))
               (sha256
                (base32
                 "1hsdwmkslvk4cznqr4lyyiy7vvk5spil226k0z2in26fxq6y0hf3"))))
     (properties `((upstream-name . "variantslib"))))))

(define-public ocaml-ppx-fields-conv
  (package
    (name "ocaml-ppx-fields-conv")
    (version "0.14.2")
    (home-page "https://github.com/janestreet/ppx_fields_conv")
    (source
     (origin
       (method git-fetch)
       (uri (git-reference
             (url home-page)
             (commit (string-append "v" version))))
       (file-name (git-file-name name version))
       (sha256
        (base32
         "1zwirwqry24b48bg7d4yc845hvcirxyymzbw95aaxdcck84d30n8"))))
    (build-system dune-build-system)
    (propagated-inputs
     `(("ocaml-base" ,ocaml-base)
       ("ocaml-fieldslib" ,ocaml-fieldslib)
       ("ocaml-migrate-parsetree" ,ocaml-migrate-parsetree)
       ("ocaml-ppxlib" ,ocaml-ppxlib)))
    (properties `((upstream-name . "ppx_fields_conv")
                  (ocaml4.07-variant . ,(delay ocaml4.07-ppx-fields-conv))))
    (synopsis "Generation of accessor and iteration functions for ocaml records")
    (description "Ppx_fields_conv is a ppx rewriter that can be used to define
first class values representing record fields, and additional routines, to get
and set record fields, iterate and fold over all fields of a record and create
new record values.")
    (license license:asl2.0)))

(define-public ocaml4.07-ppx-fields-conv
  (package-with-ocaml4.07
   (package
     (inherit ocaml-ppx-fields-conv)
    (version "0.11.0")
    (source (janestreet-origin
             "ppx_fields_conv" version
             "07zrd3qky2ppbfl55gpm90rvqa5860xgwcsvihrjmkrw6d0jirkc"))
    (properties `((upstream-name . "ppx_fields_conv"))))))

(define-public ocaml-ppx-sexp-conv
  (package
    (name "ocaml-ppx-sexp-conv")
    (version "0.14.3")
    (home-page "https://github.com/janestreet/ppx_sexp_conv")
    (source
     (origin
       (method git-fetch)
       (uri (git-reference
             (url home-page)
             (commit (string-append "v" version))))
       (file-name (git-file-name name version))
       (sha256
        (base32
         "0dbri9d00ydi0dw1cavswnqdmhjaaz80vap29ns2lr6mhhlvyjmj"))))
    (build-system dune-build-system)
    (propagated-inputs
     `(("ocaml-base" ,ocaml-base)
       ("ocaml-migrate-parsetree" ,ocaml-migrate-parsetree)
       ("ocaml-ppxlib" ,ocaml-ppxlib)))
    (properties `((upstream-name . "ppx_sexp_conv")
                  (ocaml4.07-variant . ,(delay ocaml4.07-ppx-sexp-conv))))
    (synopsis "Generation of S-expression conversion functions from type definitions")
    (description "This package generates S-expression conversion functions from type
definitions.")
    (license license:asl2.0)))

(define-public ocaml4.07-ppx-sexp-conv
  (package-with-ocaml4.07
   (package
     (inherit ocaml-ppx-sexp-conv)
     (name "ocaml-ppx-sexp-conv")
     (version "0.11.2")
     (source (origin
               (method git-fetch)
               (uri (git-reference
                     (url "https://github.com/janestreet/ppx_sexp_conv")
                     (commit (string-append "v" version))))
               (file-name (git-file-name name version))
               (sha256
                (base32
                 "0pqwnqy1xp309wvdcaax4lg02yk64lq2w03mbgfvf6ps5ry4gis9"))))
     (properties `((upstream-name . "ppx_sexp_conv"))))))

(define-public ocaml-ppx-variants-conv
  (package
    (name "ocaml-ppx-variants-conv")
    (version "0.14.1")
    (source
     (origin
       (method git-fetch)
       (uri (git-reference
             (url "https://github.com/janestreet/ppx_variants_conv")
             (commit (string-append "v" version))))
       (patches
        (search-patches
         ;; Fix build when building with ocaml-ppxlib@0.23.0.
         "ocaml-ppx-variants-ppxlib-api-change.patch"))
       (file-name (git-file-name name version))
       (sha256
        (base32
         "0q6a43zrwqzdz7aja0k44a2llyjjj5xzi2kigwhsnww3g0r5ig84"))))
    (build-system dune-build-system)
    (propagated-inputs
     `(("ocaml-base" ,ocaml-base)
       ("ocaml-variantslib" ,ocaml-variantslib)
       ("ocaml-migrate-parsetree" ,ocaml-migrate-parsetree)
       ("ocaml-ppxlib" ,ocaml-ppxlib)))
    (properties
     `((upstream-name . "ppx_variants_conv")
       (ocaml4.07-variant . ,(delay ocaml4.07-ppx-variants-conv))))
    (home-page
     "https://github.com/janestreet/ppx_variants_conv")
    (synopsis "Generation of accessor and iteration functions for OCaml variant types")
    (description
     "This package generates accessors and iteration functions for OCaml
variant types.")
    (license license:asl2.0)))

(define-public ocaml4.07-ppx-variants-conv
  (package-with-ocaml4.07
   (package
     (inherit ocaml-ppx-variants-conv)
     (name "ocaml-ppx-variants-conv")
     (version "0.11.1")
     (source
      (origin
        (method git-fetch)
        (uri (git-reference
              (url "https://github.com/janestreet/ppx_variants_conv")
              (commit (string-append "v" version))))
        (file-name (git-file-name name version))
        (sha256
         (base32
          "1yc0gsds5m2nv39zga8nnrca2n75rkqy5dz4xj1635ybz20hhbjd"))))
    (properties `((upstream-name . "ppx_variants_conv"))))))

(define-public ocaml-ppx-custom-printf
  (package
    (name "ocaml-ppx-custom-printf")
    (version "0.14.1")
    (home-page "https://github.com/janestreet/ppx_custom_printf")
    (source
     (origin
       (method git-fetch)
       (uri (git-reference
             (url home-page)
             (commit (string-append "v" version))))
       (file-name (git-file-name name version))
       (sha256
        (base32
         "0c1m65kn27zvwmfwy7kk46ga76yw2a3ik9jygpy1b6nn6pi026w9"))))
    (build-system dune-build-system)
    (propagated-inputs
     `(("ocaml-base" ,ocaml-base)
       ("ocaml-ppx-sexp-conv" ,ocaml-ppx-sexp-conv)
       ("ocaml-migrate-parsetree" ,ocaml-migrate-parsetree)
       ("ocaml-ppxlib" ,ocaml-ppxlib)))
    (properties `((upstream-name . "ppx_custom_printf")
                  (ocaml4.07-variant . ,(delay ocaml4.07-ppx-custom-printf))))
    (synopsis "Printf-style format-strings for user-defined string conversion")
    (description "Extensions to printf-style format-strings for user-defined
string conversion.")
    (license license:asl2.0)))

(define-public ocaml4.07-ppx-custom-printf
  (package-with-ocaml4.07
   (package
     (inherit ocaml-ppx-custom-printf)
     (version "0.11.0")
     (source
      (janestreet-origin
       "ppx_custom_printf" version
       "11b73smf3g3bpd9lg014pr4rx285nk9mnk6g6464ph51jv0sqzhj"))
     (properties `((upstream-name . "ppx_custom_printf"))))))

(define-public ocaml4.07-bin-prot
  (package
    (name "ocaml4.07-bin-prot")
    (version "0.11.0")
    (source (origin
              (method url-fetch)
              (uri (string-append "https://ocaml.janestreet.com/ocaml-core/v"
                                  (version-major+minor version)
                                  "/files/bin_prot-v" version ".tar.gz"))
              (sha256
               (base32
                "1rsd91gx36prj4whi76nsiz1bzpgal9nzyw3pxdz1alv4ilk2il6"))))
    (build-system dune-build-system)
    (inputs
      `(("ocaml-base" ,(package-with-ocaml4.07 ocaml-base))
        ("ocaml-ppx-compare" ,(package-with-ocaml4.07 ocaml-ppx-compare))
        ("ocaml-ppx-custom-printf" ,(package-with-ocaml4.07 ocaml-ppx-custom-printf))
        ("ocaml-ppx-fields-conv" ,(package-with-ocaml4.07 ocaml-ppx-fields-conv))
        ("ocaml-ppx-sexp-conv" ,(package-with-ocaml4.07 ocaml-ppx-sexp-conv))
        ("ocaml-ppx-variants-conv" ,(package-with-ocaml4.07 ocaml-ppx-variants-conv))
        ("ocaml-migrate-parsetree"
         ,(package-with-ocaml4.07 ocaml-migrate-parsetree))))
    (arguments
     `(#:ocaml ,ocaml-4.07
       #:findlib ,ocaml4.07-findlib
       #:dune ,ocaml4.07-dune))
    (properties `((upstream-name . "bin_prot")))
    (home-page "https://github.com/janestreet/bin_prot")
    (synopsis "Binary protocol generator")
    (description "This library contains functionality for reading and writing
OCaml-values in a type-safe binary protocol.  It is extremely efficient,
typically supporting type-safe marshalling and unmarshalling of even highly
structured values at speeds sufficient to saturate a gigabit connection.  The
protocol is also heavily optimized for size, making it ideal for long-term
storage of large amounts of data.")
    (license (list
               license:asl2.0
               license:bsd-3))))

(define-public ocaml-octavius
  (package
    (name "ocaml-octavius")
    (version "1.2.2")
    (source (origin
              (method git-fetch)
              (uri (git-reference
                     (url "https://github.com/ocaml-doc/octavius")
                     (commit (string-append "v" version))))
              (file-name (git-file-name name version))
              (sha256
               (base32
                "1c5m51xcn2jv42kjjpklr6g63sgx1k885wfdp1yr4wrmiaj9cbpx"))))
    (build-system dune-build-system)
    (arguments
     `(#:phases
       (modify-phases %standard-phases
         (add-before 'build 'make-writable
           (lambda _
             (for-each (lambda (file)
                         (chmod file #o644))
                       (find-files "." "."))
             #t)))))
    (properties `((upstream-name . "octavius")))
    (home-page "https://github.com/ocaml-doc/octavius")
    (synopsis "Ocamldoc comment syntax parser")
    (description "Octavius is a library to parse the `ocamldoc` comment syntax.")
    (license license:isc)))

(define-public ocaml-ppx-hash
  (package
    (name "ocaml-ppx-hash")
    (version "0.14.0")
    (source
     (janestreet-origin "ppx_hash" version
                "0x4wgdvhgd8a49bzari52jpkykxpv6ncgp5ncda3xgg0a9r49s8n"))
    (build-system dune-build-system)
    (propagated-inputs
     `(("ocaml-base" ,ocaml-base)
       ("ocaml-ppx-compare" ,ocaml-ppx-compare)
       ("ocaml-ppx-sexp-conv" ,ocaml-ppx-sexp-conv)
        ("ocaml-migrate-parsetree" ,ocaml-migrate-parsetree)
        ("ocaml-ppxlib" ,ocaml-ppxlib)))
    (properties `((upstream-name . "ppx_hash")
                  (ocaml4.07-variant . ,(delay ocaml4.07-ppx-hash))))
    (home-page "https://github.com/janestreet/ppx_hash")
    (synopsis "Generation of hash functions from type expressions and definitions")
    (description "This package is a collection of ppx rewriters that generate
hash functions from type exrpessions and definitions.")
    (license license:asl2.0)))

(define-public ocaml4.07-ppx-hash
  (package-with-ocaml4.07
   (package
     (inherit ocaml-ppx-hash)
     (name "ocaml-ppx-hash")
     (home-page "https://github.com/janestreet/ppx_hash")
     (version "0.11.1")
     (source (origin
               (method git-fetch)
               (uri (git-reference
                     (url home-page)
                     (commit (string-append "v" version))))
               (file-name (git-file-name name version))
               (sha256
                (base32
                 "1p0ic6aijxlrdggpmycj12q3cy9xksbq2vq727215maz4snvlf5p"))))
     (properties `((upstream-name . "ppx_hash"))))))

(define-public ocaml-ppx-enumerate
  (package
    (name "ocaml-ppx-enumerate")
    (version "0.14.0")
    (source
     (janestreet-origin
      "ppx_enumerate" version
      "1ij6sffgqhnjwnj9brhrrw1c6xgxlh0s6r17x1qkgnyrc73gfsz8"))
    (build-system dune-build-system)
    (arguments
     `(#:tests? #f)) ; no test suite
    (propagated-inputs
     `(("ocaml-base" ,ocaml-base)
       ("ocaml-migrate-parsetree" ,ocaml-migrate-parsetree)
       ("ocaml-ppxlib" ,ocaml-ppxlib)))
    (properties `((upstream-name . "ppx_enumerate")
                  (ocaml4.07-variant . ,(delay ocaml4.07-ppx-enumerate))))
    (home-page "https://github.com/janestreet/ppx_enumerate")
    (synopsis "Generate a list containing all values of a finite type")
    (description "Ppx_enumerate is a ppx rewriter which generates a definition
for the list of all values of a type (for a type which only has finitely
many values).")
    (license license:asl2.0)))

(define-public ocaml4.07-ppx-enumerate
  (package-with-ocaml4.07
   (package
     (inherit ocaml-ppx-enumerate)
     (name "ocaml-ppx-enumerate")
     (version "0.11.1")
     (home-page "https://github.com/janestreet/ppx_enumerate")
     (source (origin
               (method git-fetch)
               (uri (git-reference
                     (url home-page)
                     (commit (string-append "v" version))))
               (file-name (git-file-name name version))
               (sha256
                (base32
                 "0spx9k1v7vjjb6sigbfs69yndgq76v114jhxvzjmffw7q989cyhr"))))
     (properties `((upstream-name . "ppx_enumerate"))))))

(define-public ocaml4.07-ppx-bench
  (package
    (name "ocaml4.07-ppx-bench")
    (version "0.11.0")
    (source (origin
              (method url-fetch)
              (uri (string-append "https://ocaml.janestreet.com/ocaml-core/v"
                                  (version-major+minor version)
                                  "/files/ppx_bench-v" version ".tar.gz"))
              (sha256
               (base32
                "0ys4pblbcjbk9dn073rqiwm7r6rc7fah03j7riklkwnb5n44andl"))))
    (build-system dune-build-system)
    (arguments
     ;; No tests
     `(#:tests? #f
       #:ocaml ,ocaml-4.07
       #:findlib ,ocaml4.07-findlib
       #:dune ,ocaml4.07-dune))
    (propagated-inputs
     `(("ocaml-ppx-inline-test" ,(package-with-ocaml4.07 ocaml-ppx-inline-test))
        ("ocaml-migrate-parsetree"
         ,(package-with-ocaml4.07 ocaml-migrate-parsetree))
        ("ocaml-ppxlib" ,(package-with-ocaml4.07 ocaml-ppxlib))))
    (properties `((upstream-name . "ppx_bench")))
    (home-page "https://github.com/janestreet/ppx_bench")
    (synopsis "Syntax extension for writing in-line benchmarks in ocaml code")
    (description "Syntax extension for writing in-line benchmarks in ocaml code.")
    (license license:asl2.0)))

(define-public ocaml-ppx-here
  (package
    (name "ocaml-ppx-here")
    (version "0.14.0")
    (source
     (janestreet-origin "ppx_here" version
                        "0b444djy68v6ji0ypwv5l02pkl151qzrgg96lyhl8dxfrzvj1zkj"))
    (build-system dune-build-system)
    (arguments
     ;; broken tests
     `(#:tests? #f))
    (propagated-inputs
     `(("ocaml-base" ,ocaml-base)
        ("ocaml-migrate-parsetree" ,ocaml-migrate-parsetree)
        ("ocaml-ppxlib" ,ocaml-ppxlib)))
    (properties `((upstream-name . "ppx_here")
                  (ocaml4.07-variant . ,(delay ocaml4.07-ppx-here))))
    (home-page "https://github.com/janestreet/ppx_here")
    (synopsis "Expands [%here] into its location")
    (description
      "Part of the Jane Street's PPX rewriters collection.")
    (license license:asl2.0)))

(define-public ocaml4.07-ppx-here
  (package-with-ocaml4.07
   (package
     (inherit ocaml-ppx-here)
     (version "0.11.0")
     (source
      (janestreet-origin "ppx_here" version
                         "0wxcak3ay4jpigm3pfdcpr65qw4hxfa8whhkryhcd8gy71x056z5"))
     (properties `((upstream-name . "ppx_here"))))))

(define-public ocaml4.07-typerep
  (package
    (name "ocaml4.07-typerep")
    (version "0.11.0")
    (source (origin
              (method url-fetch)
              (uri (string-append "https://ocaml.janestreet.com/ocaml-core/v"
                                  (version-major+minor version)
                                  "/files/typerep-v" version ".tar.gz"))
              (sha256
               (base32
                "1zi7hy0prpgzqhr4lkacr04wvlvbp21jfbdfvffhrm6cd400rb5v"))))
    (build-system dune-build-system)
    (arguments
     `(#:tests? #f
       #:ocaml ,ocaml-4.07
       #:findlib ,ocaml4.07-findlib
       #:dune ,ocaml4.07-dune))
    (propagated-inputs `(("ocaml-base" ,(package-with-ocaml4.07 ocaml-base))))
    (home-page "https://github.com/janestreet/typerep")
    (synopsis "Typerep is a library for runtime types")
    (description "Typerep is a library for runtime types.")
    (license license:asl2.0)))

(define-public ocaml4.07-ppx-sexp-value
  (package
    (name "ocaml4.07-ppx-sexp-value")
    (version "0.11.0")
    (source (origin
              (method url-fetch)
              (uri (string-append "https://ocaml.janestreet.com/ocaml-core/v"
                                  (version-major+minor version)
                                  "/files/ppx_sexp_value-v" version ".tar.gz"))
              (sha256
               (base32
                "1xnalfrln6k5khsyxvxkg6v32q8fpr4cqamsjqfih29jdv486xrs"))))
    (build-system dune-build-system)
    (arguments
     `(#:ocaml ,ocaml-4.07
       #:findlib ,ocaml4.07-findlib
       #:dune ,ocaml4.07-dune))
    (propagated-inputs
      `(("ocaml-base" ,(package-with-ocaml4.07 ocaml-base))
        ("ocaml-ppx-here" ,(package-with-ocaml4.07 ocaml-ppx-here))
        ("ocaml-ppx-sexp-conv" ,(package-with-ocaml4.07 ocaml-ppx-sexp-conv))
        ("ocaml-migrate-parsetree"
         ,(package-with-ocaml4.07 ocaml-migrate-parsetree))
        ("ocaml-ppxlib" ,(package-with-ocaml4.07 ocaml-ppxlib))))
    (properties `((upstream-name . "ppx_sexp_value")))
    (home-page "https://github.com/janestreet/ppx_sexp_value")
    (synopsis "Simplify building s-expressions from ocaml values")
    (description "A ppx rewriter that simplifies building s-expressions from
ocaml values.")
    (license license:asl2.0)))

(define-public ocaml4.07-ppx-sexp-message
  (package
    (name "ocaml4.07-ppx-sexp-message")
    (version "0.11.0")
    (source (origin
              (method url-fetch)
              (uri (string-append "https://ocaml.janestreet.com/ocaml-core/v"
                                  (version-major+minor version)
                                  "/files/ppx_sexp_message-v" version ".tar.gz"))
              (sha256
               (base32
                "1yh440za0w9cvrbxbmqacir8715kdaw6sw24ys9xj80av9nqpiw7"))))
    (build-system dune-build-system)
    (arguments
     `(#:ocaml ,ocaml-4.07
       #:findlib ,ocaml4.07-findlib
       #:dune ,ocaml4.07-dune))
    (propagated-inputs
      `(("ocaml-base" ,(package-with-ocaml4.07 ocaml-base))
        ("ocaml-ppx-here" ,(package-with-ocaml4.07 ocaml-ppx-here))
        ("ocaml-ppx-sexp-conv" ,(package-with-ocaml4.07 ocaml-ppx-sexp-conv))
        ("ocaml-migrate-parsetree"
         ,(package-with-ocaml4.07 ocaml-migrate-parsetree))
        ("ocaml-ppxlib" ,(package-with-ocaml4.07 ocaml-ppxlib))))
    (properties `((upstream-name . "ppx_sexp_message")))
    (home-page "https://github.com/janestreet/ppx_sexp_message")
    (synopsis "A ppx rewriter for easy construction of s-expressions")
    (description "Ppx_sexp_message aims to ease the creation of s-expressions
in OCaml.  This is mainly motivated by writing error and debugging messages,
where one needs to construct a s-expression based on various element of the
context such as function arguments.")
    (license license:asl2.0)))

(define-public ocaml4.07-ppx-pipebang
  (package
    (name "ocaml4.07-ppx-pipebang")
    (version "0.11.0")
    (source (origin
              (method url-fetch)
              (uri (string-append "https://ocaml.janestreet.com/ocaml-core/v"
                                  (version-major+minor version)
                                  "/files/ppx_pipebang-v" version ".tar.gz"))
              (sha256
               (base32
                "1wrrzlb4kdvkkcmzi01fw25jar38r2jlnyn0i6pn4z0lq4gpm9m0"))))
    (build-system dune-build-system)
    (arguments
     ;; No tests
     `(#:tests? #f
       #:ocaml ,ocaml-4.07
       #:findlib ,ocaml4.07-findlib
       #:dune ,ocaml4.07-dune))
    (propagated-inputs
      `(("ocaml-migrate-parsetree"
         ,(package-with-ocaml4.07 ocaml-migrate-parsetree))
        ("ocaml-ppxlib" ,(package-with-ocaml4.07 ocaml-ppxlib))))
    (properties `((upstream-name . "ppx_pipebang")))
    (home-page "https://github.com/janestreet/ppx_pipebang")
    (synopsis "Inline reverse application operators `|>` and `|!`")
    (description "A ppx rewriter that inlines reverse application operators
@code{|>} and @code{|!}.")
    (license license:asl2.0)))

(define-public ocaml-ppx-optional
  (package
    (name "ocaml-ppx-optional")
    (version "0.14.0")
    (source
     (janestreet-origin
      "ppx_optional" version
      "1hh6ivlp1qpvyn8l0vhrahkkcp3scf7km254sgplprmk10wnyidz"))
    (build-system dune-build-system)
    (arguments `(#:tests? #f)) ; No tests
    (propagated-inputs
     `(("ocaml-base" ,ocaml-base)
       ("ocaml-migrate-parsetree" ,ocaml-migrate-parsetree)
       ("ocaml-ppxlib" ,ocaml-ppxlib)))
    (properties `((upstream-name . "ppx_optional")
                  (ocaml4.07-variant . ,(delay ocaml4.07-ppx-optional))))
    (home-page "https://github.com/janestreet/ppx_optional")
    (synopsis "Pattern matching on flat options")
    (description
      "A ppx rewriter that rewrites simple match statements with an if then
else expression.")
    (license license:asl2.0)))

(define-public ocaml4.07-ppx-optional
  (package-with-ocaml4.07
   (package
     (inherit ocaml-ppx-optional)
     (version "0.11.0")
     (source
      (janestreet-origin
       "ppx_optional" version
       "1z8z2bga95k2vksljljfglg10vygkjd24kn1b37sk4z3nmp47x0h"))
     (properties `((upstream-name . "ppx_optional"))))))

(define-public ocaml-ppx-optcomp
  (package
    (name "ocaml-ppx-optcomp")
    (version "0.14.3")
    (home-page "https://github.com/janestreet/ppx_optcomp")
    (source
     (origin
       (method git-fetch)
       (uri (git-reference
             (url home-page)
             (commit (string-append "v" version))))
       (file-name (git-file-name name version))
       (sha256
        (base32
         "1iflgfzs23asw3k6098v84al5zqx59rx2qjw0mhvk56avlx71pkw"))))
    (build-system dune-build-system)
    (propagated-inputs
     `(("ocaml-base" ,ocaml-base)
       ("ocaml-stdio" ,ocaml-stdio)
       ("ocaml-ppxlib" ,ocaml-ppxlib)))
    (properties `((upstream-name . "ppx_optcomp")
                  (ocaml4.07-variant . ,(delay ocaml4.07-ppx-optcomp))))
    (synopsis "Optional compilation for OCaml")
    (description "Ppx_optcomp stands for Optional Compilation.  It is a tool
used to handle optional compilations of pieces of code depending of the word
size, the version of the compiler, ...")
    (license license:asl2.0)))

(define-public ocaml4.07-ppx-optcomp
  (package-with-ocaml4.07
   (package
     (inherit ocaml-ppx-optcomp)
     (version "0.11.0")
     (source
      (janestreet-origin
       "ppx_optcomp" version
       "1bb52p2j2h4s9f06vrcpla80rj93jinnzq6jzilapyx9q068929i"))
     (properties `((upstream-name . "ppx_optcomp"))))))

(define-public ocaml-ppx-let
  (package
    (name "ocaml-ppx-let")
    (version "0.14.0")
    (source
     (janestreet-origin "ppx_let" version
                        "1qcrnd86pbr1di5m6z4ps4p15qawwa02jxwz3xfd82hdbjmdwf1s"))
    (build-system dune-build-system)
    (propagated-inputs
     `(("ocaml-base" ,ocaml-base)
       ("ocaml-migrate-parsetree" ,ocaml-migrate-parsetree)
       ("ocaml-ppxlib" ,ocaml-ppxlib)))
    (properties `((upstream-name . "ppx_let")
                  (ocaml4.07-variant . ,(delay ocaml4.07-ppx-let))))
    (home-page "https://github.com/janestreet/ppx_let")
    (synopsis "Monadic let-bindings")
    (description "A ppx rewriter for monadic and applicative let bindings,
match expressions, and if expressions.")
    (license license:asl2.0)))

(define-public ocaml4.07-ppx-let
  (package-with-ocaml4.07
   (package
     (inherit ocaml-ppx-let)
     (version "0.11.0")
     (source
      (janestreet-origin "ppx_let" version
                         "1wdfw6w4xbg97a35yg6bif9gggxniy9ddnrjfw1a0inkl2yamxkj"))

     (properties `(upstream-name . "ppx_let")))))

(define-public ocaml4.07-ppx-fail
  (package
    (name "ocaml4.07-ppx-fail")
    (version "0.11.0")
    (source (origin
              (method url-fetch)
              (uri (string-append "https://ocaml.janestreet.com/ocaml-core/v"
                                  (version-major+minor version)
                                  "/files/ppx_fail-v" version ".tar.gz"))
              (sha256
               (base32
                "07plqsvljiwvngggfypwq55g46s5my55y45mvlmalrxyppzr03s8"))))
    (build-system dune-build-system)
    (arguments
     `(#:ocaml ,ocaml-4.07
       #:findlib ,ocaml4.07-findlib
       #:dune ,ocaml4.07-dune))
    (propagated-inputs
      `(("ocaml-base" ,(package-with-ocaml4.07 ocaml-base))
        ("ocaml-ppx-here" ,(package-with-ocaml4.07 ocaml-ppx-here))
        ("ocaml-migrate-parsetree"
         ,(package-with-ocaml4.07 ocaml-migrate-parsetree))
        ("ocaml-ppxlib" ,(package-with-ocaml4.07 ocaml-ppxlib))))
    (properties `((upstream-name . "ppx_fail")))
    (home-page "https://github.com/janestreet/ppx_fail")
    (synopsis "Add location to calls to failwiths")
    (description "Syntax extension that makes [failwiths] always include a
position.")
    (license license:asl2.0)))

(define-public ocaml-ppx-cold
  (package
    (name "ocaml-ppx-cold")
    (version "0.14.0")
    (home-page "https://github.com/janestreet/ppx_cold")
    (source
     (janestreet-origin "ppx_cold" version
                        "1madfzhpir9amnxmg530n70vll0jrl59vyp71miji73i6b9sy6n2"))
    (build-system dune-build-system)
    (arguments `(#:test-target "tests"))
    (propagated-inputs
     `(("ocaml-base" ,ocaml-base)
       ("ocaml-ppxlib" ,ocaml-ppxlib)))
    (properties `((upstream-name . "ppx_cold")))
    (synopsis "Syntax extension for indicating cold path")
    (description
     "This package contains an syntax extension to indicate that the code is
on the cold path and should be kept out of the way to avoid polluting the
instruction cache on the hot path.  See also
https://github.com/ocaml/ocaml/issues/8563.")
    (license license:expat)))

(define-public ocaml-ppx-assert
  (package
    (name "ocaml-ppx-assert")
    (version "0.14.0")
    (source
     (janestreet-origin "ppx_assert" version
                        "1l2rr4jz2q5b35ryn2z146z7m9v6k8krp5gpn8ilib66mnz5zx15"))
    (build-system dune-build-system)
    (propagated-inputs
     `(("ocaml-base" ,ocaml-base)
       ("ocaml-ppx-cold" ,ocaml-ppx-cold)
       ("ocaml-ppx-compare" ,ocaml-ppx-compare)
       ("ocaml-ppx-here" ,ocaml-ppx-here)
       ("ocaml-ppx-sexp-conv" ,ocaml-ppx-sexp-conv)
       ("ocaml-migrate-parsetree" ,ocaml-migrate-parsetree)
       ("ocaml-ppxlib" ,ocaml-ppxlib)))
    (properties `((upstream-name . "ppx_assert")
                  (ocaml4.07-variant . ,(delay ocaml4.07-ppx-assert))))
    (home-page "https://github.com/janestreet/ppx_assert")
    (synopsis "Assert-like extension nodes that raise useful errors on failure")
    (description "This package contains assert-like extension nodes that raise
useful errors on failure.")
    (license license:asl2.0)))

(define-public ocaml4.07-ppx-assert
  (package-with-ocaml4.07
   (package
     (inherit ocaml-ppx-assert)
     (version "0.11.0")
     (source
      (janestreet-origin "ppx_assert" version
                         "17kd311n0l9f72gblf9kv8i5rghr106w37x4f0m5qwh6nlgl0j9k"))
     (propagated-inputs
      `(("ocaml-base" ,ocaml-base)
        ("ocaml-ppx-compare" ,ocaml-ppx-compare)
        ("ocaml-ppx-here" ,ocaml-ppx-here)
        ("ocaml-ppx-sexp-conv" ,ocaml-ppx-sexp-conv)
        ("ocaml-migrate-parsetree" ,ocaml-migrate-parsetree)
        ("ocaml-ppxlib" ,ocaml-ppxlib)))
     (properties `((upstream-name . "ppx_assert"))))))

(define-public ocaml-ppx-expect
  (package
    (name "ocaml-ppx-expect")
    (version "0.14.1")
    (source
     (origin
       (method git-fetch)
       (uri (git-reference
             (url "https://github.com/janestreet/ppx_expect")
             (commit (string-append "v" version))))
       (file-name (git-file-name name version))
       (sha256
        (base32
         "0vbbnjrzpyk5p0js21lafr6fcp2wqka89p1876rdf472cmg0l7fv"))))
    (build-system dune-build-system)
    (propagated-inputs
     `(("ocaml-base" ,ocaml-base)
       ("ocaml-ppx-here" ,ocaml-ppx-here)
       ("ocaml-ppx-inline-test" ,ocaml-ppx-inline-test)
       ("ocaml-stdio" ,ocaml-stdio)
       ("ocaml-ppxlib" ,ocaml-ppxlib)
       ("ocaml-migrate-parsetree" ,ocaml-migrate-parsetree)
       ("ocaml-re" ,ocaml-re)))
    (properties `((upstream-name . "ppx_expect")
                  (ocaml4.07-variant . ,(delay ocaml4.07-ppx-expect))))
    (home-page "https://github.com/janestreet/ppx_expect")
    (synopsis "Cram like framework for OCaml")
    (description "Expect-test is a framework for writing tests in OCaml, similar
to Cram.  Expect-tests mimics the existing inline tests framework with the
@code{let%expect_test} construct.  The body of an expect-test can contain
output-generating code, interleaved with @code{%expect} extension expressions
to denote the expected output.")
    (license license:asl2.0)))

(define-public ocaml4.07-ppx-expect
  (package-with-ocaml4.07
   (package
     (inherit ocaml-ppx-expect)
     (version "0.12.0")
     (source
      (janestreet-origin "ppx_expect" version
                         "1zpci8c49yn2ixchmwjx1kf9pwybv3dnn4l2dgnd6m36qnkralfk"))
     (propagated-inputs
      `(("ocaml-base" ,ocaml-base)
        ("ocaml-ppx-assert" ,ocaml-ppx-assert)
        ("ocaml-ppx-compare" ,ocaml-ppx-compare)
        ("ocaml-ppx-custom-printf" ,ocaml-ppx-custom-printf)
        ("ocaml-ppx-fields-conv" ,ocaml-ppx-fields-conv)
        ("ocaml-ppx-here" ,ocaml-ppx-here)
        ("ocaml-ppx-inline-test" ,ocaml-ppx-inline-test)
        ("ocaml-ppx-sexp-conv" ,ocaml-ppx-sexp-conv)
        ("ocaml-ppx-variants-conv" ,ocaml-ppx-variants-conv)
        ("ocaml-stdio" ,ocaml-stdio)
        ("ocaml-migrate-parsetree" ,ocaml-migrate-parsetree)
        ("ocaml-ppxlib" ,ocaml-ppxlib)
        ("ocaml-re" ,ocaml-re)))
     (properties `((upstream-name . "ppx_expect"))))))

(define-public ocaml-ppx-js-style
  (package
    (name "ocaml-ppx-js-style")
    (version "0.14.0")
    (source
     (janestreet-origin "ppx_js_style" version
      "141fgxfipfn5jdaxc946dmp5y4fcnbhxms9maji9ddywgx82ya7l"))
    (build-system dune-build-system)
    (arguments `(#:tests? #f)) ; No tests
    (propagated-inputs
     `(("ocaml-base" ,ocaml-base)
       ("ocaml-migrate-parsetree" ,ocaml-migrate-parsetree)
       ("ocaml-octavius" ,ocaml-octavius)
       ("ocaml-ppxlib" ,ocaml-ppxlib)))
    (properties `((upstream-name . "ppx_js_style")
                  (ocaml4.07-variant . ,(delay ocaml4.07-ppx-js-style))))
    (home-page "https://github.com/janestreet/ppx_js_style")
    (synopsis "Code style checker for Jane Street Packages")
    (description "This package is a no-op ppx rewriter.  It is used as a
@code{lint} tool to enforce some coding conventions across all Jane Street
packages.")
    (license license:asl2.0)))

(define-public ocaml4.07-ppx-js-style
  (package-with-ocaml4.07
   (package
     (inherit ocaml-ppx-js-style)
     (version "0.11.0")
     (source
      (janestreet-origin "ppx_js_style" version
                         "0z3fc55jdjhhsblla6z4fqc13kljpcz29q79rvs5h2vsraqrldr2"))
     (properties `((upstream-name . "ppx_js_style"))))))

(define-public ocaml4.07-ppx-typerep-conv
  (package
    (name "ocaml4.07-ppx-typerep-conv")
    (version "0.11.1")
    (source (origin
              (method git-fetch)
              (uri (git-reference
                     (url "https://github.com/janestreet/ppx_typerep_conv")
                     (commit (string-append "v" version))))
              (file-name (git-file-name name version))
              (sha256
               (base32
                "0a13dpfrrg0rsm8qni1bh7pqcda30l70z8r6yzi5a64bmwk7g5ah"))))
    (build-system dune-build-system)
    (arguments
     `(#:test-target "."
       #:ocaml ,ocaml-4.07
       #:findlib ,ocaml4.07-findlib
       #:dune ,ocaml4.07-dune))
    (propagated-inputs
      `(("ocaml-base" ,(package-with-ocaml4.07 ocaml-base))
        ("ocaml-typerep" ,ocaml4.07-typerep)
        ("ocaml-migrate-parsetree"
         ,(package-with-ocaml4.07 ocaml-migrate-parsetree))
        ("ocaml-ppxlib" ,(package-with-ocaml4.07 ocaml-ppxlib))))
    (properties `((upstream-name . "ppx_typerep_conv")))
    (home-page "https://github.com/janestreet/ppx_typerep_conv")
    (synopsis "Generation of runtime types from type declarations")
    (description "This package can automatically generate runtime types
from type definitions.")
    (license license:asl2.0)))

(define-public ocaml-ppx-base
  (package
    (name "ocaml-ppx-base")
    (version "0.14.0")
    (source
     (janestreet-origin
      "ppx_base" version
      "0b7a3fmi90jk8paz0g36yzaq670fbnrbi1j8r5ibh9wbcfli7ji6"))
    (build-system dune-build-system)
    (arguments
     `(#:test-target "."))
    (propagated-inputs
     `(("ocaml-ppx-compare" ,ocaml-ppx-compare)
       ("ocaml-ppx-cold" ,ocaml-ppx-cold)
       ("ocaml-ppx-enumerate" ,ocaml-ppx-enumerate)
       ("ocaml-ppx-hash" ,ocaml-ppx-hash)
       ("ocaml-ppx-js-style" ,ocaml-ppx-js-style)
       ("ocaml-ppx-sexp-conv" ,ocaml-ppx-sexp-conv)
       ("ocaml-migrate-parsetree" ,ocaml-migrate-parsetree)
       ("ocaml-ppxlib" ,ocaml-ppxlib)))
    (properties `((upstream-name . "ppx_base")
                  (ocaml4.07-variant . ,(delay ocaml4.07-ppx-base))))
    (home-page "https://github.com/janestreet/ppx_base")
    (synopsis "Base set of ppx rewriters")
    (description "Ppx_base is the set of ppx rewriters used for Base.

Note that Base doesn't need ppx to build, it is only used as a
verification tool.")
    (license license:asl2.0)))

(define-public ocaml4.07-ppx-base
  (package-with-ocaml4.07
   (package
     (inherit ocaml-ppx-base)
     (version "0.11.0")
     (source
      (janestreet-origin
       "ppx_base" version
       "0aq206pg330jmj7lhcagiiwm3a0b3gsqm801m8ajd4ysyw7idkym"))
    (propagated-inputs
     `(("ocaml-ppx-compare" ,ocaml-ppx-compare)
       ("ocaml-ppx-enumerate" ,ocaml-ppx-enumerate)
       ("ocaml-ppx-hash" ,ocaml-ppx-hash)
       ("ocaml-ppx-js-style" ,ocaml-ppx-js-style)
       ("ocaml-ppx-sexp-conv" ,ocaml-ppx-sexp-conv)
       ("ocaml-migrate-parsetree" ,ocaml-migrate-parsetree)
       ("ocaml-ppxlib" ,ocaml-ppxlib)))
    (properties `((upstream-name . "ppx_base"))))))

(define-public ocaml4.07-ppx-bin-prot
  (package
    (name "ocaml4.07-ppx-bin-prot")
    (version "0.11.1")
    (source (origin
              (method git-fetch)
              (uri (git-reference
                     (url "https://github.com/janestreet/ppx_bin_prot")
                     (commit (string-append "v" version))))
              (file-name (git-file-name name version))
              (sha256
               (base32
                "1h60i75bzvhna1axyn662gyrzhh441l79vl142d235i5x31dmnkz"))))
    (build-system dune-build-system)
    (arguments
     ;; Cyclic dependency with ocaml-ppx-jane
     `(#:tests? #f
       #:ocaml ,ocaml-4.07
       #:findlib ,ocaml4.07-findlib
       #:dune ,ocaml4.07-dune))
    (propagated-inputs
      `(("ocaml-base" ,(package-with-ocaml4.07 ocaml-base))
        ("ocaml-bin-prot" ,ocaml4.07-bin-prot)
        ("ocaml-ppx-here" ,(package-with-ocaml4.07 ocaml-ppx-here))
        ("ocaml-migrate-parsetree"
         ,(package-with-ocaml4.07 ocaml-migrate-parsetree))
        ("ocaml-ppxlib" ,(package-with-ocaml4.07 ocaml-ppxlib))))
    (properties `((upstream-name . "ppx_bin_prot")))
    (home-page "https://github.com/janestreet/ppx_bin_prot")
    (synopsis "Generation of bin_prot readers and writers from types")
    (description "Generation of binary serialization and deserialization
functions from type definitions.")
    (license license:asl2.0)))

(define-public ocaml4.07-ppx-jane
  (package
    (name "ocaml4.07-ppx-jane")
    (version "0.11.0")
    (source (origin
              (method url-fetch)
              (uri (string-append "https://ocaml.janestreet.com/ocaml-core/v"
                                  (version-major+minor version)
                                  "/files/ppx_jane-v" version ".tar.gz"))
              (sha256
               (base32
                "0lgppkw3aixrfnixihrsz2ipafv8fpvkdpy3pw8n0r615gg8x8la"))))
    (build-system dune-build-system)
    (arguments
     `(#:test-target "."
       #:ocaml ,ocaml-4.07
       #:findlib ,ocaml4.07-findlib
       #:dune ,ocaml4.07-dune))
    (propagated-inputs
     `(("ocaml-ppx-assert" ,(package-with-ocaml4.07 ocaml-ppx-assert))
       ("ocaml-ppx-base" ,(package-with-ocaml4.07 ocaml-ppx-base))
        ("ocaml-ppx-bench" ,ocaml4.07-ppx-bench)
        ("ocaml-ppx-bin-prot" ,ocaml4.07-ppx-bin-prot)
        ("ocaml-ppx-custom-printf" ,(package-with-ocaml4.07 ocaml-ppx-custom-printf))
        ("ocaml-ppx-expect" ,(package-with-ocaml4.07 ocaml-ppx-expect))
        ("ocaml-ppx-fail" ,ocaml4.07-ppx-fail)
        ("ocaml-ppx-fields-conv" ,(package-with-ocaml4.07 ocaml-ppx-fields-conv))
        ("ocaml-ppx-here" ,(package-with-ocaml4.07 ocaml-ppx-here))
        ("ocaml-ppx-inline-test" ,(package-with-ocaml4.07 ocaml-ppx-inline-test))
        ("ocaml-ppx-let" ,(package-with-ocaml4.07 ocaml-ppx-let))
        ("ocaml-ppx-optcomp" ,(package-with-ocaml4.07 ocaml-ppx-optcomp))
        ("ocaml-ppx-optional" ,(package-with-ocaml4.07 ocaml-ppx-optional))
        ("ocaml-ppx-pipebang" ,ocaml4.07-ppx-pipebang)
        ("ocaml-ppx-sexp-message" ,ocaml4.07-ppx-sexp-message)
        ("ocaml-ppx-sexp-value" ,ocaml4.07-ppx-sexp-value)
        ("ocaml-ppx-typerep-conv" ,ocaml4.07-ppx-typerep-conv)
        ("ocaml-ppx-variants-conv" ,(package-with-ocaml4.07 ocaml-ppx-variants-conv))
        ("ocaml-migrate-parsetree"
         ,(package-with-ocaml4.07 ocaml-migrate-parsetree))
        ("ocaml-ppxlib" ,(package-with-ocaml4.07 ocaml-ppxlib))))
    (properties `((upstream-name . "ppx_jane")))
    (home-page "https://github.com/janestreet/ppx_jane")
    (synopsis "Standard Jane Street ppx rewriters")
    (description "This package installs a ppx-jane executable, which is a ppx
driver including all standard Jane Street ppx rewriters.")
    (license license:asl2.0)))

(define-public ocaml4.07-splittable-random
  (package
    (name "ocaml4.07-splittable-random")
    (version "0.11.0")
    (source (origin
              (method url-fetch)
              (uri (string-append "https://ocaml.janestreet.com/ocaml-core/v"
                                  (version-major+minor version)
                                  "/files/splittable_random-v" version ".tar.gz"))
              (sha256
               (base32
                "0l1wbd881mymlnpzlq5q53mmdz3g5d7qjhyc7lfaq1x0iaccn5lc"))))
    (build-system dune-build-system)
    (arguments
     `(#:ocaml ,ocaml-4.07
       #:findlib ,ocaml4.07-findlib
       #:dune ,ocaml4.07-dune))
    (propagated-inputs
      `(("ocaml-base" ,(package-with-ocaml4.07 ocaml-base))
        ("ocaml-ppx-jane" ,ocaml4.07-ppx-jane)
        ("ocaml-migrate-parsetree"
         ,(package-with-ocaml4.07 ocaml-migrate-parsetree))))
    (properties `((upstream-name . "splittable_random")))
    (home-page "https://github.com/janestreet/splittable_random")
    (synopsis "PRNG that can be split into independent streams")
    (description "This package provides a splittable
@acronym{PRNG,pseudo-random number generator} functions like a PRNG that can
be used as a stream of random values; it can also be split to produce a
second, independent stream of random values.

This library implements a splittable pseudo-random number generator that sacrifices
cryptographic-quality randomness in favor of performance.")
    (license license:asl2.0)))

(define-public ocaml4.07-jane-street-headers
  (package
    (name "ocaml4.07-jane-street-headers")
    (version "0.11.0")
    (source (origin
              (method url-fetch)
              (uri (string-append "https://ocaml.janestreet.com/ocaml-core/v"
                                  (version-major+minor version)
                                  "/files/jane-street-headers-v" version ".tar.gz"))
              (sha256
               (base32
                "0afhzm08l9v883fhpqqh2lmy7az609pxif40bp7x1sk8c0yszqsh"))))
    (build-system dune-build-system)
    (arguments
     `(#:test-target "."
       #:ocaml ,ocaml-4.07
       #:findlib ,ocaml4.07-findlib
       #:dune ,ocaml4.07-dune))
    (home-page "https://github.com/janestreet/jane-street-headers")
    (synopsis "Jane Street C header files")
    (description "This package provides C header files shared between the
various Jane Street packages.")
    (license license:asl2.0)))

(define-public ocaml4.07-configurator
  (package
    (name "ocaml4.07-configurator")
    (version "0.11.0")
    (source (origin
              (method url-fetch)
              (uri (string-append "https://ocaml.janestreet.com/ocaml-core/v"
                                  (version-major+minor version)
                                  "/files/configurator-v" version ".tar.gz"))
              (sha256
               (base32
                "0kwgi3sh92v4n242dk5hgpwd85zzgnczgbkqi0q0kr6m93zgbf7p"))))
    (build-system dune-build-system)
    (arguments
     ;; No tests
     `(#:tests? #f
       #:ocaml ,ocaml-4.07
       #:findlib ,ocaml4.07-findlib
       #:dune ,ocaml4.07-dune))
    (propagated-inputs
      `(("ocaml-base" ,(package-with-ocaml4.07 ocaml-base))
        ("ocaml-stdio" ,(package-with-ocaml4.07 ocaml-stdio))))
    (home-page "https://github.com/janestreet/configurator")
    (synopsis "Helper library for gathering system configuration")
    (description "Configurator is a small library that helps writing OCaml
scripts that test features available on the system, in order to generate config.h
files for instance.

Configurator allows one to:
@itemize
@item test if a C program compiles
@item query pkg-config
@item import #define from OCaml header files
@item generate config.h file
@end itemize")
    (license license:asl2.0)))

(define-public ocaml4.07-spawn
  (package
    (name "ocaml4.07-spawn")
    (version "0.13.0")
    (source (origin
              (method git-fetch)
              (uri (git-reference
                     (url "https://github.com/janestreet/spawn")
                     (commit (string-append "v" version))))
              (file-name (git-file-name name version))
              (sha256
               (base32
                "1w003k1kw1lmyiqlk58gkxx8rac7dchiqlz6ah7aj7bh49b36ppf"))))
    (build-system dune-build-system)
    (arguments
     `(#:phases
       (modify-phases %standard-phases
         (add-before 'check 'fix-tests
           (lambda _
             (substitute* "test/tests.ml"
               (("/bin/pwd") (which "pwd"))
               (("/bin/echo") (which "echo")))
             #t)))
       #:ocaml ,ocaml-4.07
       #:findlib ,ocaml4.07-findlib
       #:dune ,ocaml4.07-dune))
    (native-inputs
     `(("ocaml-ppx-expect" ,(package-with-ocaml4.07 ocaml-ppx-expect))))
    (home-page "https://github.com/janestreet/spawn")
    (synopsis "Spawning sub-processes")
    (description
      "Spawn is a small library exposing only one functionality: spawning sub-process.

It has three main goals:

@itemize
@item provide missing features of Unix.create_process such as providing a
working directory,
@item provide better errors when a system call fails in the
sub-process.  For instance if a command is not found, you get a proper
@code{Unix.Unix_error} exception,
@item improve performances by using vfork when available.  It is often
claimed that nowadays fork is as fast as vfork, however in practice
fork takes time proportional to the process memory while vfork is
constant time.  In application using a lot of memory, vfork can be
thousands of times faster than fork.
@end itemize")
    (license license:asl2.0)))

(define-public ocaml4.07-core
  (package
    (name "ocaml4.07-core")
    (version "0.11.3")
    (source (origin
              (method git-fetch)
              (uri (git-reference
                     (url "https://github.com/janestreet/core")
                     (commit (string-append "v" version))))
              (file-name (git-file-name name version))
              (sha256
               (base32
                "0pzl8n09z4f3i7z2wq4cjxfqrr8mj6xcdp7rbg0nxap2zdhjgvrq"))))
    (build-system dune-build-system)
    (arguments
     `(#:package "core"
       #:tests? #f; Require a cyclic dependency: core_extended
       #:ocaml ,ocaml-4.07
       #:findlib ,ocaml4.07-findlib
       #:dune ,ocaml4.07-dune))
    (propagated-inputs
      `(("ocaml-base" ,(package-with-ocaml4.07 ocaml-base))
        ("ocaml-configurator" ,ocaml4.07-configurator)
        ("ocaml-core-kernel" ,ocaml4.07-core-kernel)
        ("ocaml-ppx-assert" ,(package-with-ocaml4.07 ocaml-ppx-assert))
        ("ocaml-ppx-jane" ,ocaml4.07-ppx-jane)
        ("ocaml-sexplib" ,(package-with-ocaml4.07 ocaml-sexplib))
        ("ocaml-spawn" ,ocaml4.07-spawn)
        ("ocaml-stdio" ,(package-with-ocaml4.07 ocaml-stdio))
        ("ocaml-migrate-parsetree"
         ,(package-with-ocaml4.07 ocaml-migrate-parsetree))
        ("ocaml-ppxlib" ,(package-with-ocaml4.07 ocaml-ppxlib))))
    (home-page "https://github.com/janestreet/core")
    (synopsis "Alternative to OCaml's standard library")
    (description "The Core suite of libraries is an alternative to OCaml's
standard library that was developed by Jane Street.")
    ;; Also contains parts of OCaml, relicensed to asl2.0, as permitted
    ;; by OCaml's license for consortium members (see THIRD-PARTY.txt).
    (license license:asl2.0)))

(define-public ocaml4.07-core-kernel
  (package
    (name "ocaml4.07-core-kernel")
    (version "0.11.1")
    (source (origin
              (method git-fetch)
              (uri (git-reference
                     (url "https://github.com/janestreet/core_kernel")
                     (commit (string-append "v" version))))
              (file-name (git-file-name name version))
              (sha256
               (base32
                "1dg7ygy7i64c5gaakb1cp1b26p9ks81vbxmb8fd7jff2q60j2z2g"))))
    (build-system dune-build-system)
    (arguments
     ;; Cyclic dependency with ocaml-core
     `(#:tests? #f
       #:ocaml ,ocaml-4.07
       #:findlib ,ocaml4.07-findlib
       #:dune ,ocaml4.07-dune))
    (propagated-inputs
      `(("ocaml-base" ,(package-with-ocaml4.07 ocaml-base))
        ("ocaml-bin-prot" ,ocaml4.07-bin-prot)
        ("ocaml-configurator" ,ocaml4.07-configurator)
        ("ocaml-fieldslib" ,(package-with-ocaml4.07 ocaml-fieldslib))
        ("ocaml-jane-street-headers" ,ocaml4.07-jane-street-headers)
        ("ocaml-ppx-assert" ,(package-with-ocaml4.07 ocaml-ppx-assert))
        ("ocaml-ppx-base" ,(package-with-ocaml4.07 ocaml-ppx-base))
        ("ocaml-ppx-hash" ,(package-with-ocaml4.07 ocaml-ppx-hash))
        ("ocaml-ppx-inline-test" ,(package-with-ocaml4.07 ocaml-ppx-inline-test))
        ("ocaml-ppx-jane" ,ocaml4.07-ppx-jane)
        ("ocaml-ppx-sexp-conv" ,(package-with-ocaml4.07 ocaml-ppx-sexp-conv))
        ("ocaml-ppx-sexp-message" ,ocaml4.07-ppx-sexp-message)
        ("ocaml-sexplib" ,(package-with-ocaml4.07 ocaml-sexplib))
        ("ocaml-splittable-random" ,ocaml4.07-splittable-random)
        ("ocaml-stdio" ,(package-with-ocaml4.07 ocaml-stdio))
        ("ocaml-typerep" ,ocaml4.07-typerep)
        ("ocaml-variantslib" ,(package-with-ocaml4.07 ocaml-variantslib))
        ("ocaml-migrate-parsetree"
         ,(package-with-ocaml4.07 ocaml-migrate-parsetree))))
    (properties `((upstream-name . "core_kernel")))
    (home-page "https://github.com/janestreet/core_kernel")
    (synopsis "Portable standard library for OCaml")
    (description "Core is an alternative to the OCaml standard library.

Core_kernel is the system-independent part of Core.  It is aimed for cases when
the full Core is not available, such as in Javascript.")
    (license (list
               ;; this package and parts of OCaml, relicensed by janestreet
               license:asl2.0
               ;; MLton and sjs
               license:expat))))

(define-public ocaml-markup
  (package
    (name "ocaml-markup")
    (version "1.0.2")
    (home-page "https://github.com/aantron/markup.ml")
    (source
     (origin
       (method git-fetch)
       (uri (git-reference
             (url (string-append home-page ".git"))
             (commit version)))
       (file-name (git-file-name name version))
       (sha256
        (base32
         "1kvqwrrcrys5d0kzdwxcj66jpi6sdhfas4pcg02pixx92q87vhqm"))))
    (build-system dune-build-system)
    (arguments
     `(#:package "markup"))
    (propagated-inputs
     `(("ocaml-bisect-ppx" ,ocaml-bisect-ppx)
       ("ocaml-uchar" ,ocaml-uchar)
       ("ocaml-uutf" ,ocaml-uutf)
       ("ocaml-lwt" ,ocaml-lwt)))
    (native-inputs
     `(("ocaml-ounit2" ,ocaml-ounit2)
       ("pkg-config" ,pkg-config)))
    (properties
     `((ocaml4.07-variant . ,(delay (package-with-ocaml4.07 ocaml-markup0.8.0)))))
    (synopsis "Error-recovering functional HTML5 and XML parsers and writers")
    (description "Markup.ml provides an HTML parser and an XML parser.  The
parsers are wrapped in a simple interface: they are functions that transform
byte streams to parsing signal streams.  Streams can be manipulated in various
ways, such as processing by fold, filter, and map, assembly into DOM tree
structures, or serialization back to HTML or XML.

Both parsers are based on their respective standards.  The HTML parser, in
particular, is based on the state machines defined in HTML5.

The parsers are error-recovering by default, and accept fragments.  This makes
it very easy to get a best-effort parse of some input.  The parsers can,
however, be easily configured to be strict, and to accept only full documents.

Apart from this, the parsers are streaming (do not build up a document in
memory), non-blocking (can be used with threading libraries), lazy (do not
consume input unless the signal stream is being read), and process the input in
a single pass.  They automatically detect the character encoding of the input
stream, and convert everything to UTF-8.")
    (license license:bsd-3)))

;; ocaml-markup 1.0.0 can not be built with old version of dune used in
;; package-with-ocaml4.07
(define-public ocaml-markup0.8.0
  (package
    (inherit ocaml-markup)
    (name "ocaml-markup")
    (version "0.8.0")
    (home-page "https://github.com/aantron/markup.ml")
    (source
     (origin
       (method git-fetch)
       (uri (git-reference
             (url (string-append home-page ".git"))
             (commit version)))
       (file-name (git-file-name name version))
       (sha256
        (base32
         "0aif4abvfmi9xc1pvw5n5rbm6rzkkpsxyvdn0lanr33rjpvkwdlm"))))
    (native-inputs
     `(("ocaml-ounit" ,ocaml-ounit)
       ("pkg-config" ,pkg-config)))
    (properties '())))

(define-public ocaml-tyxml
  (package
    (name "ocaml-tyxml")
    (version "4.4.0")
    (source
     (origin
       (method git-fetch)
       (uri (git-reference
             (url "https://github.com/ocsigen/tyxml")
             (commit version)))
       (file-name (git-file-name name version))
       (sha256
        (base32
         "1hw4phyadcfgywgh5sj87i76gp56qwxzwlcpfdwjbf6ggag9clmd"))))
    (build-system dune-build-system)
    (inputs
     `(("ocaml-re" ,ocaml-re)
       ("ocaml-seq" ,ocaml-seq)
       ("ocaml-uutf" ,ocaml-uutf)
       ("ocaml-ppx-tools-versioned" ,ocaml-ppx-tools-versioned)
       ("ocaml-markup" ,ocaml-markup)))
    (native-inputs
     `(("ocaml-alcotest" ,ocaml-alcotest)))
    (arguments `(#:package "tyxml"))
    (home-page "https://github.com/ocsigen/tyxml/")
    (synopsis "TyXML is a library for building correct HTML and SVG documents")
    (description "TyXML provides a set of convenient combinators that uses the
OCaml type system to ensure the validity of the generated documents.  TyXML can
be used with any representation of HTML and SVG: the textual one, provided
directly by this package, or DOM trees (@code{js_of_ocaml-tyxml}) virtual DOM
(@code{virtual-dom}) and reactive or replicated trees (@code{eliom}).  You can
also create your own representation and use it to instantiate a new set of
combinators.")
    (license license:lgpl2.1)))

(define-public ocaml-bisect-ppx
  (package
    (name "ocaml-bisect-ppx")
    (version "2.6.1")
    (source
     (origin
       (method git-fetch)
       (uri (git-reference
             (url "https://github.com/aantron/bisect_ppx")
             (commit version)))
       (file-name (git-file-name name version))
       (sha256
        (base32
         "1knglw1b2kjr9jnd8cpfzmm581abxxdcx9l3cd2balg6gnac7qk1"))))
    (build-system dune-build-system)
    (propagated-inputs
     `(("ocaml-ppxlib" ,ocaml-ppxlib)
       ("ocaml-cmdliner" ,ocaml-cmdliner)))
    (arguments
     ;; Tests require ocamlformat which would lead to circular dependencies
     '(#:tests? #f))
    (home-page "https://github.com/aantron/bisect_ppx")
    (synopsis "Code coverage for OCaml")
    (description "Bisect_ppx helps you test thoroughly.  It is a small
preprocessor that inserts instrumentation at places in your code, such as
if-then-else and match expressions.  After you run tests, Bisect_ppx gives a
nice HTML report showing which places were visited and which were missed.

Usage is simple - add package bisect_ppx when building tests, run your tests,
then run the Bisect_ppx report tool on the generated visitation files.")
    (license license:mpl2.0)))

(define-public ocaml-odoc
  (package
    (name "ocaml-odoc")
    (version "1.5.2")
    (source
     (origin
       (method git-fetch)
       (uri (git-reference
             (url "https://github.com/ocaml/odoc")
             (commit version)))
       (file-name (git-file-name name version))
       (sha256
        (base32 "0fqfyz48q7ss5bc4c5phmp4s3ka3vc08b8gfk8fvyryvb4bq27jm"))))
    (build-system dune-build-system)
    (inputs
     `(("ocaml-alcotest" ,ocaml-alcotest)
       ("ocaml-markup" ,ocaml-markup)
       ("ocaml-sexplib" ,ocaml-sexplib)
       ("ocaml-re" ,ocaml-re)
       ("ocaml-uutf" ,ocaml-uutf)))
    (native-inputs
     `(("ocaml-astring" ,ocaml-astring)
       ("ocaml-cmdliner" ,ocaml-cmdliner)
       ("ocaml-cppo" ,ocaml-cppo)
       ("ocaml-fpath" ,ocaml-fpath)
       ("ocaml-result" ,ocaml-result)
       ("ocaml-tyxml" ,ocaml-tyxml)
       ("ocaml-bisect-ppx" ,ocaml-bisect-ppx)
       ("tidy-html" ,tidy-html)))
    (properties `((ocaml4.07-variant . ,(delay ocaml4.07-odoc))))
    (home-page "https://github.com/ocaml/odoc")
    (synopsis "OCaml documentation generator")
    (description "Odoc is a documentation generator for OCaml.  It reads
@emph{doc comments}, delimited with @code{(** ... *)}, and outputs
@acronym{HTML}.

Text inside doc comments is marked up in ocamldoc syntax.  Odoc's main
advantage over ocamldoc is an accurate cross-referencer, which handles the
complexity of the OCaml module system.")
    (license license:isc)))

(define-public ocaml-odoc-parser
  (package
    (name "ocaml-odoc-parser")
    (version "0.9.0")
    (source
      (origin
        (method git-fetch)
        (uri (git-reference
              (url "https://github.com/ocaml-doc/odoc-parser")
              (commit version)))
        (file-name (git-file-name name version))
        (sha256
          (base32
           "1jlc6dp3v90r1ra7r0jfw0xs8rylwdz9gymw4rd53h0p17cw1wnj"))))
    (build-system dune-build-system)
    (propagated-inputs
      `(("ocaml-astring" ,ocaml-astring)
        ("ocaml-result" ,ocaml-result)))
    (native-inputs
      `(("ocaml-ppx-expect" ,ocaml-ppx-expect)))
    (home-page "https://github.com/ocaml-doc/odoc-parser")
    (synopsis "Parser for ocaml documentation comments")
    (description
     "This package provides a library for parsing the contents of OCaml
documentation comments, formatted using Odoc syntax, an extension of the
language understood by ocamldoc.")
    (license license:isc)))

;; version 1.5.2 requires ocaml-markdown 1.0.0 which does not compile
;; with old version of dune used in package-with-ocaml4.07
(define-public ocaml4.07-odoc
  (package-with-ocaml4.07
   (package
     (inherit ocaml-odoc)
     (name "ocaml-odoc")
     (version "1.5.1")
     (source
      (origin
        (method git-fetch)
        (uri (git-reference
              (url "https://github.com/ocaml/odoc")
              (commit version)))
        (file-name (git-file-name name version))
        (sha256
         (base32 "0z2nisg1vb5xlk41hqw8drvj90v52wli7zvnih6a844cg6xsvvj2"))))
     (properties '()))))

(define-public ocaml4.07-fftw3
  (package
    (name "ocaml4.07-fftw3")
    (version "0.8.4")
    (source
     (origin
       (method git-fetch)
       (uri (git-reference
             (url "https://github.com/Chris00/fftw-ocaml")
             (commit version)))
       (file-name (git-file-name name version))
       (sha256
        (base32
         "0l66yagjkwdcib6q55wd8wiap50vi23qiahkghlvm28z7nvbclfk"))))
    (build-system dune-build-system)
    (arguments
     `(#:tests? #t
       #:test-target "tests"
       #:ocaml ,ocaml-4.07
       #:findlib ,ocaml4.07-findlib
       #:dune ,ocaml4.07-dune))
    (propagated-inputs
     `(("fftw" ,fftw)
       ("fftwf" ,fftwf)))
    (native-inputs
     `(("ocaml-cppo" ,(package-with-ocaml4.07 ocaml-cppo))
       ("ocaml-lacaml" ,ocaml4.07-lacaml)))
    (home-page
     "https://github.com/Chris00/fftw-ocaml")
    (synopsis
     "Bindings to FFTW3")
    (description
     "Bindings providing OCaml support for the seminal Fast Fourier Transform
library FFTW.")
    (license license:lgpl2.1))) ; with static linking exception.

(define-public ocaml4.07-lacaml
  (package
    (name "ocaml4.07-lacaml")
    (version "11.0.5")
    (source
     (origin
       (method git-fetch)
       (uri (git-reference
             (url "https://github.com/mmottl/lacaml")
             (commit version)))
       (file-name (git-file-name name version))
       (sha256
        (base32
         "180yb79a3qgx067qcpm50q12hrimjygf06rgkzbish9d1zfm670c"))))
    (build-system dune-build-system)
    (arguments
     `(#:tests? #f ; No test target.
       #:ocaml ,ocaml-4.07
       #:findlib ,ocaml4.07-findlib
       #:dune ,ocaml4.07-dune))
    (native-inputs
     `(("openblas" ,openblas)
       ("lapack" ,lapack)
       ("ocaml-base" ,(package-with-ocaml4.07 ocaml-base))
       ("ocaml-stdio" ,(package-with-ocaml4.07 ocaml-stdio))))
    (home-page "https://mmottl.github.io/lacaml/")
    (synopsis
     "OCaml-bindings to BLAS and LAPACK")
    (description
     "Lacaml interfaces the BLAS-library (Basic Linear Algebra Subroutines) and
LAPACK-library (Linear Algebra routines).  It also contains many additional
convenience functions for vectors and matrices.")
    (license license:lgpl2.1)))

(define-public ocaml-cairo2
  (package
    (name "ocaml-cairo2")
    (version "0.6.1")
    (source (origin
              (method git-fetch)
              (uri (git-reference
                    (url "https://github.com/Chris00/ocaml-cairo")
                    (commit version)))
              (file-name (git-file-name name version))
              (patches
               (search-patches
                ;; NOTE: This patch will be obsolete on the
                ;; next tagged release. Remove it at that
                ;; point.
                "ocaml-cairo2-caml_ba_array-fix.patch"))
              (sha256
               (base32
                "0wzysis9fa850s68qh8vrvqc6svgllhwra3kzll2ibv0wmdqrich"))))
    (build-system dune-build-system)
    (arguments
     `(#:test-target "tests"))
    (inputs
     `(("cairo" ,cairo)
       ("gtk+-2" ,gtk+-2)
       ("lablgtk" ,lablgtk)))
    (native-inputs
     `(("pkg-config" ,pkg-config)))
    (home-page "https://github.com/Chris00/ocaml-cairo")
    (synopsis "Binding to Cairo, a 2D Vector Graphics Library")
    (description "Ocaml-cairo2 is a binding to Cairo, a 2D graphics library
with support for multiple output devices.  Currently supported output targets
include the X Window System, Quartz, Win32, image buffers, PostScript, PDF,
and SVG file output.")
    (license license:lgpl3+)))

(define-public ocaml-version
  (package
    (name "ocaml-version")
    (version "3.0.0")
    (source
     (origin
       (method git-fetch)
       (uri (git-reference
             (url "https://github.com/ocurrent/ocaml-version")
             (commit (string-append "v" version))))
       (file-name (git-file-name name version))
       (sha256
        (base32
         "13770mp6adjjbx63zsbh6506dqxz241chw8c3y403sxpw45hnaw6"))))
    (build-system dune-build-system)
    (arguments `(#:tests? #f))          ; no tests
    (home-page
     "https://github.com/ocurrent/ocaml-version")
    (synopsis
     "Manipulate, parse and generate OCaml compiler version strings")
    (description
     "This library provides facilities to parse version numbers of the OCaml
compiler, and enumerates the various official OCaml releases and configuration
variants.")
    (license license:isc)))

(define-public ocaml-mdx
  (package
    (name "ocaml-mdx")
    (version "1.9.0")
    (source (origin
              (method git-fetch)
              (uri (git-reference
                    (url "https://github.com/realworldocaml/mdx")
                    (commit version)))
              (file-name (git-file-name name version))
              (sha256
               (base32
                "0fhwaci8j73fx9xqapa9iv9xwjx73r6p8wh9xg6brnfbqkc38d5b"))))
    (build-system dune-build-system)
    (inputs
     `(("ocaml-fmt" ,ocaml-fmt)
       ("ocaml-astring" ,ocaml-astring)
       ("ocaml-logs" ,ocaml-logs)
       ("ocaml-cmdliner" ,ocaml-cmdliner)
       ("ocaml-re" ,ocaml-re)
       ("ocaml-result" ,ocaml-result)
       ("ocaml-migrate-parsetree" ,ocaml-migrate-parsetree-1)
       ("ocaml-odoc" ,ocaml-odoc)
       ("ocaml-version" ,ocaml-version)))
    (native-inputs
     `(("ocaml-cppo" ,ocaml-cppo)
       ("ocaml-lwt" ,ocaml-lwt)
       ("ocaml-alcotest" ,ocaml-alcotest)))
    (home-page
     "https://github.com/realworldocaml/mdx")
    (synopsis
     "Executable code blocks inside markdown files")
    (description
     "@code{ocaml-mdx} executes code blocks inside markdown files.
There are (currently) two sub-commands, corresponding
to two modes of operations: pre-processing (@code{ocaml-mdx pp})
and tests (@code{ocaml-mdx test}]).

The pre-processor mode allows mixing documentation and code,
and to practice @dfn{literate programming} using markdown and OCaml.

The test mode ensures that shell scripts and OCaml fragments
in the documentation always stays up-to-date.

@code{ocaml-mdx} is released as two binaries called @code{ocaml-mdx} and
@code{mdx} which are the same, mdx being the deprecated name, kept for now for
compatibility.")
    (license license:isc)))

(define-public ocaml-mparser
  (package
    (name "ocaml-mparser")
    (version "1.3")
    (source
      (origin
        (method git-fetch)
        (uri (git-reference
              (url "https://github.com/murmour/mparser")
              (commit version)))
        (file-name (git-file-name name version))
        (sha256
          (base32
            "16j19v16r42gcsii6a337zrs5cxnf12ig0vaysxyr7sq5lplqhkx"))))
    (build-system dune-build-system)
    (arguments
     ;; No tests.
     '(#:package "mparser"
       #:tests? #f))
    (home-page "https://github.com/murmour/mparser")
    (synopsis "Simple monadic parser combinator library")
    (description
      "This library implements a rather complete and efficient monadic parser
combinator library similar to the Parsec library for Haskell by Daan Leijen and
the FParsec library for FSharp by Stephan Tolksdorf.")
    ;; With static linking exception.
    (license license:lgpl2.1+)))

(define-public ocaml-mparser-re
  (package
    (inherit ocaml-mparser)
    (name "ocaml-mparser-re")
    (arguments
     ;; No tests.
     '(#:package "mparser-re"
       #:tests? #f))
    (propagated-inputs
     `(("ocaml-mparser" ,ocaml-mparser)
       ("ocaml-re" ,ocaml-re)))
    (synopsis "MParser plugin for RE-based regular expressions")
    (description "This package provides RE-based regular expressions
support for Mparser.")))

(define-public ocaml-mparser-pcre
  (package
    (inherit ocaml-mparser)
    (name "ocaml-mparser-pcre")
    (arguments
     ;; No tests.
     '(#:package "mparser-pcre"
       #:tests? #f))
    (propagated-inputs
     `(("ocaml-mparser" ,ocaml-mparser)
       ("ocaml-pcre" ,ocaml-pcre)))
    (synopsis "MParser plugin for PCRE-based regular expressions")
    (description "This package provides PCRE-based regular expressions
support for Mparser.")))

(define-public lablgtk3
  (package
    (name "lablgtk")
    (version "3.1.1")
    (source (origin
              (method git-fetch)
              (uri (git-reference
                    (url "https://github.com/garrigue/lablgtk")
                    (commit version)))
              (file-name (git-file-name name version))
              (sha256
               (base32
                "11qfc39cmwfwfpwmjh6wh98zwdv6p73bv8hqwcsss869vs1r7gmn"))))
    (build-system dune-build-system)
    (arguments
     `(#:tests? #t
       #:test-target "."
       #:phases
       (modify-phases %standard-phases
         (add-before 'build 'make-writable
           (lambda _
             (for-each (lambda (file)
                         (chmod file #o644))
                       (find-files "." "."))))
         (add-before 'build 'set-version
           (lambda _
             (substitute* "dune-project"
               (("\\(name lablgtk3\\)")
                (string-append "(name lablgtk3)\n(version " ,version ")"))))))))
    (propagated-inputs
     `(("ocaml-cairo2" ,ocaml-cairo2)))
    (inputs
     `(("camlp5" ,camlp5)
       ("gtk+" ,gtk+)
       ("gtksourceview-3" ,gtksourceview-3)
       ("gtkspell3" ,gtkspell3)))
    (native-inputs
     `(("pkg-config" ,pkg-config)))
    (home-page "https://github.com/garrigue/lablgtk")
    (synopsis "OCaml interface to GTK+3")
    (description "LablGtk is an OCaml interface to GTK+ 1.2, 2.x and 3.x.  It
provides a strongly-typed object-oriented interface that is compatible with the
dynamic typing of GTK+.  Most widgets and methods are available.  LablGtk
also provides bindings to gdk-pixbuf, the GLArea widget (in combination with
LablGL), gnomecanvas, gnomeui, gtksourceview, gtkspell, libglade (and it can
generate OCaml code from .glade files), libpanel, librsvg and quartz.")
    ;; Version 2 only, with linking exception.
    (license license:lgpl2.0)))

(define-public ocaml-reactivedata
  ;; Future releases will use dune.
  (package
    (name "ocaml-reactivedata")
    (version "0.2.2")
    (source (origin
              (method git-fetch)
              (uri (git-reference
                    (url "https://github.com/ocsigen/reactiveData")
                    (commit version)))
              (file-name (git-file-name name version))
              (sha256
               (base32
                "0l5z0fsckqkywjbn2nwy3s55h85yx8scc4hq9qzr9ig3hrq1mfb0"))))
    (arguments
     `(#:phases
       (modify-phases %standard-phases
         (delete 'configure)
         (add-before 'build 'fix-deprecated
           (lambda _
             (substitute*
                 "src/reactiveData.ml"
               (("Pervasives.compare") "compare"))
             #t))
         (add-before 'install 'forget-makefile
           ;; Ensure we use opam to install files
           (lambda _
             (delete-file "Makefile")
             #t)))))
    (build-system ocaml-build-system)
    (properties `((upstream-name . "reactiveData")))
    (native-inputs
     `(("ocamlbuild" ,ocamlbuild)
       ("opam" ,opam)))
    (propagated-inputs
     `(("ocaml-react" ,ocaml-react)))
    (home-page "https://github.com/ocsigen/reactiveData")
    (synopsis "Declarative events and signals for OCaml")
    (description
     "React is an OCaml module for functional reactive programming (FRP).  It
provides support to program with time varying values: declarative events and
 signals.  React doesn't define any primitive event or signal, it lets the
client chooses the concrete timeline.")
    (license license:lgpl2.1+)))

(define-public ocaml-uucd
  (package
    (name "ocaml-uucd")
    (version "13.0.0")
    (source
     (origin
       (method url-fetch)
       (uri (string-append "https://erratique.ch/software/uucd/releases/"
                           "uucd-" version ".tbz"))
       (sha256
        (base32
         "1fg77hg4ibidkv1x8hhzl8z3rzmyymn8m4i35jrdibb8adigi8v2"))))
    (build-system ocaml-build-system)
    (arguments
     '(#:build-flags '("build" "--tests" "true")
       #:phases
       (modify-phases %standard-phases
         (delete 'configure))))
    (propagated-inputs
     `(("ocaml-xmlm" ,ocaml-xmlm)))
    (native-inputs
     `(("opam" ,opam)
       ("ocaml-findlib" ,ocaml-findlib)
       ("ocamlbuild" ,ocamlbuild)
       ("ocaml-topkg" ,ocaml-topkg)))
    (home-page "https://erratique.ch/software/uucd")
    (synopsis "Unicode character database decoder for OCaml")
    (description "Uucd is an OCaml module to decode the data of the Unicode
character database from its XML representation.  It provides high-level (but
not necessarily efficient) access to the data so that efficient
representations can be extracted.")
    (license license:isc)))

(define-public ocaml-uucp
  (package
    (name "ocaml-uucp")
    (version "13.0.0")
    (source
     (origin
       (method url-fetch)
       (uri (string-append "https://erratique.ch/software/uucp/releases/"
                           "uucp-" version ".tbz"))
       (sha256
        (base32
         "19kf8ypxaakacgg1dwwfzkc2zicaj88cmw11fw2z7zl24dn4gyiq"))))
    (build-system ocaml-build-system)
    (arguments
     '(#:build-flags '("build" "--tests" "true")
       #:phases
       (modify-phases %standard-phases
         (delete 'configure))))
    (native-inputs
     `(("opam" ,opam)
       ("ocaml-findlib" ,ocaml-findlib)
       ("ocamlbuild" ,ocamlbuild)
       ("ocaml-topkg" ,ocaml-topkg)
       ("ocaml-uucd" ,ocaml-uucd)
       ("ocaml-uunf" ,ocaml-uunf)
       ("ocaml-uutf" ,ocaml-uutf)))
    (home-page "https://erratique.ch/software/uucp")
    (synopsis "Unicode character properties for OCaml")
    (description "Uucp is an OCaml library providing efficient access to a
selection of character properties of the Unicode character database.")
    (license license:isc)))

(define-public ocaml-uuseg
  (package
    (name "ocaml-uuseg")
    (version "13.0.0")
    (source
     (origin
       (method url-fetch)
       (uri (string-append "https://erratique.ch/software/uuseg/releases/"
                           "uuseg-" version ".tbz"))
       (sha256
        (base32
         "1a635j8ra6p27g1ivfln3387lhwqmf6vq4r6bn7b6n1qsqyi1rls"))))
    (build-system ocaml-build-system)
    (arguments
     '(#:build-flags '("build" "--tests" "true")
       #:phases
       (modify-phases %standard-phases
         (delete 'configure))))
    (propagated-inputs
     `(("ocaml-uucp" ,ocaml-uucp)
       ("ocaml-uutf" ,ocaml-uutf)
       ("ocaml-cmdliner" ,ocaml-cmdliner)))
    (native-inputs
     `(("opam" ,opam)
       ("ocaml-findlib" ,ocaml-findlib)
       ("ocamlbuild" ,ocamlbuild)
       ("ocaml-topkg" ,ocaml-topkg)))
    (home-page "https://erratique.ch/software/uuseg")
    (synopsis "Unicode text segmentation for OCaml")
    (description "Uuseg is an OCaml library for segmenting Unicode text.  It
implements the locale independent Unicode text segmentation algorithms to
detect grapheme cluster, word and sentence boundaries and the Unicode line
breaking algorithm to detect line break opportunities.

The library is independent from any IO mechanism or Unicode text data
structure and it can process text without a complete in-memory
representation.")
    (license license:isc)))

(define-public ocaml-fix
  (package
    (name "ocaml-fix")
    (version "20201120")
    (source
      (origin
        (method git-fetch)
        (uri (git-reference
              (url "https://gitlab.inria.fr/fpottier/fix")
              (commit version)))
        (file-name (git-file-name name version))
        (sha256
          (base32
            "1j40mg1gy03c0djzx3nzmpvnl984s14n04zwcmp2xnlidq48kvs4"))))
    (build-system dune-build-system)
    (arguments
     ;; No tests.
     '(#:tests? #f))
    (home-page "https://gitlab.inria.fr/fpottier/fix")
    (synopsis "Facilities for memoization and fixed points")
    (description "This package provides helpers with various constructions
that involve memoization and recursion.")
    (license license:lgpl2.0)))

(define-public ocaml-dune-build-info
  (package
    (inherit dune)
    (name "ocaml-dune-build-info")
    (build-system dune-build-system)
    (arguments
     '(#:package "dune-build-info"
       ;; No separate test suite from dune.
       #:tests? #f))
    (propagated-inputs
     `(("ocaml-odoc" ,ocaml-odoc)))
    (synopsis "Embed build informations inside executable")
    (description "This package allows one to access information about how the
executable was built, such as the version of the project at which it was built
or the list of statically linked libraries with their versions.  It supports
reporting the version from the version control system during development to
get an precise reference of when the executable was built.")))

(define-public ocamlformat
  (package
    (name "ocamlformat")
    (version "0.19.0")
    (source
      (origin
        (method git-fetch)
        (uri (git-reference
              (url "https://github.com/ocaml-ppx/ocamlformat")
              (commit version)))
        (file-name (git-file-name name version))
        (sha256
          (base32
            "0dp4pkznz9yvqx9gxwbid1z2b8ajkr8i27zay9ghx69624hz3i4z"))))
    (build-system dune-build-system)
    (arguments
     '(#:package "ocamlformat"
       ;; FIXME: The expected format is slightly different than what the
       ;; produced format is for test/cli/stdin.t
       #:tests? #f))
    (propagated-inputs
      `(("ocaml-version" ,ocaml-version)
        ("ocaml-base" ,ocaml-base)
        ("ocaml-cmdliner" ,ocaml-cmdliner)
        ("ocaml-dune-build-info" ,ocaml-dune-build-info)
        ("ocaml-fix" ,ocaml-fix)
        ("ocaml-fpath" ,ocaml-fpath)
        ("ocaml-menhir" ,ocaml-menhir)
        ("ocaml-odoc" ,ocaml-odoc)
        ("ocaml-ppxlib" ,ocaml-ppxlib)
        ("ocaml-re" ,ocaml-re)
        ("ocaml-odoc-parser" ,ocaml-odoc-parser)
        ("ocaml-stdio" ,ocaml-stdio)
        ("ocaml-uuseg" ,ocaml-uuseg)
        ("ocaml-uutf" ,ocaml-uutf)))
    (native-inputs
      `(("ocaml-alcotest" ,ocaml-alcotest)
        ("ocaml-ocp-indent" ,ocaml-ocp-indent)
        ("ocaml-bisect-ppx" ,ocaml-bisect-ppx)))
    (home-page "https://github.com/ocaml-ppx/ocamlformat")
    (synopsis "Auto-formatter for OCaml code")
    (description "OCamlFormat is a tool to automatically format OCaml code in
a uniform style.")
    (license license:expat)))

(define-public ocaml-bigstringaf
  (package
    (name "ocaml-bigstringaf")
    (version "0.7.0")
    (home-page "https://github.com/inhabitedtype/bigstringaf")
    (source
     (origin
       (method git-fetch)
       (uri (git-reference
             (url home-page)
             (commit version)))
       (file-name (git-file-name name version))
       (sha256
        (base32
         "1q1sqxzdnlrpl95ccrhl7lwy3zswgd9rbn19ildclh0lyi2vazbj"))))
    (build-system dune-build-system)
    (arguments
     '(#:test-target "."))
    (propagated-inputs
     `(("ocaml-bigarray-compat" ,ocaml-bigarray-compat)))
    (native-inputs
     `(("ocaml-alcotest" ,ocaml-alcotest)
       ("pkg-config" ,pkg-config)))
    (synopsis
     "Bigstring intrinsics and fast blits based on memcpy/memmove")
    (description
     "The OCaml compiler has a bunch of intrinsics for Bigstrings, but they're
not widely-known, sometimes misused, and so programs that use Bigstrings are
slower than they have to be.  And even if a library got that part right and
exposed the intrinsics properly, the compiler doesn't have any fast blits
between Bigstrings and other string-like types.  @code{bigstringaf} provides
these missing pieces.")
    (license license:bsd-3)))

(define-public ocaml-syntax-shims
  (package
    (name "ocaml-syntax-shims")
    (version "1.0.0")
    (home-page "https://github.com/ocaml-ppx/ocaml-syntax-shims")
    (source
     (origin
       (method git-fetch)
       (uri (git-reference
             (url home-page)
             (commit version)))
       (file-name (git-file-name name version))
       (sha256
        (base32
         "0l1i8z95qgb0lxlrv3yb5nkp391hqsiyi4r91p12k3xmggqixagf"))))
    (build-system dune-build-system)
    (properties
     `((upstream-name . "ocaml-syntax-shims")))
    (synopsis
     "Backport new syntax to older OCaml versions")
    (description
     "This packages backports new features of the language to older
compilers, such as let+.")
    (license license:expat)))

(define-public ocaml-angstrom
  (package
    (name "ocaml-angstrom")
    (version "0.15.0")
    (home-page "https://github.com/inhabitedtype/angstrom")
    (source
     (origin
       (method git-fetch)
       (uri (git-reference
             (url home-page)
             (commit version)))
       (file-name (git-file-name name version))
       (sha256
        (base32
         "1hmrkdcdlkwy7rxhngf3cv3sa61cznnd9p5lmqhx20664gx2ibrh"))))
    (build-system dune-build-system)
    (arguments
     ;; Only build the base angstrom package.
     '(#:package "angstrom"
       #:test-target "."))
    (propagated-inputs
     `(("ocaml-bigstringaf" ,ocaml-bigstringaf)))
    (native-inputs
     `(("ocaml-alcotest" ,ocaml-alcotest)
       ("ocaml-ppx-let" ,ocaml-ppx-let)
       ("ocaml-syntax-shims" ,ocaml-syntax-shims)))
    (synopsis "Parser combinators built for speed and memory-efficiency")
    (description
     "Angstrom is a parser-combinator library that makes it easy to write
efficient, expressive, and reusable parsers suitable for high-performance
applications.  It exposes monadic and applicative interfaces for composition,
and supports incremental input through buffered and unbuffered interfaces.
Both interfaces give the user total control over the blocking behavior of
their application, with the unbuffered interface enabling zero-copy IO.
Parsers are backtracking by default and support unbounded lookahead.")
    (license license:bsd-3)))

(define-public ocaml-graphics
  (package
    (name "ocaml-graphics")
    (version "5.1.1")
    (home-page "https://github.com/ocaml/graphics")
    (source
     (origin
       (method git-fetch)
       (uri (git-reference
             (url home-page)
             (commit version)))
       (file-name (git-file-name name version))
       (sha256
        (base32
         "14w07ydji2nbdk366nfp2pzs9484xp9vqv63n345id13v48z8bfi"))))
    (build-system dune-build-system)
    (propagated-inputs
     `(("libx11" ,libx11)))
    (synopsis "The OCaml graphics library")
    (description
     "The graphics library provides a set of portable drawing primitives.
Drawing takes place in a separate window that is created when
Graphics.open_graph is called.  This library used to be distributed with OCaml
up to OCaml 4.08.")
    (license license:lgpl2.1+)))

(define-public ocaml-uri-sexp
  (package
    (inherit ocaml-uri)
    (name "ocaml-uri-sexp")
    (arguments
     '(#:package "uri-sexp"
       #:test-target "."))
    (propagated-inputs
      `(("ocaml-uri" ,ocaml-uri)
        ("ocaml-ppx-sexp-conv" ,ocaml-ppx-sexp-conv)
        ("ocaml-sexplib0" ,ocaml-sexplib0)))
    (native-inputs `(("ocaml-ounit" ,ocaml-ounit)))
    (synopsis "RFC3986 URI/URL parsing library")
    (description "This package adds S-exp support to @code{ocaml-uri}.")))

(define-public ocaml-cohttp
  (package
    (name "ocaml-cohttp")
    (version "4.0.0")
    (source
      (origin
        (method git-fetch)
        (uri (git-reference
              (url "https://github.com/mirage/ocaml-cohttp")
              (commit (string-append "v" version))))
        (file-name (git-file-name name version))
        (sha256
          (base32
            "02d7417yy1i62by368w3wyw3756047pbrw69spcvz3cd1z7vqaci"))))
    (build-system dune-build-system)
    (arguments
     '(#:package "cohttp"
       #:test-target "cohttp_test/src"))
    (propagated-inputs
      `(("ocaml-re" ,ocaml-re)
        ("ocaml-uri" ,ocaml-uri)
        ("ocaml-uri-sexp" ,ocaml-uri-sexp)
        ("ocaml-sexplib0" ,ocaml-sexplib0)
        ("ocaml-ppx-sexp-conv" ,ocaml-ppx-sexp-conv)
        ("ocaml-stringext" ,ocaml-stringext)
        ("ocaml-base64" ,ocaml-base64)))
    (native-inputs
      `(("ocaml-fmt" ,ocaml-fmt)
        ("ocaml-jsonm" ,ocaml-jsonm)
        ("ocaml-alcotest" ,ocaml-alcotest)))
    (home-page "https://github.com/mirage/ocaml-cohttp")
    (synopsis "OCaml library for HTTP clients and servers")
    (description
      "Cohttp is an OCaml library for creating HTTP daemons.  It has a portable
HTTP parser, and implementations using various asynchronous programming
libraries.")
    (license license:isc)))

(define-public js-of-ocaml
  (package
    (name "js-of-ocaml")
    (version "3.9.1")
    (source
     (origin
       (method git-fetch)
       (uri (git-reference
             (url "https://github.com/ocsigen/js_of_ocaml")
             (commit version)))
       (file-name (git-file-name name version))
       (sha256
        (base32 "00hdjaj94j3nc6f6wbbpx59h4yc79siphs34i1hry11r56paaqyk"))))
    (build-system dune-build-system)
    (arguments `(#:test-target "."))
    (propagated-inputs
     `(("ocaml-ppxlib" ,ocaml-ppxlib)
       ("ocaml-uchar" ,ocaml-uchar)
       ("ocaml-menhir" ,ocaml-menhir)
       ("ocaml-reactivedata" ,ocaml-reactivedata)
       ("ocaml-cmdliner" ,ocaml-cmdliner)
       ("ocaml-lwt" ,ocaml-lwt)
       ("ocaml-tyxml" ,ocaml-tyxml)
       ("ocaml-re" ,ocaml-re)
       ("ocaml-uutf" ,ocaml-uutf)
       ("ocaml-graphics" ,ocaml-graphics)
       ("ocaml-yojson" ,ocaml-yojson)))
    (native-inputs
     ;; for tests
     `(("node" ,node)
       ("ocaml-ppx-expect" ,ocaml-ppx-expect)
       ("ocaml-num" ,ocaml-num)))
    (properties `((upstream-name . "js_of_ocaml")))
    (home-page "https://ocsigen.org/js_of_ocaml/")
    (synopsis "Compiler from OCaml bytecode to Javascript")
    (description "Js_of_ocaml is a compiler from OCaml bytecode to JavaScript.
It makes it possible to run pure OCaml programs in JavaScript environment like
browsers and Node.js.")
    (license license:lgpl2.1+)))

(define-public ocaml-bibtex2html
  (package
    (name "ocaml-bibtex2html")
    (version "1.99")
    (source
      (origin
        (method url-fetch)
        (uri "https://www.lri.fr/~filliatr/ftp/bibtex2html/bibtex2html-1.99.tar.gz")
        (sha256 (base32 "07gzrs4lfrkvbn48cgn2gn6c7cx3jsanakkrb2irj0gmjzfxl96j"))))
    (build-system ocaml-build-system)
    (arguments
      `(#:phases
        (modify-phases %standard-phases
          (add-after 'unpack 'patch-/bin/sh
            (lambda _
              (substitute* "configure" (("/bin/sh") (which "bash")))
              (setenv "HOME" (getcwd)) ;; mktexfmt needs writable home directory
              #t)))))
    (native-inputs
     `(("which" ,which)
       ("texlive" ,(texlive-updmap.cfg
                    (list texlive-fonts-ec texlive-preprint
                          texlive-hyperref texlive-bibtex)))))
    (propagated-inputs
     `(("hevea" ,hevea)))
    (home-page "https://www.lri.fr/~filliatr/bibtex2html/")
    (synopsis "BibTeX to HTML translator")
    (description "This package allows you to produce, from a set of
bibliography files in BibTeX format, a bibliography in HTML format.")
    (license license:gpl2)))<|MERGE_RESOLUTION|>--- conflicted
+++ resolved
@@ -790,74 +790,13 @@
                 "12l7l4pbzy71k1yc7ym5aczajszvc9bqkdnfg8xhqc8ch8j1h1lj"))))
     (build-system dune-build-system)
     (arguments
-<<<<<<< HEAD
-     `(#:configure-flags
-       (list (string-append "SHELL="
-                            (assoc-ref %build-inputs "bash")
-                            "/bin/sh"))
-
-       ;; For some reason, 'ocp-build' needs $TERM to be set.
-       #:make-flags
-       (list "TERM=screen"
-             (string-append "SHELL="
-                            (assoc-ref %build-inputs "bash")
-                            "/bin/sh"))
-
-       #:test-target "tests"
-
-       #:phases (modify-phases %standard-phases
-                 (add-before 'build 'pre-build
-                   (lambda* (#:key inputs make-flags #:allow-other-keys)
-                     (let ((bash (assoc-ref inputs "bash"))
-                           (bwrap (search-input-file inputs "/bin/bwrap")))
-                       (substitute* "src/core/opamSystem.ml"
-                         (("\"/bin/sh\"")
-                          (string-append "\"" bash "/bin/sh\""))
-                         (("getconf")
-                          (which "getconf")))
-                       ;; Use bwrap from the store directly.
-                       (substitute* "src/state/shellscripts/bwrap.sh"
-                         (("-v bwrap") (string-append "-v " bwrap))
-                         (("exec bwrap") (string-append "exec " bwrap))
-                         ;; Mount /gnu and /run/current-system in the
-                         ;; isolated environment when building with opam.
-                         ;; This is necessary for packages to find external
-                         ;; dependencies, such as a C compiler, make, etc...
-                         (("^add_sys_mounts /usr")
-                          "add_sys_mounts /gnu /run/current-system /usr"))
-                       (substitute* "src/client/opamInitDefaults.ml"
-                         (("\"bwrap\"") (string-append "\"" bwrap "\"")))
-                       ;; Generating the documentation needs write access
-                       (for-each
-                         (lambda (f) (chmod f #o644))
-                         (find-files "doc" "."))
-                       #t)))
-                 (add-before 'check 'pre-check
-                   (lambda _
-                     ;; The "repo" test attempts to open some of these files O_WRONLY
-                     ;; and fails with a bogus "OpamSystem.File_not_found" otherwise.
-                     (for-each
-                      (lambda (f) (chmod f #o644))
-                      (find-files "tests/packages" "\\.opam$"))
-
-                     (substitute* "tests/Makefile"
-                       (("/usr/bin/printf")
-                        (which "printf"))
-                       ;; By default tests run twice: once with a "local" repository
-                       ;; and once with a git repository: disable the git tests to
-                       ;; avoid the dependency.
-                       (("all: local git")
-                        "all: local"))
-                     #t)))))
-=======
      `(#:test-target "."
        #:phases
        (modify-phases %standard-phases
          (add-before 'build 'pre-build
            (lambda* (#:key inputs make-flags #:allow-other-keys)
              (let ((bash (assoc-ref inputs "bash"))
-                   (bwrap (string-append (assoc-ref inputs "bubblewrap")
-                                         "/bin/bwrap")))
+                   (bwrap (search-input-file inputs "/bin/bwrap")))
                (substitute* "src/core/opamSystem.ml"
                  (("\"/bin/sh\"")
                   (string-append "\"" bash "/bin/sh\""))
@@ -905,13 +844,13 @@
              ;; Ensure we can run the generated build.sh (no /bin/sh)
              (substitute* '("tests/reftests/legacy-local.test"
                             "tests/reftests/legacy-git.test")
-               (("#! ?/bin/sh") (string-append "#!" (assoc-ref inputs "bash")
-                                               "/bin/sh")))
+               (("#! ?/bin/sh")
+                (string-append "#!"
+                               (search-input-file inputs "/bin/sh"))))
              (substitute* "tests/reftests/testing-env"
                (("OPAMSTRICT=1")
                 (string-append "OPAMSTRICT=1\nLIBRARY_PATH="
                                (assoc-ref inputs "libc") "/lib"))))))))
->>>>>>> 49922efb
     (native-inputs
       (let ((opam-repo (lambda (commit hash)
                          (origin
