--- conflicted
+++ resolved
@@ -26,11 +26,8 @@
 ;;; Copyright © 2020 Giacomo Leidi <goodoldpaul@autistici.org>
 ;;; Copyright © 2020 R Veera Kumar <vkor@vkten.in>
 ;;; Copyright © 2020 Maxim Cournoyer <maxim.cournoyer@gmail.com>
-<<<<<<< HEAD
 ;;; Copyright © 2020 Jan (janneke) Nieuwenhuizen <janneke@gnu.org>
-=======
 ;;; Copyright © 2020 Zhu Zihao <all_but_last@163.com>
->>>>>>> 7c2e6740
 ;;;
 ;;; This file is part of GNU Guix.
 ;;;
