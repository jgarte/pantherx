--- conflicted
+++ resolved
@@ -3954,12 +3954,6 @@
                      '()
                      default-packages)))))
 
-<<<<<<< HEAD
-;;; TODO: Add a TeX Live profile hook computing fonts maps (and others?)
-;;; configuration from the packages in the profile, similar to what's done
-;;; below.
-(define-public texlive-updmap.cfg
-=======
 (define-public texlive-default-updmap.cfg
   (origin
     (method url-fetch)
@@ -3972,9 +3966,10 @@
      (base32
       "0faqknqxs80qp9ywk0by5k85s0yalg97c4lja4q56lsyblrr4j7i"))))
 
-;; For use in package definitions only
-(define-public texlive-union
->>>>>>> 069399ee
+;;; TODO: Add a TeX Live profile hook computing fonts maps (and others?)
+;;; configuration from the packages in the profile, similar to what's done
+;;; below.
+(define-public texlive-updmap.cfg
   (lambda* (#:optional (packages '()))
     "Return a 'texlive-updmap.cfg' package which contains the fonts map
 configuration of a base set of packages plus PACKAGES."
