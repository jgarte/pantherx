--- conflicted
+++ resolved
@@ -119,13 +119,8 @@
   ;; Note: the 'update-guix-package.scm' script expects this definition to
   ;; start precisely like this.
   (let ((version "1.1.0")
-<<<<<<< HEAD
-        (commit "13b7977a870132af36f0befac60bc91608a60fe2")
-        (revision 16))
-=======
         (commit "218a67dfabcdf592325a8f8c49b86478f69ff589")
         (revision 18))
->>>>>>> 0faf5bb0
     (package
       (name "guix")
 
@@ -141,11 +136,7 @@
                       (commit commit)))
                 (sha256
                  (base32
-<<<<<<< HEAD
-                  "168q1mf5dbyxzq98419s46w9aja8i3srqcsdhq6lzpf8pif4d1xd"))
-=======
                   "0zjpfagd377i977xv1ljzl0cj4vlrk4qpyqmlhclcdkjfbbachaq"))
->>>>>>> 0faf5bb0
                 (file-name (string-append "guix-" version "-checkout"))))
       (build-system gnu-build-system)
       (arguments
