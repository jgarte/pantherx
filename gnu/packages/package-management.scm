--- conflicted
+++ resolved
@@ -133,13 +133,8 @@
   ;; Note: the 'update-guix-package.scm' script expects this definition to
   ;; start precisely like this.
   (let ((version "1.3.0")
-<<<<<<< HEAD
-        (commit "e57b29636a8b043554e31cc23ace119e1943fd9c")
-        (revision 1))
-=======
         (commit "6243ad3812f8c689599a19f0e8b9719ba14461f2")
         (revision 5))
->>>>>>> 5c29eb9c
     (package
       (name "guix")
 
@@ -155,11 +150,7 @@
                       (commit commit)))
                 (sha256
                  (base32
-<<<<<<< HEAD
-                  "0bqxdv80r7frgras6npp5mbdqv5rbgahahwdzzrxx2cnp9b3yhpi"))
-=======
                   "0i3sgk2w2yjy9ip47vk0h17afk16yl5ih3p3q75083kgjzyjdm3d"))
->>>>>>> 5c29eb9c
                 (file-name (string-append "guix-" version "-checkout"))))
       (build-system gnu-build-system)
       (arguments
