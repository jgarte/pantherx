--- conflicted
+++ resolved
@@ -131,13 +131,8 @@
   ;; Note: the 'update-guix-package.scm' script expects this definition to
   ;; start precisely like this.
   (let ((version "1.1.0")
-<<<<<<< HEAD
-        (commit "624c8d7476b69ecb3ba87bd239895bb72a7b5b50")
-        (revision 31))
-=======
         (commit "5e7cf66fb35780f930ad0bc5fe21ac330df4411d")
         (revision 32))
->>>>>>> 9c0ff6e0
     (package
       (name "guix")
 
@@ -153,11 +148,7 @@
                       (commit commit)))
                 (sha256
                  (base32
-<<<<<<< HEAD
-                  "1fv8rwy5fbimjvjz838aj11xbkmkn2yf9wk65kd9jf8g477wmwjw"))
-=======
                   "15clfjp845gvl0p6qw0b1gdibqfq20zwzr6dbxvq8l9fgzj1kb6b"))
->>>>>>> 9c0ff6e0
                 (file-name (string-append "guix-" version "-checkout"))))
       (build-system gnu-build-system)
       (arguments
