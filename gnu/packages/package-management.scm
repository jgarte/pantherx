--- conflicted
+++ resolved
@@ -142,13 +142,8 @@
   ;; Note: the 'update-guix-package.scm' script expects this definition to
   ;; start precisely like this.
   (let ((version "1.3.0")
-<<<<<<< HEAD
-        (commit "e9ca32ed185d5024539d28c211944f13100df6f2")
-        (revision 7))
-=======
         (commit "c3c502896b1454b345ee9f17d20063853652a35a")
         (revision 10))
->>>>>>> 838c97f9
     (package
       (name "guix")
 
@@ -164,11 +159,7 @@
                       (commit commit)))
                 (sha256
                  (base32
-<<<<<<< HEAD
-                  "0lkdjdcllk1sa25gg0vmmq87ifyc1d75ci20gjpp6qr2403m4wcx"))
-=======
                   "037nlr5z8qmq2zp0slcg5lyhcdp7v6vxl1f36wkqrw9xzgq8k6kf"))
->>>>>>> 838c97f9
                 (file-name (string-append "guix-" version "-checkout"))))
       (build-system gnu-build-system)
       (arguments
