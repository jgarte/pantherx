;;; GNU Guix --- Functional package management for GNU
;;; Copyright © 2013, 2014, 2015, 2016, 2017, 2018, 2019, 2020 Ludovic Courtès <ludo@gnu.org>
;;; Copyright © 2015, 2017, 2020 Ricardo Wurmus <rekado@elephly.net>
;;; Copyright © 2017 Muriithi Frederick Muriuki <fredmanglis@gmail.com>
;;; Copyright © 2017, 2018 Oleg Pykhalov <go.wigust@gmail.com>
;;; Copyright © 2017 Roel Janssen <roel@gnu.org>
;;; Copyright © 2017, 2018, 2019, 2020 Tobias Geerinckx-Rice <me@tobias.gr>
;;; Copyright © 2018 Julien Lepiller <julien@lepiller.eu>
;;; Copyright © 2018, 2019 Rutger Helling <rhelling@mykolab.com>
;;; Copyright © 2018 Sou Bunnbu <iyzsong@member.fsf.org>
;;; Copyright © 2018, 2019 Eric Bavier <bavier@member.fsf.org>
;;; Copyright © 2019, 2020 Efraim Flashner <efraim@flashner.co.il>
;;; Copyright © 2019 Jonathan Brielmaier <jonathan.brielmaier@web.de>
;;; Copyright © 2020 Mathieu Othacehe <m.othacehe@gmail.com>
;;; Copyright © 2020 Jan (janneke) Nieuwenhuizen <janneke@gnu.org>
;;; Copyright © 2020 Giacomo Leidi <goodoldpaul@autistici.org>
;;;
;;; This file is part of GNU Guix.
;;;
;;; GNU Guix is free software; you can redistribute it and/or modify it
;;; under the terms of the GNU General Public License as published by
;;; the Free Software Foundation; either version 3 of the License, or (at
;;; your option) any later version.
;;;
;;; GNU Guix is distributed in the hope that it will be useful, but
;;; WITHOUT ANY WARRANTY; without even the implied warranty of
;;; MERCHANTABILITY or FITNESS FOR A PARTICULAR PURPOSE.  See the
;;; GNU General Public License for more details.
;;;
;;; You should have received a copy of the GNU General Public License
;;; along with GNU Guix.  If not, see <http://www.gnu.org/licenses/>.

(define-module (gnu packages package-management)
  #:use-module (gnu packages)
  #:use-module (gnu packages acl)
  #:use-module (gnu packages attr)
  #:use-module (gnu packages avahi)
  #:use-module (gnu packages autotools)
  #:use-module (gnu packages backup)
  #:use-module (gnu packages base)
  #:use-module (gnu packages bash)
  #:use-module (gnu packages bdw-gc)
  #:use-module (gnu packages bison)
  #:use-module (gnu packages boost)
  #:use-module (gnu packages bootstrap)          ;for 'bootstrap-guile-origin'
  #:use-module (gnu packages check)
  #:use-module (gnu packages compression)
  #:use-module (gnu packages cpio)
  #:use-module (gnu packages crypto)
  #:use-module (gnu packages curl)
  #:use-module (gnu packages dbm)
  #:use-module (gnu packages docbook)
  #:use-module (gnu packages file)
  #:use-module (gnu packages gettext)
  #:use-module (gnu packages glib)
  #:use-module (gnu packages gnome)
  #:use-module (gnu packages gnupg)
  #:use-module (gnu packages graphviz)
  #:use-module (gnu packages gtk)
  #:use-module (gnu packages guile)
  #:use-module (gnu packages guile-xyz)
  #:use-module (gnu packages hurd)
  #:use-module (gnu packages libedit)
  #:use-module (gnu packages linux)
  #:use-module (gnu packages lisp)
  #:use-module (gnu packages man)
  #:use-module (gnu packages nettle)
  #:use-module (gnu packages networking)
  #:use-module (gnu packages nss)
  #:use-module (gnu packages patchutils)
  #:use-module (gnu packages perl)
  #:use-module (gnu packages perl-check)
  #:use-module (gnu packages pkg-config)
  #:use-module (gnu packages popt)
  #:use-module (gnu packages python)
  #:use-module (gnu packages python-web)
  #:use-module (gnu packages python-xyz)
  #:use-module (gnu packages serialization)
  #:use-module (gnu packages sqlite)
  #:use-module (gnu packages ssh)
  #:use-module (gnu packages texinfo)
  #:use-module (gnu packages time)
  #:use-module (gnu packages tls)
  #:use-module (gnu packages vim)
  #:use-module (gnu packages virtualization)
  #:use-module (gnu packages web)
  #:use-module (gnu packages xml)
  #:use-module (gnu packages xorg)
  #:use-module (guix build-system glib-or-gtk)
  #:use-module (guix build-system gnu)
  #:use-module (guix build-system meson)
  #:use-module (guix build-system python)
  #:use-module (guix download)
  #:use-module (guix gexp)
  #:use-module (guix git-download)
  #:use-module ((guix licenses) #:prefix license:)
  #:use-module (guix packages)
  #:use-module (guix utils)
  #:use-module (ice-9 match)
  #:use-module (srfi srfi-1))

(define (boot-guile-uri arch)
  "Return the URI for the bootstrap Guile tarball for ARCH."
  (cond ((string=? "armhf" arch)
         (string-append "http://alpha.gnu.org/gnu/guix/bootstrap/"
                        arch "-linux"
                        "/20150101/guile-2.0.11.tar.xz"))
        ((string=? "aarch64" arch)
         (string-append "http://alpha.gnu.org/gnu/guix/bootstrap/"
                        arch "-linux/20170217/guile-2.0.14.tar.xz"))
        (else
         (string-append "http://alpha.gnu.org/gnu/guix/bootstrap/"
                        arch "-linux"
                        "/20131110/guile-2.0.9.tar.xz"))))

(define-public guix
  ;; Latest version of Guix, which may or may not correspond to a release.
  ;; Note: the 'update-guix-package.scm' script expects this definition to
  ;; start precisely like this.
<<<<<<< HEAD
  (let ((version "1.0.1")
        (commit "4fb277ad63cc95f5a7f532a2ac81fc2597137bc1")
        (revision 15))
=======
  (let ((version "1.1.0")
        (commit "141b5c162048f5cb52e8c90ff7c16a2e98babcfb")
        (revision 10))
>>>>>>> 5b0316dd
    (package
      (name "guix")

      (version (if (zero? revision)
                   version
                   (string-append version "-"
                                  (number->string revision)
                                  "." (string-take commit 7))))
      (source (origin
                (method git-fetch)
                (uri (git-reference
                      (url "https://rolling:s7T92icU5usys-R2bsM6@git.pantherx.org/development/pantherx.git")
                      (commit commit)))
                (sha256
                 (base32
<<<<<<< HEAD
                  "1qklkgyskjall25mj9m2xi2kxhppbsk681zhn2j4kjvl3aszcrrs"))
=======
                  "1j3vag994kj05b09a7w4lyas991a19hbbslcm9xvn5k2ilf4qskz"))
>>>>>>> 5b0316dd
                (file-name (string-append "guix-" version "-checkout"))))
      (build-system gnu-build-system)
      (arguments
       `(#:configure-flags (list
                            "--localstatedir=/var"
                            "--sysconfdir=/etc"
                            (string-append "--with-bash-completion-dir="
                                           (assoc-ref %outputs "out")
                                           "/etc/bash_completion.d")

                            ;; Set 'DOT_USER_PROGRAM' to the empty string so
                            ;; we don't keep a reference to Graphviz, whose
                            ;; closure is pretty big (too big for the Guix
                            ;; system installation image.)
                            "ac_cv_path_DOT_USER_PROGRAM=dot"

                            ;; To avoid problems with the length of shebangs,
                            ;; choose a fixed-width and short directory name
                            ;; for tests.
<<<<<<< HEAD
                            "ac_cv_guix_test_root=/tmp/guix-tests")
         ; #:parallel-tests? #f         ;work around <http://bugs.gnu.org/21097>

         #:tests? #f ; temporary fix the tests while they broke the build process
=======
                            "ac_cv_guix_test_root=/tmp/guix-tests"
                            ,@(if (hurd-target?) '("--with-courage") '()))
         #:parallel-tests? #f         ;work around <http://bugs.gnu.org/21097>
>>>>>>> 5b0316dd

         #:modules ((guix build gnu-build-system)
                    (guix build utils)
                    (srfi srfi-26)
                    (ice-9 popen)
                    (ice-9 rdelim))

         #:phases (modify-phases %standard-phases
                    (replace 'bootstrap
                      (lambda _
                        ;; Make sure 'msgmerge' can modify the PO files.
                        (for-each (lambda (po)
                                    (chmod po #o666))
                                  (find-files "." "\\.po$"))

                        (patch-shebang "build-aux/git-version-gen")

                        (call-with-output-file ".tarball-version"
                          (lambda (port)
                            (display ,version port)))

                        ;; Install SysV init files to $(prefix)/etc rather
                        ;; than to /etc.
                        (substitute* "nix/local.mk"
                          (("^sysvinitservicedir = .*$")
                           (string-append "sysvinitservicedir = \
$(prefix)/etc/init.d\n")))

                        (invoke "sh" "bootstrap")))
                    (add-before 'build 'use-host-compressors
                      (lambda* (#:key inputs target #:allow-other-keys)
                        (when target
                          ;; Use host compressors.
                          (let ((bzip2 (assoc-ref inputs "bzip2"))
                                (gzip (assoc-ref inputs "gzip"))
                                (xz (assoc-ref inputs "xz")))
                            (substitute* "guix/config.scm"
                              (("\"[^\"]*/bin/bzip2")
                               (string-append "\"" bzip2 "/bin/bzip2"))
                              (("\"[^\"]*/bin/gzip") gzip
                               (string-append "\"" gzip "/bin/gzip"))
                              (("\"[^\"]*/bin//xz")
                               (string-append "\"" xz "/bin/xz")))))
                        #t))
                    (add-before 'check 'copy-bootstrap-guile
                      (lambda* (#:key system target inputs #:allow-other-keys)
                        ;; Copy the bootstrap guile tarball in the store
                        ;; used by the test suite.
                        (define (intern file recursive?)
                          ;; Note: don't use 'guix download' here because we
                          ;; need to set the 'recursive?' argument.
                          (define base
                            (strip-store-file-name file))

                          (define code
                            `(begin
                               (use-modules (guix))
                               (with-store store
                                 (let* ((item (add-to-store store ,base
                                                            ,recursive?
                                                            "sha256" ,file))
                                        (root (string-append "/tmp/gc-root-"
                                                             (basename item))))
                                   ;; Register a root so that the GC tests
                                   ;; don't delete those.
                                   (symlink item root)
                                   (add-indirect-root store root)))))

                          (invoke "./test-env" "guile" "-c"
                                  (object->string code)))

                        (unless target
                          (intern (assoc-ref inputs "boot-guile") #f)

                          ;; On x86_64 some tests need the i686 Guile.
                          ,@(if (and (not (%current-target-system))
                                     (string=? (%current-system)
                                               "x86_64-linux"))
                                '((intern (assoc-ref inputs "boot-guile/i686") #f))
                                '())

                          ;; Copy the bootstrap executables.
                          (for-each (lambda (input)
                                      (intern (assoc-ref inputs input) #t))
                                    '("bootstrap/bash" "bootstrap/mkdir"
                                      "bootstrap/tar" "bootstrap/xz")))
                        #t))
                    (add-after 'unpack 'disable-failing-tests
                      ;; XXX FIXME: These tests fail within the build container.
                      (lambda _
                        (substitute* "tests/syscalls.scm"
                          (("^\\(test-(assert|equal) \"(clone|setns|pivot-root)\"" all)
                           (string-append "(test-skip 1)\n" all)))
                        (substitute* "tests/containers.scm"
                          (("^\\(test-(assert|equal)" all)
                           (string-append "(test-skip 1)\n" all)))
                        (when (file-exists? "tests/guix-environment-container.sh")
                          (substitute* "tests/guix-environment-container.sh"
                            (("guix environment --version")
                             "exit 77\n")))
                        #t))
                    (add-before 'check 'set-SHELL
                      (lambda _
                        ;; 'guix environment' tests rely on 'SHELL' having a
                        ;; correct value, so set it.
                        (setenv "SHELL" (which "sh"))
                        #t))
                    (add-after 'install 'wrap-program
                      (lambda* (#:key inputs native-inputs outputs target
                                #:allow-other-keys)
                        ;; Make sure the 'guix' command finds GnuTLS,
                        ;; Guile-JSON, and Guile-Git automatically.
                        (let* ((out    (assoc-ref outputs "out"))
                               (guile  ,@(if (%current-target-system)
                                             '((assoc-ref native-inputs "guile"))
                                             '((assoc-ref inputs "guile"))))
                               (gcrypt (assoc-ref inputs "guile-gcrypt"))
                               (json   (assoc-ref inputs "guile-json"))
                               (sqlite (assoc-ref inputs "guile-sqlite3"))
                               (git    (assoc-ref inputs "guile-git"))
                               (bs     (assoc-ref inputs
                                                  "guile-bytestructures"))
                               (ssh    (assoc-ref inputs "guile-ssh"))
                               (gnutls (assoc-ref inputs "gnutls"))
                               (locales (assoc-ref inputs "glibc-utf8-locales"))
                               (deps   (list gcrypt json sqlite gnutls
                                             git bs ssh))
                               (effective
                                (read-line
                                 (open-pipe* OPEN_READ
                                             (string-append guile "/bin/guile")
                                             "-c" "(display (effective-version))")))
                               (path   (string-join
                                        (map (cut string-append <>
                                                  "/share/guile/site/"
                                                  effective)
                                             (delete #f deps))
                                        ":"))
                               (gopath (string-join
                                        (map (cut string-append <>
                                                  "/lib/guile/" effective
                                                  "/site-ccache")
                                             (delete #f deps))
                                        ":"))
                               (locpath (string-append locales "/lib/locale")))

                          (wrap-program (string-append out "/bin/guix")
                            `("GUILE_LOAD_PATH" ":" prefix (,path))
                            `("GUILE_LOAD_COMPILED_PATH" ":" prefix (,gopath))
                            `("GUIX_LOCPATH" ":" suffix (,locpath)))

                          (when target
                            ;; XXX Touching wrap-program rebuilds world
                            (let ((bash (assoc-ref inputs "bash")))
                              (substitute* (string-append out "/bin/guix")
                                (("^#!.*/bash") (string-append "#! " bash "/bin/bash")))))
                          #t))))))
      (native-inputs `(("pkg-config" ,pkg-config)

                       ;; Guile libraries are needed here for
                       ;; cross-compilation.
                       ("guile" ,guile-3.0)
                       ("gnutls" ,gnutls)
                       ("guile-gcrypt" ,guile-gcrypt)
                       ("guile-json" ,guile-json-4)
                       ("guile-sqlite3" ,guile-sqlite3)
                       ("guile-ssh" ,guile-ssh)
                       ("guile-git" ,guile-git)

                       ;; XXX: Keep the development inputs here even though
                       ;; they're unnecessary, just so that 'guix environment
                       ;; guix' always contains them.
                       ("autoconf" ,autoconf-wrapper)
                       ("automake" ,automake)
                       ("gettext" ,gettext-minimal)
                       ("texinfo" ,texinfo)
                       ("graphviz" ,graphviz)
                       ("help2man" ,help2man)
                       ("po4a" ,po4a)))
      (inputs
       `(("bzip2" ,bzip2)
         ("gzip" ,gzip)
         ("zlib" ,zlib)              ;for 'guix publish'
         ("lzlib" ,lzlib)            ;for 'guix publish' and 'guix substitute'

         ("sqlite" ,sqlite)
         ("libgcrypt" ,libgcrypt)

         ("guile" ,guile-3.0)

         ;; Some of the tests use "unshare" when it is available.
         ("util-linux" ,util-linux)

         ;; Many tests rely on the 'guile-bootstrap' package, which is why we
         ;; have it here.
         ("boot-guile" ,(bootstrap-guile-origin (%current-system)))
         ,@(if (and (not (%current-target-system))
                    (string=? (%current-system) "x86_64-linux"))
               `(("boot-guile/i686" ,(bootstrap-guile-origin "i686-linux")))
               '())
         ,@(if (%current-target-system)
               `(("bash" ,bash-minimal)
                 ("xz" ,xz))
               '())

         ;; Tests also rely on these bootstrap executables.
         ("bootstrap/bash" ,(bootstrap-executable "bash" (%current-system)))
         ("bootstrap/mkdir" ,(bootstrap-executable "mkdir" (%current-system)))
         ("bootstrap/tar" ,(bootstrap-executable "tar" (%current-system)))
         ("bootstrap/xz" ,(bootstrap-executable "xz" (%current-system)))

         ("glibc-utf8-locales" ,glibc-utf8-locales)))
      (propagated-inputs
       `(("gnutls" ,(if (%current-target-system) gnutls-3.6.14 guile3.0-gnutls))
         ("guile-gcrypt" ,guile-gcrypt)
         ("guile-json" ,guile-json-4)
         ("guile-sqlite3" ,guile-sqlite3)
         ("guile-ssh" ,guile-ssh)
         ("guile-git" ,guile-git)))

      (home-page "https://www.gnu.org/software/guix/")
      (synopsis "Functional package manager for installed software packages and versions")
      (description
       "GNU Guix is a functional package manager for the GNU system, and is
also a distribution thereof.  It includes a virtual machine image.  Besides
the usual package management features, it also supports transactional
upgrades and roll-backs, per-user profiles, and much more.  It is based on
the Nix package manager.")
      (license license:gpl3+)
      (properties '((ftp-server . "alpha.gnu.org"))))))

(define-public guix-daemon
  ;; This package is for internal consumption: it allows us to quickly build
  ;; the 'guix-daemon' program and use that in (guix self), used by 'guix
  ;; pull'.
  (package
    (inherit guix)
    (properties `((hidden? . #t)))
    (name "guix-daemon")

    ;; Use a minimum set of dependencies.
    (native-inputs
     (fold alist-delete (package-native-inputs guix)
           '("po4a" "graphviz" "help2man")))
    (inputs
     `(("gnutls" ,guile3.0-gnutls)
       ("guile-git" ,guile-git)
       ("guile-json" ,guile-json-3)
       ("guile-gcrypt" ,guile-gcrypt)
       ,@(fold alist-delete (package-inputs guix)
               '("boot-guile" "boot-guile/i686" "util-linux"))))

    (propagated-inputs '())

    (arguments
     (substitute-keyword-arguments (package-arguments guix)
       ((#:configure-flags flags '())
        ;; Pretend we have those libraries; we don't actually need them.
        `(append ,flags
                 '("guix_cv_have_recent_guile_sqlite3=yes"
                   "guix_cv_have_recent_guile_ssh=yes")))
       ((#:tests? #f #f)
        #f)
       ((#:phases phases '%standard-phases)
        `(modify-phases ,phases
           (add-after 'unpack 'change-default-guix
             (lambda _
               ;; We need to tell 'guix-daemon' which 'guix' command to use.
               ;; Here we use a questionable hack where we hard-code root's
               ;; current guix, which could be wrong (XXX).  Note that scripts
               ;; like 'guix perform-download' do not run as root so we assume
               ;; that they have access to /var/guix/profiles/per-user/root.
               (substitute* "nix/libstore/globals.cc"
                 (("guixProgram = (.*)nixBinDir + \"/guix\"" _ before)
                  (string-append "guixProgram = " before
                                 "/var/guix/profiles/per-user/root\
/current-guix/bin/guix")))
               #t))
           (replace 'build
             (lambda _
               (invoke "make" "nix/libstore/schema.sql.hh")
               (invoke "make" "-j" (number->string
                                    (parallel-job-count))
                       "guix-daemon")))
           (delete 'copy-bootstrap-guile)
           (replace 'install
             (lambda* (#:key outputs #:allow-other-keys)
               (invoke "make" "install-binPROGRAMS")))
           (delete 'wrap-program)))))))


(define-public guile2.2-guix
  (package
    (inherit guix)
    (name "guile2.2-guix")
    (native-inputs
     `(("guile" ,guile-2.2)
       ("gnutls" ,guile2.2-gnutls)
       ("guile-gcrypt" ,guile2.2-gcrypt)
       ("guile-json" ,guile2.2-json)
       ("guile-sqlite3" ,guile2.2-sqlite3)
       ("guile-ssh" ,guile2.2-ssh)
       ("guile-git" ,guile2.2-git)
       ,@(fold alist-delete (package-native-inputs guix)
               '("guile" "gnutls" "guile-gcrypt" "guile-json"
                 "guile-sqlite3" "guile-ssh" "guile-git"))))
    (inputs
     `(("guile" ,guile-2.2)
       ,@(alist-delete "guile" (package-inputs guix))))
    (propagated-inputs
     `(("gnutls" ,gnutls)
       ("guile-gcrypt" ,guile2.2-gcrypt)
       ("guile-json" ,guile2.2-json)
       ("guile-sqlite3" ,guile2.2-sqlite3)
       ("guile-ssh" ,guile2.2-ssh)
       ("guile-git" ,guile2.2-git)))))

(define-public guile3.0-guix
  (deprecated-package "guile3.0-guix" guix))

(define-public guix-minimal
  ;; A version of Guix which is built with the minimal set of dependencies, as
  ;; outlined in the README "Requirements" section.  Intended as a CI job, so
  ;; marked as hidden.
  (hidden-package
   (package
     (inherit guix)
     (name "guix-minimal")
     (inputs
      `(("guile" ,guile-2.2)
        ,@(alist-delete "guile" (package-inputs guix))))
     (propagated-inputs
      (fold alist-delete
            (package-propagated-inputs guix)
            '("guile-ssh"))))))

(define (source-file? file stat)
  "Return true if FILE is likely a source file, false if it is a typical
generated file."
  (define (wrong-extension? file)
    (or (string-suffix? "~" file)
        (member (file-extension file)
                '("o" "a" "lo" "so" "go"))))

  (match (basename file)
    ((or ".git" "autom4te.cache" "configure" "Makefile" "Makefile.in" ".libs")
     #f)
    ((? wrong-extension?)
     #f)
    (_
     #t)))

(define-public current-guix-package
  ;; This parameter allows callers to override the package that 'current-guix'
  ;; returns.  This is useful when 'current-guix' cannot compute it by itself,
  ;; for instance because it's not running from a source code checkout.
  (make-parameter #f))

(define-public current-guix
  (let* ((repository-root (delay (canonicalize-path
                                  (string-append (current-source-directory)
                                                 "/../.."))))
         (select? (delay (or (git-predicate (force repository-root))
                             source-file?))))
    (lambda ()
      "Return a package representing Guix built from the current source tree.
This works by adding the current source tree to the store (after filtering it
out) and returning a package that uses that as its 'source'."
      (or (current-guix-package)
          (package
            (inherit guix)
            (version (string-append (package-version guix) "+"))
            (source (local-file (force repository-root) "guix-current"
                                #:recursive? #t
                                #:select? (force select?))))))))


;;;
;;; Other tools.
;;;

(define-public nix
  (package
    (name "nix")
    (version "2.3.5")
    (source (origin
             (method url-fetch)
             (uri (string-append "http://nixos.org/releases/nix/nix-"
                                 version "/nix-" version ".tar.xz"))
             (sha256
              (base32
               "1hbqsrp1ii2sfq8x2mahjrl2182qck76n8blrl1jfz3xq99m6i15"))))
    (build-system gnu-build-system)
    (native-inputs `(("pkg-config" ,pkg-config)))
    (inputs `(("boost" ,boost)
              ("brotli" ,brotli)
              ("bzip2" ,bzip2)
              ("curl" ,curl)
              ("editline" ,editline)
              ("libgc" ,libgc)
              ("libseccomp" ,libseccomp)
              ("libsodium" ,libsodium)
              ("openssl" ,openssl)
              ("sqlite" ,sqlite)
              ("xz" ,xz)))
    (home-page "https://nixos.org/nix/")
    (synopsis "The Nix package manager")
    (description
     "Nix is a purely functional package manager.  This means that it treats
packages like values in purely functional programming languages such as
Haskell—they are built by functions that don't have side-effects, and they
never change after they have been built.  Nix stores packages in the Nix
store, usually the directory /nix/store, where each package has its own unique
sub-directory.")
    (license license:lgpl2.1+)))

(define-public stow
  (package
    (name "stow")
    (version "2.3.1")
    (source (origin
              (method url-fetch)
              (uri (string-append "mirror://gnu/stow/stow-"
                                  version ".tar.gz"))
              (sha256
               (base32
                "0jrxy12ywn7smdzdnvwzjw77l6knx6jkj2rckgykg1dpf6bdkm89"))))
    (build-system gnu-build-system)
    (inputs
     `(("perl" ,perl)))
    (native-inputs
     `(("perl-test-simple" ,perl-test-simple)
       ("perl-test-output" ,perl-test-output)
       ("perl-capture-tiny" ,perl-capture-tiny)
       ("perl-io-stringy" ,perl-io-stringy)))
    (home-page "https://www.gnu.org/software/stow/")
    (synopsis "Managing installed software packages")
    (description
     "GNU Stow is a symlink manager.  It generates symlinks to directories
of data and makes them appear to be merged into the same directory.  It is
typically used for managing software packages installed from source, by
letting you install them apart in distinct directories and then create
symlinks to the files in a common directory such as /usr/local.")
    (license license:gpl3+)))

(define-public rpm
  (package
    (name "rpm")
    (version "4.14.2.1")
    (source (origin
              (method url-fetch)
              (uri (string-append "http://ftp.rpm.org/releases/rpm-"
                                  (version-major+minor version) ".x/rpm-"
                                  version ".tar.bz2"))
              (sha256
               (base32
                "1nmck2fq9h85fgs3zhh6w1avlw5y16cbz5khd459ry3jfd5w4f8i"))))
    (build-system gnu-build-system)
    (arguments
     '(#:configure-flags '("--with-external-db"   ;use the system's bdb
                           "--enable-python"
                           "--without-lua")
       #:phases (modify-phases %standard-phases
                  (add-before 'configure 'set-nss-library-path
                    (lambda* (#:key inputs #:allow-other-keys)
                      (let ((nss (assoc-ref inputs "nss")))
                        (setenv "LIBRARY_PATH"
                                (string-append (getenv "LIBRARY_PATH") ":"
                                               nss "/lib/nss"))
                        #t))))))
    (native-inputs
     `(("pkg-config" ,pkg-config)))
    (inputs
     `(("python" ,python)
       ("xz" ,xz)
       ("bdb" ,bdb)
       ("popt" ,popt)
       ("nss" ,nss)
       ("nspr" ,nspr)
       ("libarchive" ,libarchive)
       ("file" ,file)
       ("bzip2" ,bzip2)
       ("zlib" ,zlib)
       ("cpio" ,cpio)))
    (home-page "https://rpm.org/")
    (synopsis "The RPM Package Manager")
    (description
     "The RPM Package Manager (RPM) is a command-line driven package
management system capable of installing, uninstalling, verifying, querying,
and updating computer software packages.  Each software package consists of an
archive of files along with information about the package like its version, a
description.  There is also a library permitting developers to manage such
transactions from C or Python.")

    ;; The whole is GPLv2+; librpm itself is dual-licensed LGPLv2+ | GPLv2+.
    (license license:gpl2+)))

(define-public python-anaconda-client
  (package
    (name "python-anaconda-client")
    (version "1.6.3")
    (source
     (origin
       (method git-fetch)
       (uri (git-reference
              (url "https://github.com/Anaconda-Platform/anaconda-client")
              (commit version)))
       (file-name (git-file-name name version))
       (sha256
        (base32
         "0w1bfxnydjl9qp53r2gcvr6vlpdqqilcrzqxrll9sgg6vwdyiyyp"))))
    (build-system python-build-system)
    (propagated-inputs
     `(("python-pyyaml" ,python-pyyaml)
       ("python-requests" ,python-requests)
       ("python-clyent" ,python-clyent)))
    (native-inputs
     `(("python-pytz" ,python-pytz)
       ("python-dateutil" ,python-dateutil)
       ("python-mock" ,python-mock)
       ("python-coverage" ,python-coverage)
       ("python-pillow" ,python-pillow)))
    (arguments
     `(#:phases
       (modify-phases %standard-phases
         ;; This is needed for some tests.
         (add-before 'check 'set-up-home
           (lambda* _ (setenv "HOME" "/tmp") #t))
         (add-before 'check 'remove-network-tests
           (lambda* _
             ;; Remove tests requiring a network connection
             (let ((network-tests '("tests/test_upload.py"
                                    "tests/test_authorizations.py"
                                    "tests/test_login.py"
                                    "tests/test_whoami.py"
                                    "utils/notebook/tests/test_data_uri.py"
                                    "utils/notebook/tests/test_base.py"
                                    "utils/notebook/tests/test_downloader.py"
                                    "inspect_package/tests/test_conda.py")))
               (with-directory-excursion "binstar_client"
                 (for-each delete-file network-tests)))
             #t)))))
    (home-page "https://github.com/Anaconda-Platform/anaconda-client")
    (synopsis "Anaconda Cloud command line client library")
    (description
     "Anaconda Cloud command line client library provides an interface to
Anaconda Cloud.  Anaconda Cloud is useful for sharing packages, notebooks and
environments.")
    (license license:bsd-3)))

(define-public python2-anaconda-client
  (package-with-python2 python-anaconda-client))

(define-public python-conda
  (package
    (name "python-conda")
    (version "4.3.16")
    (source
     (origin
       (method git-fetch)
       (uri (git-reference
              (url "https://github.com/conda/conda")
              (commit version)))
       (file-name (git-file-name name version))
       (sha256
        (base32
         "1qwy0awx4qf2pbk8z2b7q6wdcq7mvwpxxjhg27mbirdvs5hw7hb2"))))
    (build-system python-build-system)
    (arguments
     `(#:phases
       (modify-phases %standard-phases
         (add-before 'build 'create-version-file
           (lambda _
             (with-output-to-file "conda/.version"
               (lambda () (display ,version)))
             #t))
         (add-before 'check 'remove-failing-tests
           (lambda _
             ;; These tests require internet/network access
             (let ((network-tests '("test_cli.py"
                                    "test_create.py"
                                    "test_export.py"
                                    "test_fetch.py"
                                    "test_history.py"
                                    "test_info.py"
                                    "test_install.py"
                                    "test_priority.py"
                                    "conda_env/test_cli.py"
                                    "conda_env/test_create.py"
                                    "conda_env/specs/test_notebook.py"
                                    "conda_env/utils/test_notebooks.py"
                                    "core/test_index.py"
                                    "core/test_repodata.py")))
               (with-directory-excursion "tests"
                 (for-each delete-file network-tests)

                 ;; FIXME: This test creates a file, then deletes it and tests
                 ;; that the file was deleted.  For some reason it fails when
                 ;; building with guix, but does not when you run it in the
                 ;; directory left when you build with the --keep-failed
                 ;; option
                 (delete-file "gateways/disk/test_delete.py")
                 ;; This file is no longer writable after downloading with 'git-fetch'
                 (make-file-writable "conda_env/support/saved-env/environment.yml")
                 #t))))
         (replace 'check
           (lambda _
             (setenv "HOME" "/tmp")
             (invoke "py.test"))))))
    (native-inputs
     `(("python-cytoolz" ,python-cytoolz)
       ("python-ruamel.yaml" ,python-ruamel.yaml)
       ("python-requests" ,python-requests)
       ("python-pycosat" ,python-pycosat)
       ("python-pytest" ,python-pytest)
       ("python-responses" ,python-responses)
       ("python-pyyaml" ,python-pyyaml)
       ("python-anaconda-client" ,python-anaconda-client)))
    (home-page "https://github.com/conda/conda")
    (synopsis "Cross-platform, OS-agnostic, system-level binary package manager")
    (description
     "Conda is a cross-platform, Python-agnostic binary package manager.  It
is the package manager used by Anaconda installations, but it may be used for
other systems as well.  Conda makes environments first-class citizens, making
it easy to create independent environments even for C libraries.  Conda is
written entirely in Python.

This package provides Conda as a library.")
    (license license:bsd-3)))

(define-public python2-conda
  (let ((base (package-with-python2
               (strip-python2-variant python-conda))))
    (package (inherit base)
             (native-inputs
              `(("python2-enum34" ,python2-enum34)
                ,@(package-native-inputs base))))))

(define-public conda
  (package (inherit python-conda)
    (name "conda")
    (arguments
     (substitute-keyword-arguments (package-arguments python-conda)
       ((#:phases phases)
        `(modify-phases ,phases
           (replace 'build
             (lambda* (#:key outputs #:allow-other-keys)
               ;; This test fails when run before installation.
               (delete-file "tests/test_activate.py")

               ;; Fix broken defaults
               (substitute* "conda/base/context.py"
                 (("return sys.prefix")
                  (string-append "return \"" (assoc-ref outputs "out") "\""))
                 (("return (prefix_is_writable\\(self.root_prefix\\))" _ match)
                  (string-append "return False if self.root_prefix == self.conda_prefix else "
                                 match)))

               ;; The util/setup-testing.py is used to build conda in
               ;; application form, rather than the default, library form.
               ;; With this, we are able to run commands like `conda --help`
               ;; directly on the command line
               (invoke "python" "utils/setup-testing.py" "build_py")))
           (replace 'install
             (lambda* (#:key inputs outputs #:allow-other-keys)
               (let* ((out (assoc-ref outputs "out"))
                      (target (string-append out "/lib/python"
                                             (python-version
                                              (assoc-ref inputs "python"))
                                             "/site-packages/")))
                 ;; The installer aborts if the target directory is not on
                 ;; PYTHONPATH.
                 (setenv "PYTHONPATH"
                         (string-append target ":" (getenv "PYTHONPATH")))

                 ;; And it aborts if the directory doesn't exist.
                 (mkdir-p target)
                 (invoke "python" "utils/setup-testing.py" "install"
                         (string-append "--prefix=" out)))))
           ;; The "activate" and "deactivate" scripts don't need wrapping.
           ;; They also break when they are renamed.
           (add-after 'wrap 'undo-wrap
             (lambda* (#:key outputs #:allow-other-keys)
               (with-directory-excursion (string-append (assoc-ref outputs "out") "/bin/")
                 (delete-file "deactivate")
                 (rename-file ".deactivate-real" "deactivate")
                 (delete-file "activate")
                 (rename-file ".activate-real" "activate")
                 #t)))))))
    (description
     "Conda is a cross-platform, Python-agnostic binary package manager.  It
is the package manager used by Anaconda installations, but it may be used for
other systems as well.  Conda makes environments first-class citizens, making
it easy to create independent environments even for C libraries.  Conda is
written entirely in Python.")))

(define-public gwl
  (package
    (name "gwl")
    (version "0.2.1")
    (source (origin
              (method url-fetch)
              (uri (string-append "mirror://gnu/gwl/gwl-" version ".tar.gz"))
              (sha256
               (base32
                "1ji5jvzni8aml9fmimlr11g3k8isrnlvnbzhmwgdjh72hils0alc"))))
    (build-system gnu-build-system)
    (arguments
     `(#:phases
       (modify-phases %standard-phases
         (add-before 'build 'fix-tests
           (lambda _
             ;; Avoid cross-device link.
             (substitute* "tests/cache.scm"
               (("/tmp/gwl-test-input-XXXXXX")
                (string-append (getcwd) "/gwl-test-input-XXXXXX")))
             #t)))))
    (native-inputs
     `(("autoconf" ,autoconf)
       ("automake" ,automake)
       ("pkg-config" ,pkg-config)
       ("texinfo" ,texinfo)
       ("graphviz" ,graphviz)))
    (inputs
     `(("guile" ,guile-3.0)))
    (propagated-inputs
     `(("guix" ,guix)
       ("guile-commonmark" ,guile-commonmark)
       ("guile-gcrypt" ,guile-gcrypt)
       ("guile-pfds" ,guile-pfds)
       ("guile-syntax-highlight" ,guile-syntax-highlight)
       ("guile-wisp" ,guile-wisp)))
    (home-page "https://workflows.guix.info")
    (synopsis "Workflow management extension for GNU Guix")
    (description "The @dfn{Guix Workflow Language} (GWL) provides an
extension to GNU Guix's declarative language for package management to
automate the execution of programs in scientific workflows.  The GWL
can use process engines to integrate with various computing
environments.")
    ;; The Scheme modules in guix/ and gnu/ are licensed GPL3+,
    ;; the web interface modules in gwl/ are licensed AGPL3+,
    ;; and the fonts included in this package are licensed OFL1.1.
    (license (list license:gpl3+ license:agpl3+ license:silofl1.1))))

(define-public guix-jupyter
  (package
    (name "guix-jupyter")
    (version "0.1.0")
    (home-page "https://gitlab.inria.fr/guix-hpc/guix-kernel")
    (source (origin
              (method git-fetch)
              (uri (git-reference (url home-page)
                                  (commit (string-append "v" version))))
              (sha256
               (base32
                "01z7jjkc7r7lj6637rcgpz40v8xqqyfp6871h94yvcnwm7zy9h1n"))
              (modules '((guix build utils)))
              (snippet
               '(begin
                  ;; Allow builds with Guile 3.0.
                  (substitute* "configure.ac"
                    (("^GUILE_PKG.*")
                     "GUILE_PKG([3.0 2.2])\n"))
                  #t))
              (file-name (string-append "guix-jupyter-" version "-checkout"))))
    (build-system gnu-build-system)
    (arguments
     `(#:modules ((srfi srfi-26)
                  (ice-9 match)
                  (ice-9 popen)
                  (ice-9 rdelim)
                  (guix build utils)
                  (guix build gnu-build-system))
       #:phases
       (modify-phases %standard-phases
         (add-after 'install 'sed-kernel-json
           (lambda* (#:key inputs outputs #:allow-other-keys)
             (let* ((out   (assoc-ref outputs "out"))
                    (guix  (assoc-ref inputs  "guix"))
                    (guile (assoc-ref inputs  "guile"))
                    (json  (assoc-ref inputs  "guile-json"))
                    (git   (assoc-ref inputs  "guile-git"))
                    (bs    (assoc-ref inputs  "guile-bytestructures"))
                    (s-zmq (assoc-ref inputs  "guile-simple-zmq"))
                    (gcrypt (assoc-ref inputs  "guile-gcrypt"))
                    (deps  (list out s-zmq guix json git bs gcrypt))
                    (effective
                     (read-line
                      (open-pipe* OPEN_READ
                                  (string-append guile "/bin/guile")
                                  "-c" "(display (effective-version))")))
                    (path (map (cut string-append "-L\", \"" <>
                                    "/share/guile/site/"
                                    effective)
                               deps))
                    (gopath (map (cut string-append "-C\", \"" <>
                                      "/lib/guile/" effective
                                      "/site-ccache")
                                 deps))
                    (kernel-dir (string-append out "/share/jupyter/kernels/guix/")))
               (substitute* (string-append kernel-dir "kernel.json")
                 (("-s")
                  (string-join
                   (list (string-join path "\",\n\t\t\"")
                         (string-join gopath "\",\n\t\t\"")
                         "-s")
                   "\",\n\t\t\""))
                 (("guix-jupyter-kernel.scm")
                  (string-append out "/share/guile/site/2.2/"
                                 "guix-jupyter-kernel.scm")))
               #t))))))
    (native-inputs
     `(("autoconf" ,autoconf)
       ("automake" ,automake)
       ("pkg-config" ,pkg-config)

       ;; For testing.
       ("jupyter" ,jupyter)
       ("python-ipython" ,python-ipython)
       ("python-ipykernel" ,python-ipykernel)))
    (inputs
     `(("guix" ,guix)
       ("guile" ,guile-3.0)))
    (propagated-inputs
     `(("guile-json" ,guile-json-4)
       ("guile-simple-zmq" ,guile-simple-zmq)
       ("guile-gcrypt" ,guile-gcrypt)))
    (synopsis "Guix kernel for Jupyter")
    (description
     "Guix-Jupyter is a Jupyter kernel.  It allows you to annotate notebooks
with information about their software dependencies, such that code is executed
in the right software environment.  Guix-Jupyter spawns the actual kernels
such as @code{python-ipykernel} on behalf of the notebook user and runs them
in an isolated environment, in separate namespaces.")
    (license license:gpl3+)))

(define-public gcab
  (package
    (name "gcab")
    (version "1.2")
    (source (origin
              (method url-fetch)
              (uri (string-append "mirror://gnome/sources/gcab/"
                                  version "/gcab-" version ".tar.xz"))
              (sha256
               (base32
                "038h5kk41si2hc9d9169rrlvp8xgsxq27kri7hv2vr39gvz9cbas"))))
    (build-system meson-build-system)
    (native-inputs
     `(("glib:bin" ,glib "bin")         ; for glib-mkenums
       ("intltool" ,intltool)
       ("pkg-config" ,pkg-config)
       ("vala" ,vala)))
    (inputs
     `(("glib" ,glib)
       ("zlib" ,zlib)))
    (arguments
     `(#:configure-flags
       ;; XXX This ‘documentation’ is for developers, and fails informatively:
       ;; Error in gtkdoc helper script: 'gtkdoc-mkhtml' failed with status 5
       (list "-Ddocs=false"
             "-Dintrospection=false")))
    (home-page "https://wiki.gnome.org/msitools") ; no dedicated home page
    (synopsis "Microsoft Cabinet file manipulation library")
    (description
     "The libgcab library provides GObject functions to read, write, and modify
Microsoft cabinet (.@dfn{CAB}) files.")
    (license (list license:gpl2+        ; tests/testsuite.at
                   license:lgpl2.1+)))) ; the rest

(define-public msitools
  (package
    (name "msitools")
    (version "0.100")
    (source (origin
              (method url-fetch)
              (uri (string-append "mirror://gnome/sources/msitools/"
                                  version "/msitools-" version ".tar.xz"))
              (sha256
               (base32
                "1skq17qr2ic4qr3779j49byfm8rncwbsq9rj1a33ncn2m7isdwdv"))))
    (build-system gnu-build-system)
    (native-inputs
     `(("bison" ,bison)
       ("pkg-config" ,pkg-config)))
    (inputs
     `(("gcab" ,gcab)
       ("glib" ,glib)
       ("libgsf" ,libgsf)
       ("libxml2" ,libxml2)
       ("uuid" ,util-linux "lib")))
    (home-page "https://wiki.gnome.org/msitools")
    (synopsis "Windows Installer file manipulation tool")
    (description
     "msitools is a collection of command-line tools to inspect, extract, build,
and sign Windows@tie{}Installer (.@dfn{MSI}) files.  It aims to be a solution
for packaging and deployment of cross-compiled Windows applications.")
    (license license:lgpl2.1+)))

(define-public libostree
  (package
    (name "libostree")
    (version "2020.3")
    (source (origin
              (method url-fetch)
              (uri (string-append
                    "https://github.com/ostreedev/ostree/releases/download/v"
                    (version-major+minor version) "/libostree-" version ".tar.xz"))
              (sha256
               (base32
                "01cch4as23xspq6pck59al7x5jj60wl21g8p3iqbdxcjl1p3jxsq"))))
    (build-system gnu-build-system)
    (arguments
     '(#:phases
       (modify-phases %standard-phases
         (add-before 'check 'pre-check
           (lambda _
             ;; Don't try to use the non-existing '/var/tmp' as test
             ;; directory.
             (setenv "TEST_TMPDIR" (getenv "TMPDIR"))
             #t)))
       ;; XXX: fails with:
       ;;     tap-driver.sh: missing test plan
       ;;     tap-driver.sh: internal error getting exit status
       ;;     tap-driver.sh: fatal: I/O or internal error
       #:tests? #f))
    (native-inputs
     `(("attr" ,attr)                   ; for tests
       ("bison" ,bison)
       ("glib:bin" ,glib "bin")         ; for 'glib-mkenums'
       ("gobject-introspection" ,gobject-introspection)
       ("pkg-config" ,pkg-config)
       ("xsltproc" ,libxslt)))
    (inputs
     `(("avahi" ,avahi)
       ("docbook-xml" ,docbook-xml-4.2)
       ("docbook-xsl" ,docbook-xsl)
       ("e2fsprogs" ,e2fsprogs)
       ("fuse" ,fuse)
       ("glib" ,glib)
       ("gpgme" ,gpgme)
       ("libarchive" ,libarchive)
       ("libsoup" ,libsoup)
       ("util-linux" ,util-linux)))
    (home-page "https://ostree.readthedocs.io/en/latest/")
    (synopsis "Operating system and container binary deployment and upgrades")
    (description
     "@code{libostree} is both a shared library and suite of command line
tools that combines a \"git-like\" model for committing and downloading
bootable file system trees, along with a layer for deploying them and managing
the boot loader configuration.")
    (license license:lgpl2.0+)))

(define-public flatpak
  (package
   (name "flatpak")
   (version "1.6.3")
   (source
    (origin
     (method url-fetch)
     (uri (string-append "https://github.com/flatpak/flatpak/releases/download/"
                         version "/flatpak-" version ".tar.xz"))
     (sha256
      (base32
       "17s8nqdxd4xdy7ag9bw06adxccha78jmlsa3zpqnl3qh92pg0hji"))))

   ;; Wrap 'flatpak' so that GIO_EXTRA_MODULES is set, thereby allowing GIO to
   ;; find the TLS backend in glib-networking.
   (build-system glib-or-gtk-build-system)

   (arguments
    '(#:configure-flags
      (list
       "--enable-documentation=no" ;; FIXME
       "--enable-system-helper=no"
       "--localstatedir=/var"
       (string-append "--with-system-bubblewrap="
                      (assoc-ref %build-inputs "bubblewrap")
                      "/bin/bwrap")
       "--with-system-dbus-proxy")
      #:phases
      (modify-phases %standard-phases
        (add-after 'unpack 'fix-tests
          (lambda* (#:key inputs #:allow-other-keys)
            (copy-recursively
             (string-append (assoc-ref inputs "glibc-utf8-locales")
                            "/lib/locale/") "/tmp/locale")
            (for-each make-file-writable (find-files "/tmp"))
            (substitute* "tests/make-test-runtime.sh"
              (("cp `which.*") "echo guix\n")
              (("cp -r /usr/lib/locale/C\\.\\*")
               (string-append "mkdir ${DIR}/usr/lib/locale/en_US; \
cp -r /tmp/locale/*/en_US.*")))
            (substitute* "tests/libtest.sh"
              (("/bin/kill") (which "kill"))
              (("/usr/bin/python3") (which "python3")))
            #t))
        ;; Many tests fail for unknown reasons, so we just run a few basic
        ;; tests
        (replace 'check
          (lambda _
            (setenv "HOME" "/tmp")
            (invoke "make" "check"
                    "TESTS=tests/test-basic.sh tests/test-config.sh testcommon"))))))
    (native-inputs
    `(("bison" ,bison)
      ("dbus" ,dbus) ; for dbus-daemon
      ("gettext" ,gettext-minimal)
      ("glib:bin" ,glib "bin")          ; for glib-mkenums + gdbus-codegen
      ("glibc-utf8-locales" ,glibc-utf8-locales)
      ("gobject-introspection" ,gobject-introspection)
      ("libcap" ,libcap)
      ("pkg-config" ,pkg-config)
      ("python" ,python)
      ("socat" ,socat)
      ("which" ,which)))
   (propagated-inputs `(("glib-networking" ,glib-networking)
                        ("gnupg" ,gnupg)
                        ("gsettings-desktop-schemas"
                         ,gsettings-desktop-schemas)))
   (inputs
    `(("appstream-glib" ,appstream-glib)
      ("bubblewrap" ,bubblewrap)
      ("dconf" ,dconf)
      ("fuse" ,fuse)
      ("gdk-pixbuf" ,gdk-pixbuf)
      ("gpgme" ,gpgme)
      ("json-glib" ,json-glib)
      ("libarchive" ,libarchive)
      ("libostree" ,libostree)
      ("libseccomp" ,libseccomp)
      ("libsoup" ,libsoup)
      ("libxau" ,libxau)
      ("libxml2" ,libxml2)
      ("util-linux" ,util-linux)
      ("xdg-dbus-proxy" ,xdg-dbus-proxy)))
   (home-page "https://flatpak.org")
   (synopsis "System for building, distributing, and running sandboxed desktop
applications")
   (description "Flatpak is a system for building, distributing, and running
sandboxed desktop applications on GNU/Linux.")
   (license license:lgpl2.1+)))<|MERGE_RESOLUTION|>--- conflicted
+++ resolved
@@ -117,15 +117,9 @@
   ;; Latest version of Guix, which may or may not correspond to a release.
   ;; Note: the 'update-guix-package.scm' script expects this definition to
   ;; start precisely like this.
-<<<<<<< HEAD
-  (let ((version "1.0.1")
-        (commit "4fb277ad63cc95f5a7f532a2ac81fc2597137bc1")
-        (revision 15))
-=======
   (let ((version "1.1.0")
         (commit "141b5c162048f5cb52e8c90ff7c16a2e98babcfb")
         (revision 10))
->>>>>>> 5b0316dd
     (package
       (name "guix")
 
@@ -141,11 +135,7 @@
                       (commit commit)))
                 (sha256
                  (base32
-<<<<<<< HEAD
-                  "1qklkgyskjall25mj9m2xi2kxhppbsk681zhn2j4kjvl3aszcrrs"))
-=======
                   "1j3vag994kj05b09a7w4lyas991a19hbbslcm9xvn5k2ilf4qskz"))
->>>>>>> 5b0316dd
                 (file-name (string-append "guix-" version "-checkout"))))
       (build-system gnu-build-system)
       (arguments
@@ -165,16 +155,11 @@
                             ;; To avoid problems with the length of shebangs,
                             ;; choose a fixed-width and short directory name
                             ;; for tests.
-<<<<<<< HEAD
-                            "ac_cv_guix_test_root=/tmp/guix-tests")
-         ; #:parallel-tests? #f         ;work around <http://bugs.gnu.org/21097>
-
-         #:tests? #f ; temporary fix the tests while they broke the build process
-=======
                             "ac_cv_guix_test_root=/tmp/guix-tests"
                             ,@(if (hurd-target?) '("--with-courage") '()))
-         #:parallel-tests? #f         ;work around <http://bugs.gnu.org/21097>
->>>>>>> 5b0316dd
+         ; #:parallel-tests? #f         ;work around <http://bugs.gnu.org/21097>
+
+         #:tests? #f ; temporary fix the tests while they broke the build process
 
          #:modules ((guix build gnu-build-system)
                     (guix build utils)
