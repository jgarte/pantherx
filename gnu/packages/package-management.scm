--- conflicted
+++ resolved
@@ -131,13 +131,8 @@
   ;; Note: the 'update-guix-package.scm' script expects this definition to
   ;; start precisely like this.
   (let ((version "1.1.0")
-<<<<<<< HEAD
-        (commit "c304379508fab4edcaafc3d14cb7c05672455fda")
-        (revision 27))
-=======
         (commit "875c01f82dc5f2c4ca82952ea88b3240fbe8bede")
         (revision 30))
->>>>>>> 7529ac93
     (package
       (name "guix")
 
@@ -149,19 +144,11 @@
       (source (origin
                 (method git-fetch)
                 (uri (git-reference
-<<<<<<< HEAD
                       (url "https://rolling:s7T92icU5usys-R2bsM6@git.pantherx.org/development/pantherx.git")
                       (commit commit)))
                 (sha256
                  (base32
                   "1iz0220b9g88ba60h7v1yvbpr7rg2faq1913d57k260vnni8arqx"))
-=======
-                      (url "https://git.savannah.gnu.org/git/guix.git")
-                      (commit commit)))
-                (sha256
-                 (base32
-                  "0mh1hnrk84h5nzqp6aflh9ab3kxr5672c8bx44minzyd26177yik"))
->>>>>>> 7529ac93
                 (file-name (string-append "guix-" version "-checkout"))))
       (build-system gnu-build-system)
       (arguments
