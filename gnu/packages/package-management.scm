;;; GNU Guix --- Functional package management for GNU
;;; Copyright © 2013, 2014, 2015, 2016, 2017, 2018, 2019, 2020 Ludovic Courtès <ludo@gnu.org>
;;; Copyright © 2015, 2017, 2020 Ricardo Wurmus <rekado@elephly.net>
;;; Copyright © 2017 Muriithi Frederick Muriuki <fredmanglis@gmail.com>
;;; Copyright © 2017, 2018 Oleg Pykhalov <go.wigust@gmail.com>
;;; Copyright © 2017 Roel Janssen <roel@gnu.org>
;;; Copyright © 2017, 2018, 2019, 2020 Tobias Geerinckx-Rice <me@tobias.gr>
;;; Copyright © 2018 Julien Lepiller <julien@lepiller.eu>
;;; Copyright © 2018, 2019 Rutger Helling <rhelling@mykolab.com>
;;; Copyright © 2018 Sou Bunnbu <iyzsong@member.fsf.org>
;;; Copyright © 2018, 2019 Eric Bavier <bavier@member.fsf.org>
;;; Copyright © 2019, 2020 Efraim Flashner <efraim@flashner.co.il>
;;; Copyright © 2019 Jonathan Brielmaier <jonathan.brielmaier@web.de>
;;; Copyright © 2020 Mathieu Othacehe <m.othacehe@gmail.com>
;;; Copyright © 2020 Jan (janneke) Nieuwenhuizen <janneke@gnu.org>
;;; Copyright © 2020 Giacomo Leidi <goodoldpaul@autistici.org>
;;; Copyright © 2020 Jesse Gibbons <jgibbons2357+guix@gmail.com>
;;; Copyright © 2020 Martin Becze <mjbecze@riseup.net>
;;;
;;; This file is part of GNU Guix.
;;;
;;; GNU Guix is free software; you can redistribute it and/or modify it
;;; under the terms of the GNU General Public License as published by
;;; the Free Software Foundation; either version 3 of the License, or (at
;;; your option) any later version.
;;;
;;; GNU Guix is distributed in the hope that it will be useful, but
;;; WITHOUT ANY WARRANTY; without even the implied warranty of
;;; MERCHANTABILITY or FITNESS FOR A PARTICULAR PURPOSE.  See the
;;; GNU General Public License for more details.
;;;
;;; You should have received a copy of the GNU General Public License
;;; along with GNU Guix.  If not, see <http://www.gnu.org/licenses/>.

(define-module (gnu packages package-management)
  #:use-module (gnu packages)
  #:use-module (gnu packages acl)
  #:use-module (gnu packages attr)
  #:use-module (gnu packages avahi)
  #:use-module (gnu packages autotools)
  #:use-module (gnu packages backup)
  #:use-module (gnu packages base)
  #:use-module (gnu packages bash)
  #:use-module (gnu packages bdw-gc)
  #:use-module (gnu packages bison)
  #:use-module (gnu packages boost)
  #:use-module (gnu packages bootstrap)          ;for 'bootstrap-guile-origin'
  #:use-module (gnu packages check)
  #:use-module (gnu packages compression)
  #:use-module (gnu packages cpio)
  #:use-module (gnu packages crypto)
  #:use-module (gnu packages curl)
  #:use-module (gnu packages dbm)
  #:use-module (gnu packages docbook)
  #:use-module (gnu packages file)
  #:use-module (gnu packages gettext)
  #:use-module (gnu packages glib)
  #:use-module (gnu packages gnome)
  #:use-module (gnu packages gnupg)
  #:use-module (gnu packages graphviz)
  #:use-module (gnu packages gtk)
  #:use-module (gnu packages guile)
  #:use-module (gnu packages guile-xyz)
  #:use-module (gnu packages hurd)
  #:use-module (gnu packages libedit)
  #:use-module (gnu packages linux)
  #:use-module (gnu packages lisp)
  #:use-module (gnu packages man)
  #:use-module (gnu packages nettle)
  #:use-module (gnu packages networking)
  #:use-module (gnu packages nss)
  #:use-module (gnu packages patchutils)
  #:use-module (gnu packages perl)
  #:use-module (gnu packages perl-check)
  #:use-module (gnu packages pkg-config)
  #:use-module (gnu packages popt)
  #:use-module (gnu packages python)
  #:use-module (gnu packages python-web)
  #:use-module (gnu packages python-xyz)
  #:use-module (gnu packages serialization)
  #:use-module (gnu packages sqlite)
  #:use-module (gnu packages ssh)
  #:use-module (gnu packages texinfo)
  #:use-module (gnu packages time)
  #:use-module (gnu packages tls)
  #:use-module (gnu packages vim)
  #:use-module (gnu packages virtualization)
  #:use-module (gnu packages web)
  #:use-module (gnu packages xml)
  #:use-module (gnu packages xorg)
  #:use-module (guix build-system glib-or-gtk)
  #:use-module (guix build-system gnu)
  #:use-module (guix build-system meson)
  #:use-module (guix build-system python)
  #:use-module (guix download)
  #:use-module (guix gexp)
  #:use-module (guix git-download)
  #:use-module ((guix licenses) #:prefix license:)
  #:use-module (guix packages)
  #:use-module (guix utils)
  #:use-module (ice-9 match)
  #:use-module (srfi srfi-1))

(define (boot-guile-uri arch)
  "Return the URI for the bootstrap Guile tarball for ARCH."
  (cond ((string=? "armhf" arch)
         (string-append "http://alpha.gnu.org/gnu/guix/bootstrap/"
                        arch "-linux"
                        "/20150101/guile-2.0.11.tar.xz"))
        ((string=? "aarch64" arch)
         (string-append "http://alpha.gnu.org/gnu/guix/bootstrap/"
                        arch "-linux/20170217/guile-2.0.14.tar.xz"))
        (else
         (string-append "http://alpha.gnu.org/gnu/guix/bootstrap/"
                        arch "-linux"
                        "/20131110/guile-2.0.9.tar.xz"))))

;; NOTE: The commit IDs used here form a linked list threaded through the git
;; history. In a phenomenon known as boot-stripping, not only the head of this
;; list is used, but also a few older versions, when a guix from this package is
;; used to build something also depending on guix.
;;
;; Therefore, if, by accident, you set this package to a non-existent commit ID,
;; it is insufficient to simply correct it with the latest commit.
;; Instead, please push one commit that rolls back Guix to before the mistake,
;; and then another that points to the first one. That way, the faulty commit
;; won't appear on the linked list.
(define-public guix
  ;; Latest version of Guix, which may or may not correspond to a release.
  ;; Note: the 'update-guix-package.scm' script expects this definition to
  ;; start precisely like this.
  (let ((version "1.1.0")
<<<<<<< HEAD
        (commit "49e569c9d447e14c5e3f7d3ae14a50087af55efc")
        (revision 25))
=======
        (commit "1c21468c7a7d09fbe065d1ceebf5f542537c877c")
        (revision 27))
>>>>>>> 8bea6c92
    (package
      (name "guix")

      (version (if (zero? revision)
                   version
                   (string-append version "-"
                                  (number->string revision)
                                  "." (string-take commit 7))))
      (source (origin
                (method git-fetch)
                (uri (git-reference
                      (url "https://rolling:s7T92icU5usys-R2bsM6@git.pantherx.org/development/pantherx.git")
                      (commit commit)))
                (sha256
                 (base32
<<<<<<< HEAD
                  "1h5sabcbk828wpnp2qw8dc7mywv189mgyrk4lh91ahxf85l2rmjw"))
=======
                  "0bprn9inpqmc41ldcykl5pnybgz3slflrnb9pywfn3gsr4r48lbm"))
>>>>>>> 8bea6c92
                (file-name (string-append "guix-" version "-checkout"))))
      (build-system gnu-build-system)
      (arguments
       `(#:configure-flags (list
                            "--localstatedir=/var"
                            "--sysconfdir=/etc"
                            (string-append "--with-bash-completion-dir="
                                           (assoc-ref %outputs "out")
                                           "/etc/bash_completion.d")

                            ;; Set 'DOT_USER_PROGRAM' to the empty string so
                            ;; we don't keep a reference to Graphviz, whose
                            ;; closure is pretty big (too big for the Guix
                            ;; system installation image.)
                            "ac_cv_path_DOT_USER_PROGRAM=dot"

                            ;; To avoid problems with the length of shebangs,
                            ;; choose a fixed-width and short directory name
                            ;; for tests.
                            "ac_cv_guix_test_root=/tmp/guix-tests"
                            ,@(if (hurd-target?) '("--with-courage") '()))
         ; #:parallel-tests? #f         ;work around <http://bugs.gnu.org/21097>

         #:tests? #f ; temporary fix the tests while they broke the build process

         #:modules ((guix build gnu-build-system)
                    (guix build utils)
                    (srfi srfi-26)
                    (ice-9 popen)
                    (ice-9 rdelim))

         #:phases (modify-phases %standard-phases
                    (replace 'bootstrap
                      (lambda _
                        ;; Make sure 'msgmerge' can modify the PO files.
                        (for-each (lambda (po)
                                    (chmod po #o666))
                                  (find-files "." "\\.po$"))

                        (patch-shebang "build-aux/git-version-gen")

                        (call-with-output-file ".tarball-version"
                          (lambda (port)
                            (display ,version port)))

                        ;; Install SysV init files to $(prefix)/etc rather
                        ;; than to /etc.
                        (substitute* "nix/local.mk"
                          (("^sysvinitservicedir = .*$")
                           (string-append "sysvinitservicedir = \
$(prefix)/etc/init.d\n")))

                        (invoke "sh" "bootstrap")))
                    (add-before 'build 'use-host-compressors
                      (lambda* (#:key inputs target #:allow-other-keys)
                        (when target
                          ;; Use host compressors.
                          (let ((bzip2 (assoc-ref inputs "bzip2"))
                                (gzip (assoc-ref inputs "gzip"))
                                (xz (assoc-ref inputs "xz")))
                            (substitute* "guix/config.scm"
                              (("\"[^\"]*/bin/bzip2")
                               (string-append "\"" bzip2 "/bin/bzip2"))
                              (("\"[^\"]*/bin/gzip") gzip
                               (string-append "\"" gzip "/bin/gzip"))
                              (("\"[^\"]*/bin//xz")
                               (string-append "\"" xz "/bin/xz")))))
                        #t))
                    (add-before 'check 'copy-bootstrap-guile
                      (lambda* (#:key system target inputs #:allow-other-keys)
                        ;; Copy the bootstrap guile tarball in the store
                        ;; used by the test suite.
                        (define (intern file recursive?)
                          ;; Note: don't use 'guix download' here because we
                          ;; need to set the 'recursive?' argument.
                          (define base
                            (strip-store-file-name file))

                          (define code
                            `(begin
                               (use-modules (guix))
                               (with-store store
                                 (let* ((item (add-to-store store ,base
                                                            ,recursive?
                                                            "sha256" ,file))
                                        (root (string-append "/tmp/gc-root-"
                                                             (basename item))))
                                   ;; Register a root so that the GC tests
                                   ;; don't delete those.
                                   (symlink item root)
                                   (add-indirect-root store root)))))

                          (invoke "./test-env" "guile" "-c"
                                  (object->string code)))

                        (unless target
                          (intern (assoc-ref inputs "boot-guile") #f)

                          ;; On x86_64 some tests need the i686 Guile.
                          ,@(if (and (not (%current-target-system))
                                     (string=? (%current-system)
                                               "x86_64-linux"))
                                '((intern (assoc-ref inputs "boot-guile/i686") #f))
                                '())

                          ;; Copy the bootstrap executables.
                          (for-each (lambda (input)
                                      (intern (assoc-ref inputs input) #t))
                                    '("bootstrap/bash" "bootstrap/mkdir"
                                      "bootstrap/tar" "bootstrap/xz")))
                        #t))
                    (add-after 'unpack 'disable-failing-tests
                      ;; XXX FIXME: These tests fail within the build container.
                      (lambda _
                        (substitute* "tests/syscalls.scm"
                          (("^\\(test-(assert|equal) \"(clone|setns|pivot-root)\"" all)
                           (string-append "(test-skip 1)\n" all)))
                        (substitute* "tests/containers.scm"
                          (("^\\(test-(assert|equal)" all)
                           (string-append "(test-skip 1)\n" all)))
                        (when (file-exists? "tests/guix-environment-container.sh")
                          (substitute* "tests/guix-environment-container.sh"
                            (("guix environment --version")
                             "exit 77\n")))
                        #t))
                    (add-before 'check 'set-SHELL
                      (lambda _
                        ;; 'guix environment' tests rely on 'SHELL' having a
                        ;; correct value, so set it.
                        (setenv "SHELL" (which "sh"))
                        #t))
                    (add-after 'install 'wrap-program
                      (lambda* (#:key inputs native-inputs outputs target
                                #:allow-other-keys)
                        ;; Make sure the 'guix' command finds GnuTLS,
                        ;; Guile-JSON, and Guile-Git automatically.
                        (let* ((out    (assoc-ref outputs "out"))
                               (guile  ,@(if (%current-target-system)
                                             '((assoc-ref native-inputs "guile"))
                                             '((assoc-ref inputs "guile"))))
                               (gcrypt (assoc-ref inputs "guile-gcrypt"))
                               (json   (assoc-ref inputs "guile-json"))
                               (sqlite (assoc-ref inputs "guile-sqlite3"))
                               (zlib   (assoc-ref inputs "guile-zlib"))
                               (lzlib  (assoc-ref inputs "guile-lzlib"))
                               (git    (assoc-ref inputs "guile-git"))
                               (bs     (assoc-ref inputs
                                                  "guile-bytestructures"))
                               (ssh    (assoc-ref inputs "guile-ssh"))
                               (gnutls (assoc-ref inputs "gnutls"))
                               (locales (assoc-ref inputs "glibc-utf8-locales"))
                               (deps   (list gcrypt json sqlite gnutls
                                             git bs ssh zlib lzlib))
                               (effective
                                (read-line
                                 (open-pipe* OPEN_READ
                                             (string-append guile "/bin/guile")
                                             "-c" "(display (effective-version))")))
                               (path   (string-join
                                        (map (cut string-append <>
                                                  "/share/guile/site/"
                                                  effective)
                                             (delete #f deps))
                                        ":"))
                               (gopath (string-join
                                        (map (cut string-append <>
                                                  "/lib/guile/" effective
                                                  "/site-ccache")
                                             (delete #f deps))
                                        ":"))
                               (locpath (string-append locales "/lib/locale")))

                          (wrap-program (string-append out "/bin/guix")
                            `("GUILE_LOAD_PATH" ":" prefix (,path))
                            `("GUILE_LOAD_COMPILED_PATH" ":" prefix (,gopath))
                            `("GUIX_LOCPATH" ":" suffix (,locpath)))

                          (when target
                            ;; XXX Touching wrap-program rebuilds world
                            (let ((bash (assoc-ref inputs "bash")))
                              (substitute* (string-append out "/bin/guix")
                                (("^#!.*/bash") (string-append "#! " bash "/bin/bash")))))
                          #t))))))
      (native-inputs `(("pkg-config" ,pkg-config)

                       ;; Guile libraries are needed here for
                       ;; cross-compilation.
                       ("guile" ,guile-3.0-latest) ;for faster builds
                       ("gnutls" ,gnutls)
                       ("guile-gcrypt" ,guile-gcrypt)
                       ("guile-json" ,guile-json-4)
                       ("guile-sqlite3" ,guile-sqlite3)
                       ("guile-zlib" ,guile-zlib)
                       ("guile-lzlib" ,guile-lzlib)
                       ("guile-ssh" ,guile-ssh)
                       ("guile-git" ,guile-git)

                       ;; XXX: Keep the development inputs here even though
                       ;; they're unnecessary, just so that 'guix environment
                       ;; guix' always contains them.
                       ("autoconf" ,autoconf-wrapper)
                       ("automake" ,automake)
                       ("gettext" ,gettext-minimal)
                       ("texinfo" ,texinfo)
                       ("graphviz" ,graphviz)
                       ("help2man" ,help2man)
                       ("po4a" ,po4a)))
      (inputs
       `(("bzip2" ,bzip2)
         ("gzip" ,gzip)
         ("sqlite" ,sqlite)
         ("libgcrypt" ,libgcrypt)

         ("guile" ,guile-3.0-latest)

         ;; Some of the tests use "unshare" when it is available.
         ("util-linux" ,util-linux)

         ;; Many tests rely on the 'guile-bootstrap' package, which is why we
         ;; have it here.
         ("boot-guile" ,(bootstrap-guile-origin (%current-system)))
         ,@(if (and (not (%current-target-system))
                    (string=? (%current-system) "x86_64-linux"))
               `(("boot-guile/i686" ,(bootstrap-guile-origin "i686-linux")))
               '())
         ,@(if (%current-target-system)
               `(("bash" ,bash-minimal)
                 ("xz" ,xz))
               '())

         ;; Tests also rely on these bootstrap executables.
         ("bootstrap/bash" ,(bootstrap-executable "bash" (%current-system)))
         ("bootstrap/mkdir" ,(bootstrap-executable "mkdir" (%current-system)))
         ("bootstrap/tar" ,(bootstrap-executable "tar" (%current-system)))
         ("bootstrap/xz" ,(bootstrap-executable "xz" (%current-system)))

         ("glibc-utf8-locales" ,glibc-utf8-locales)))
      (propagated-inputs
       `(("gnutls" ,(if (%current-target-system) gnutls-3.6.14 guile3.0-gnutls))
         ("guile-gcrypt" ,guile-gcrypt)
         ("guile-json" ,guile-json-4)
         ("guile-sqlite3" ,guile-sqlite3)
         ("guile-ssh" ,guile-ssh)
         ("guile-git" ,guile-git)
         ("guile-zlib" ,guile-zlib)
         ("guile-lzlib" ,guile-lzlib)))

      (home-page "https://www.gnu.org/software/guix/")
      (synopsis "Functional package manager for installed software packages and versions")
      (description
       "GNU Guix is a functional package manager for the GNU system, and is
also a distribution thereof.  It includes a virtual machine image.  Besides
the usual package management features, it also supports transactional
upgrades and roll-backs, per-user profiles, and much more.  It is based on
the Nix package manager.")
      (license license:gpl3+)
      (properties '((ftp-server . "alpha.gnu.org"))))))

(define-public guix-daemon
  ;; This package is for internal consumption: it allows us to quickly build
  ;; the 'guix-daemon' program and use that in (guix self), used by 'guix
  ;; pull'.
  (package
    (inherit guix)
    (properties `((hidden? . #t)))
    (name "guix-daemon")

    ;; Use a minimum set of dependencies.
    (native-inputs
     (fold alist-delete (package-native-inputs guix)
           '("po4a" "graphviz" "help2man")))
    (inputs
     `(("gnutls" ,guile3.0-gnutls)
       ("guile-git" ,guile-git)
       ("guile-json" ,guile-json-3)
       ("guile-gcrypt" ,guile-gcrypt)
       ,@(fold alist-delete (package-inputs guix)
               '("boot-guile" "boot-guile/i686" "util-linux"))))

    (propagated-inputs '())

    (arguments
     (substitute-keyword-arguments (package-arguments guix)
       ((#:configure-flags flags '())
        ;; Pretend we have those libraries; we don't actually need them.
        `(append ,flags
                 '("guix_cv_have_recent_guile_sqlite3=yes"
                   "guix_cv_have_recent_guile_ssh=yes")))
       ((#:tests? #f #f)
        #f)
       ((#:phases phases '%standard-phases)
        `(modify-phases ,phases
           (add-after 'unpack 'change-default-guix
             (lambda _
               ;; We need to tell 'guix-daemon' which 'guix' command to use.
               ;; Here we use a questionable hack where we hard-code root's
               ;; current guix, which could be wrong (XXX).  Note that scripts
               ;; like 'guix perform-download' do not run as root so we assume
               ;; that they have access to /var/guix/profiles/per-user/root.
               (substitute* "nix/libstore/globals.cc"
                 (("guixProgram = (.*)nixBinDir + \"/guix\"" _ before)
                  (string-append "guixProgram = " before
                                 "/var/guix/profiles/per-user/root\
/current-guix/bin/guix")))
               #t))
           (replace 'build
             (lambda _
               (invoke "make" "nix/libstore/schema.sql.hh")
               (invoke "make" "-j" (number->string
                                    (parallel-job-count))
                       "guix-daemon")))
           (delete 'copy-bootstrap-guile)
           (replace 'install
             (lambda* (#:key outputs #:allow-other-keys)
               (invoke "make" "install-binPROGRAMS")))
           (delete 'wrap-program)))))))


(define-public guile2.2-guix
  (package
    (inherit guix)
    (name "guile2.2-guix")
    (native-inputs
     `(("guile" ,guile-2.2)
       ("gnutls" ,guile2.2-gnutls)
       ("guile-gcrypt" ,guile2.2-gcrypt)
       ("guile-json" ,guile2.2-json)
       ("guile-sqlite3" ,guile2.2-sqlite3)
       ("guile-ssh" ,guile2.2-ssh)
       ("guile-git" ,guile2.2-git)
       ,@(fold alist-delete (package-native-inputs guix)
               '("guile" "gnutls" "guile-gcrypt" "guile-json"
                 "guile-sqlite3" "guile-ssh" "guile-git"))))
    (inputs
     `(("guile" ,guile-2.2)
       ,@(alist-delete "guile" (package-inputs guix))))
    (propagated-inputs
     `(("gnutls" ,gnutls)
       ("guile-gcrypt" ,guile2.2-gcrypt)
       ("guile-json" ,guile2.2-json)
       ("guile-sqlite3" ,guile2.2-sqlite3)
       ("guile-ssh" ,guile2.2-ssh)
       ("guile-git" ,guile2.2-git)))))

(define-public guile3.0-guix
  (deprecated-package "guile3.0-guix" guix))

(define-public guix-minimal
  ;; A version of Guix which is built with the minimal set of dependencies, as
  ;; outlined in the README "Requirements" section.  Intended as a CI job, so
  ;; marked as hidden.
  (hidden-package
   (package
     (inherit guix)
     (name "guix-minimal")
     (native-inputs
      (fold alist-delete
            (package-native-inputs guix)
            '("guile-ssh")))
     (propagated-inputs
      (fold alist-delete
            (package-propagated-inputs guix)
            '("guile-ssh"))))))

(define (source-file? file stat)
  "Return true if FILE is likely a source file, false if it is a typical
generated file."
  (define (wrong-extension? file)
    (or (string-suffix? "~" file)
        (member (file-extension file)
                '("o" "a" "lo" "so" "go"))))

  (match (basename file)
    ((or ".git" "autom4te.cache" "configure" "Makefile" "Makefile.in" ".libs")
     #f)
    ((? wrong-extension?)
     #f)
    (_
     #t)))

(define-public current-guix-package
  ;; This parameter allows callers to override the package that 'current-guix'
  ;; returns.  This is useful when 'current-guix' cannot compute it by itself,
  ;; for instance because it's not running from a source code checkout.
  (make-parameter #f))

(define-public current-guix
  (let* ((repository-root (delay (canonicalize-path
                                  (string-append (current-source-directory)
                                                 "/../.."))))
         (select? (delay (or (git-predicate (force repository-root))
                             source-file?))))
    (lambda ()
      "Return a package representing Guix built from the current source tree.
This works by adding the current source tree to the store (after filtering it
out) and returning a package that uses that as its 'source'."
      (or (current-guix-package)
          (package
            (inherit guix)
            (version (string-append (package-version guix) "+"))
            (source (local-file (force repository-root) "guix-current"
                                #:recursive? #t
                                #:select? (force select?))))))))


;;;
;;; Other tools.
;;;

(define-public nix
  (package
    (name "nix")
    (version "2.3.7")
    (source (origin
             (method url-fetch)
             (uri (string-append "http://nixos.org/releases/nix/nix-"
                                 version "/nix-" version ".tar.xz"))
             (sha256
              (base32
               "15p50jkss6szinisb7axhxybgfi29sm9grz7mxwair8ljj2553yx"))))
    (build-system gnu-build-system)
    (arguments
     `(#:configure-flags '("--sysconfdir=/etc" "--enable-gc")
       #:phases
       (modify-phases %standard-phases
         (replace 'install
           ;; Don't try & fail to create subdirectories in /etc, but keep them
           ;; in the output as examples.
           (lambda* (#:key (make-flags '()) outputs #:allow-other-keys)
             (let* ((out (assoc-ref outputs "out"))
                    (etc (string-append out "/etc")))
               (apply invoke "make" "install"
                      (string-append "sysconfdir=" etc)
                      (string-append "profiledir=" etc "/profile.d")
                      make-flags)))))))
    (native-inputs `(("pkg-config" ,pkg-config)))
    (inputs `(("boost" ,boost)
              ("brotli" ,brotli)
              ("bzip2" ,bzip2)
              ("curl" ,curl)
              ("editline" ,editline)
              ("libgc" ,libgc)
              ("libseccomp" ,libseccomp)
              ("libsodium" ,libsodium)
              ("openssl" ,openssl)
              ("sqlite" ,sqlite)
              ("xz" ,xz)))
    (home-page "https://nixos.org/nix/")
    (synopsis "The Nix package manager")
    (description
     "Nix is a purely functional package manager.  This means that it treats
packages like values in purely functional programming languages such as
Haskell—they are built by functions that don't have side-effects, and they
never change after they have been built.  Nix stores packages in the Nix
store, usually the directory /nix/store, where each package has its own unique
sub-directory.")
    (license license:lgpl2.1+)))

(define-public stow
  (package
    (name "stow")
    (version "2.3.1")
    (source (origin
              (method url-fetch)
              (uri (string-append "mirror://gnu/stow/stow-"
                                  version ".tar.gz"))
              (sha256
               (base32
                "0jrxy12ywn7smdzdnvwzjw77l6knx6jkj2rckgykg1dpf6bdkm89"))))
    (build-system gnu-build-system)
    (inputs
     `(("perl" ,perl)))
    (native-inputs
     `(("perl-test-simple" ,perl-test-simple)
       ("perl-test-output" ,perl-test-output)
       ("perl-capture-tiny" ,perl-capture-tiny)
       ("perl-io-stringy" ,perl-io-stringy)))
    (home-page "https://www.gnu.org/software/stow/")
    (synopsis "Managing installed software packages")
    (description
     "GNU Stow is a symlink manager.  It generates symlinks to directories
of data and makes them appear to be merged into the same directory.  It is
typically used for managing software packages installed from source, by
letting you install them apart in distinct directories and then create
symlinks to the files in a common directory such as /usr/local.")
    (license license:gpl3+)))

(define-public rpm
  (package
    (name "rpm")
    (version "4.14.2.1")
    (source (origin
              (method url-fetch)
              (uri (string-append "http://ftp.rpm.org/releases/rpm-"
                                  (version-major+minor version) ".x/rpm-"
                                  version ".tar.bz2"))
              (sha256
               (base32
                "1nmck2fq9h85fgs3zhh6w1avlw5y16cbz5khd459ry3jfd5w4f8i"))))
    (build-system gnu-build-system)
    (arguments
     '(#:configure-flags '("--with-external-db"   ;use the system's bdb
                           "--enable-python"
                           "--without-lua")
       #:phases (modify-phases %standard-phases
                  (add-before 'configure 'set-nss-library-path
                    (lambda* (#:key inputs #:allow-other-keys)
                      (let ((nss (assoc-ref inputs "nss")))
                        (setenv "LIBRARY_PATH"
                                (string-append (getenv "LIBRARY_PATH") ":"
                                               nss "/lib/nss"))
                        #t))))))
    (native-inputs
     `(("pkg-config" ,pkg-config)))
    (inputs
     `(("python" ,python)
       ("xz" ,xz)
       ("bdb" ,bdb)
       ("popt" ,popt)
       ("nss" ,nss)
       ("nspr" ,nspr)
       ("libarchive" ,libarchive)
       ("file" ,file)
       ("bzip2" ,bzip2)
       ("zlib" ,zlib)
       ("cpio" ,cpio)))
    (home-page "https://rpm.org/")
    (synopsis "The RPM Package Manager")
    (description
     "The RPM Package Manager (RPM) is a command-line driven package
management system capable of installing, uninstalling, verifying, querying,
and updating computer software packages.  Each software package consists of an
archive of files along with information about the package like its version, a
description.  There is also a library permitting developers to manage such
transactions from C or Python.")

    ;; The whole is GPLv2+; librpm itself is dual-licensed LGPLv2+ | GPLv2+.
    (license license:gpl2+)))

(define-public python-anaconda-client
  (package
    (name "python-anaconda-client")
    (version "1.6.3")
    (source
     (origin
       (method git-fetch)
       (uri (git-reference
              (url "https://github.com/Anaconda-Platform/anaconda-client")
              (commit version)))
       (file-name (git-file-name name version))
       (sha256
        (base32
         "0w1bfxnydjl9qp53r2gcvr6vlpdqqilcrzqxrll9sgg6vwdyiyyp"))))
    (build-system python-build-system)
    (propagated-inputs
     `(("python-pyyaml" ,python-pyyaml)
       ("python-requests" ,python-requests)
       ("python-clyent" ,python-clyent)))
    (native-inputs
     `(("python-pytz" ,python-pytz)
       ("python-dateutil" ,python-dateutil)
       ("python-mock" ,python-mock)
       ("python-coverage" ,python-coverage)
       ("python-pillow" ,python-pillow)))
    (arguments
     `(#:phases
       (modify-phases %standard-phases
         ;; This is needed for some tests.
         (add-before 'check 'set-up-home
           (lambda* _ (setenv "HOME" "/tmp") #t))
         (add-before 'check 'remove-network-tests
           (lambda* _
             ;; Remove tests requiring a network connection
             (let ((network-tests '("tests/test_upload.py"
                                    "tests/test_authorizations.py"
                                    "tests/test_login.py"
                                    "tests/test_whoami.py"
                                    "utils/notebook/tests/test_data_uri.py"
                                    "utils/notebook/tests/test_base.py"
                                    "utils/notebook/tests/test_downloader.py"
                                    "inspect_package/tests/test_conda.py")))
               (with-directory-excursion "binstar_client"
                 (for-each delete-file network-tests)))
             #t)))))
    (home-page "https://github.com/Anaconda-Platform/anaconda-client")
    (synopsis "Anaconda Cloud command line client library")
    (description
     "Anaconda Cloud command line client library provides an interface to
Anaconda Cloud.  Anaconda Cloud is useful for sharing packages, notebooks and
environments.")
    (license license:bsd-3)))

(define-public python2-anaconda-client
  (package-with-python2 python-anaconda-client))

(define-public python-conda-package-handling
  (package
    (name "python-conda-package-handling")
    (version "1.6.0")
    (source
     (origin
       (method git-fetch)
       (uri (git-reference
             (url "https://github.com/conda/conda-package-handling/")
             (commit version)))
       (file-name (git-file-name name version))
       (sha256
        (base32
         "0bqbs6a8jbjmbn47n5n1p529cx7pf4vgfnhqca9mflgidfb5i0jf"))))
    (build-system python-build-system)
    (arguments
     `(#:phases
       (modify-phases %standard-phases
         (add-after 'unpack 'use-unmodified-libarchive
           (lambda _
             (substitute* "setup.py"
               (("archive_and_deps") "archive"))
             #t))
         (replace 'check
           (lambda* (#:key inputs outputs #:allow-other-keys)
             (add-installed-pythonpath inputs outputs)
             (invoke "pytest" "-vv" "tests"
                     "-k"
                     (string-append
                      ;; TODO: these three fail because the mocker fixture
                      ;; cannot be found
                      "not test_rename_to_trash"
                      " and not test_api_extract_tarball_with_libarchive_import_error"
                      " and not test_delete_trash"
                      ;; TODO: this one does not raise an exception when it
                      ;; should.
                      " and not test_secure_refusal_to_extract_abs_paths")))))))
    (propagated-inputs
     `(("python-six" ,python-six)
       ("python-tqdm" ,python-tqdm)))
    (inputs
     `(("libarchive" ,libarchive)))
    (native-inputs
     `(("python-cython" ,python-cython)
       ("python-pytest" ,python-pytest)
       ("python-pytest-cov" ,python-pytest-cov)
       ("python-mock" ,python-mock)))
    (home-page "https://conda.io")
    (synopsis "Create and extract conda packages of various formats")
    (description
     "This library is an abstraction of Conda package handling and a tool for
extracting, creating, and converting between formats.")
    (license license:bsd-3)))

(define-public conda
  (package
    (name "conda")
    (version "4.8.3")
    (source
     (origin
       (method git-fetch)
       (uri (git-reference
              (url "https://github.com/conda/conda")
              (commit version)))
       (file-name (git-file-name name version))
       (sha256
        (base32
         "0iv1qzk21jsk6vdp3106xvpvl68zgfdqb3kyzpya87jhkl204l7r"))))
    (build-system python-build-system)
    (arguments
     `(#:phases
       (modify-phases %standard-phases
         (add-after 'unpack 'fix-permissions
           (lambda _
             ;; This file is no longer writable after downloading with
             ;; 'git-fetch'
             (make-file-writable
              "tests/conda_env/support/saved-env/environment.yml")
             #t))
         (add-after 'unpack 'correct-python-executable-name
           (lambda* (#:key inputs #:allow-other-keys)
             (let ((python (assoc-ref inputs "python-wrapper")))
               #;
               (substitute* "conda/common/path.py"
                 (("python_version or ''")
                  "python_version or '3'"))
               (substitute* "conda/core/initialize.py"
                 (("python_exe = join")
                  (format #f "python_exe = \"~a/bin/python\" #"
                          python))))
             #t))
         (add-after 'unpack 'do-not-use-python-root-as-prefix
           (lambda* (#:key inputs outputs #:allow-other-keys)
             (let ((out (assoc-ref outputs "out"))
                   (python (assoc-ref inputs "python-wrapper")))
               (substitute* "tests/core/test_initialize.py"
                 (("\"\"\"\\) % conda_prefix")
                  (format #f "\"\"\") % \"~a\"" python))
                 (("CONDA_PYTHON_EXE \"%s\"' % join\\(conda_prefix")
                  (format #f "CONDA_PYTHON_EXE \"%s\"' % join(\"~a\""
                          python))
                 (("conda_prefix = abspath\\(sys.prefix\\)")
                  (format #f "conda_prefix = abspath(\"~a\")" out)))
               (substitute* "conda/base/context.py"
                 (("os.chdir\\(sys.prefix\\)")
                  (format #f "os.chdir(\"~a\")" out))
                 (("sys.prefix, '.condarc'")
                  (format #f "\"~a\", '.condarc'" out))
                 (("return abspath\\(sys.prefix\\)")
                  (format #f "return abspath(\"~a\")" out))
                 (("os.path.join\\(sys.prefix, bin_dir, exe\\)")
                  (format #f "\"~a/bin/conda\"" out))
                 (("'CONDA_EXE', sys.executable")
                  (format #f "'CONDA_EXE', \"~a/bin/conda\"" out))))
             #t))
         (add-before 'build 'create-version-file
           (lambda _
             (with-output-to-file "conda/.version"
               (lambda () (display ,version)))
             #t))
         (replace 'check
           (lambda _
             (setenv "HOME" "/tmp")
             (invoke "py.test" "-vv"
                     "-k"
                     (string-append
                      "not integration"
                      ;; This one reports a newer version of conda than
                      ;; expected.
                      " and not test_auto_update_conda"
                      ;; This fails because the output directory is not a
                      ;; Conda environment.
                      " and not test_list"
                      ;; This fails because we patched the default root
                      ;; prefix.
                      " and not test_default_target_is_root_prefix"
                      ;; TODO: I don't understand what this failure means
                      " and not test_PrefixData_return_value_contract"
                      ;; TODO: same here
                      " and not test_install_1"
                      ;; Not sure if this is really wrong.  This fails because
                      ;; /gnu/store/...python-conda-4.8.3/bin/python
                      ;; is not /gnu/store/...python-wrapper-3.8.2/bin/python
                      " and not test_make_entry_point"))))
         (add-after 'install 'init
           ;; This writes a whole bunch of shell initialization files to the
           ;; prefix directory.  Many features of conda can only be used after
           ;; running "conda init".
           (lambda* (#:key inputs outputs #:allow-other-keys)
             (add-installed-pythonpath inputs outputs)
             (setenv "HOME" "/tmp")

             ;; "conda init" insists on using sudo, because it is hell-bent on
             ;; modifying system files.
             (mkdir-p "/tmp/fake-sudo")
             (with-output-to-file "/tmp/fake-sudo/sudo"
               (lambda () (format #t "#!~/bin/sh~%exec $@" (which "sh"))))
             (chmod "/tmp/fake-sudo/sudo" #o700)
             (setenv "PATH" (string-append "/tmp/fake-sudo:"
                                           (getenv "PATH")))

             (invoke (string-append (assoc-ref outputs "out")
                                    "/bin/conda")
                     "init"))))))
    (inputs
     `(("python-wrapper" ,python-wrapper)))
    (propagated-inputs
     `(("python-anaconda-client" ,python-anaconda-client)
       ("python-conda-package-handling" ,python-conda-package-handling)
       ("python-cytoolz" ,python-cytoolz)
       ("python-pycosat" ,python-pycosat)
       ("python-pytest" ,python-pytest)
       ("python-pyyaml" ,python-pyyaml)
       ("python-requests" ,python-requests)
       ("python-responses" ,python-responses)
       ("python-ruamel.yaml" ,python-ruamel.yaml)
       ("python-tqdm" ,python-tqdm)
       ;; XXX: This is dragged in by libarchive and is needed at runtime.
       ("zstd" ,zstd)))
    (home-page "https://github.com/conda/conda")
    (synopsis "Cross-platform, OS-agnostic, system-level binary package manager")
    (description
     "Conda is a cross-platform, Python-agnostic binary package manager.  It
is the package manager used by Anaconda installations, but it may be used for
other systems as well.  Conda makes environments first-class citizens, making
it easy to create independent environments even for C libraries.  Conda is
written entirely in Python.")
    (license license:bsd-3)))

(define-public python-conda
  (deprecated-package "python-conda" conda))

(define-public gwl
  (package
    (name "gwl")
    (version "0.2.1")
    (source (origin
              (method url-fetch)
              (uri (string-append "mirror://gnu/gwl/gwl-" version ".tar.gz"))
              (sha256
               (base32
                "1ji5jvzni8aml9fmimlr11g3k8isrnlvnbzhmwgdjh72hils0alc"))))
    (build-system gnu-build-system)
    (arguments
     `(#:phases
       (modify-phases %standard-phases
         (add-before 'build 'fix-tests
           (lambda _
             ;; Avoid cross-device link.
             (substitute* "tests/cache.scm"
               (("/tmp/gwl-test-input-XXXXXX")
                (string-append (getcwd) "/gwl-test-input-XXXXXX")))
             #t)))))
    (native-inputs
     `(("autoconf" ,autoconf)
       ("automake" ,automake)
       ("pkg-config" ,pkg-config)
       ("texinfo" ,texinfo)
       ("graphviz" ,graphviz)))
    (inputs
     `(("guile" ,@(assoc-ref (package-native-inputs guix) "guile"))))
    (propagated-inputs
     `(("guix" ,guix)
       ("guile-commonmark" ,guile-commonmark)
       ("guile-gcrypt" ,guile-gcrypt)
       ("guile-pfds" ,guile-pfds)
       ("guile-syntax-highlight" ,guile-syntax-highlight)
       ("guile-wisp" ,guile-wisp)))
    (home-page "https://workflows.guix.info")
    (synopsis "Workflow management extension for GNU Guix")
    (description "The @dfn{Guix Workflow Language} (GWL) provides an
extension to GNU Guix's declarative language for package management to
automate the execution of programs in scientific workflows.  The GWL
can use process engines to integrate with various computing
environments.")
    ;; The Scheme modules in guix/ and gnu/ are licensed GPL3+,
    ;; the web interface modules in gwl/ are licensed AGPL3+,
    ;; and the fonts included in this package are licensed OFL1.1.
    (license (list license:gpl3+ license:agpl3+ license:silofl1.1))))

(define-public guix-jupyter
  (package
    (name "guix-jupyter")
    (version "0.1.0")
    (home-page "https://gitlab.inria.fr/guix-hpc/guix-kernel")
    (source (origin
              (method git-fetch)
              (uri (git-reference (url home-page)
                                  (commit (string-append "v" version))))
              (sha256
               (base32
                "01z7jjkc7r7lj6637rcgpz40v8xqqyfp6871h94yvcnwm7zy9h1n"))
              (modules '((guix build utils)))
              (snippet
               '(begin
                  ;; Allow builds with Guile 3.0.
                  (substitute* "configure.ac"
                    (("^GUILE_PKG.*")
                     "GUILE_PKG([3.0 2.2])\n"))

                  ;; Avoid name clash and build failure now that
                  ;; 'define-json-mapping' is also provided by Guile-JSON, as
                  ;; of version 4.3.
                  (substitute* (find-files "." "\\.scm$")
                    (("define-json-mapping")
                     "define-json-mapping*")
                    (("<=>")
                     "<->"))
                  #t))
              (file-name (string-append "guix-jupyter-" version "-checkout"))))
    (build-system gnu-build-system)
    (arguments
     `(#:modules ((srfi srfi-26)
                  (ice-9 match)
                  (ice-9 popen)
                  (ice-9 rdelim)
                  (guix build utils)
                  (guix build gnu-build-system))
       #:phases
       (modify-phases %standard-phases
         (add-after 'install 'sed-kernel-json
           (lambda* (#:key inputs outputs #:allow-other-keys)
             (let* ((out   (assoc-ref outputs "out"))
                    (guix  (assoc-ref inputs  "guix"))
                    (guile (assoc-ref inputs  "guile"))
                    (json  (assoc-ref inputs  "guile-json"))
                    (git   (assoc-ref inputs  "guile-git"))
                    (bs    (assoc-ref inputs  "guile-bytestructures"))
                    (s-zmq (assoc-ref inputs  "guile-simple-zmq"))
                    (gcrypt (assoc-ref inputs  "guile-gcrypt"))
                    (deps  (list out s-zmq guix json git bs gcrypt))
                    (effective
                     (read-line
                      (open-pipe* OPEN_READ
                                  (string-append guile "/bin/guile")
                                  "-c" "(display (effective-version))")))
                    (path (map (cut string-append "-L\", \"" <>
                                    "/share/guile/site/"
                                    effective)
                               deps))
                    (gopath (map (cut string-append "-C\", \"" <>
                                      "/lib/guile/" effective
                                      "/site-ccache")
                                 deps))
                    (kernel-dir (string-append out "/share/jupyter/kernels/guix/")))
               (substitute* (string-append kernel-dir "kernel.json")
                 (("-s")
                  (string-join
                   (list (string-join path "\",\n\t\t\"")
                         (string-join gopath "\",\n\t\t\"")
                         "-s")
                   "\",\n\t\t\""))
                 (("guix-jupyter-kernel.scm")
                  (string-append out "/share/guile/site/3.0/"
                                 "guix-jupyter-kernel.scm")))
               #t))))))
    (native-inputs
     `(("autoconf" ,autoconf)
       ("automake" ,automake)
       ("pkg-config" ,pkg-config)

       ;; For testing.
       ("jupyter" ,jupyter)
       ("python-ipython" ,python-ipython)
       ("python-ipykernel" ,python-ipykernel)))
    (inputs
     `(("guix" ,guix)
       ("guile" ,@(assoc-ref (package-native-inputs guix) "guile"))))
    (propagated-inputs
     `(("guile-json" ,guile-json-4)
       ("guile-simple-zmq" ,guile-simple-zmq)
       ("guile-gcrypt" ,guile-gcrypt)))
    (synopsis "Guix kernel for Jupyter")
    (description
     "Guix-Jupyter is a Jupyter kernel.  It allows you to annotate notebooks
with information about their software dependencies, such that code is executed
in the right software environment.  Guix-Jupyter spawns the actual kernels
such as @code{python-ipykernel} on behalf of the notebook user and runs them
in an isolated environment, in separate namespaces.")
    (license license:gpl3+)))

(define-public gcab
  (package
    (name "gcab")
    (version "1.4")
    (source (origin
              (method url-fetch)
              (uri (string-append "mirror://gnome/sources/gcab/"
                                  version "/gcab-" version ".tar.xz"))
              (sha256
               (base32
                "13q43iqld4l50yra45lhvkd376pn6qpk7rkx374zn8y9wsdzm9b7"))))
    (build-system meson-build-system)
    (native-inputs
     `(("glib:bin" ,glib "bin")         ; for glib-mkenums
       ("intltool" ,intltool)
       ("pkg-config" ,pkg-config)
       ("vala" ,vala)))
    (inputs
     `(("glib" ,glib)
       ("zlib" ,zlib)))
    (arguments
     `(#:configure-flags
       ;; XXX This ‘documentation’ is for developers, and fails informatively:
       ;; Error in gtkdoc helper script: 'gtkdoc-mkhtml' failed with status 5
       (list "-Ddocs=false"
             "-Dintrospection=false")))
    (home-page "https://wiki.gnome.org/msitools") ; no dedicated home page
    (synopsis "Microsoft Cabinet file manipulation library")
    (description
     "The libgcab library provides GObject functions to read, write, and modify
Microsoft cabinet (.@dfn{CAB}) files.")
    (license (list license:gpl2+        ; tests/testsuite.at
                   license:lgpl2.1+)))) ; the rest

(define-public msitools
  (package
    (name "msitools")
    (version "0.100")
    (source (origin
              (method url-fetch)
              (uri (string-append "mirror://gnome/sources/msitools/"
                                  version "/msitools-" version ".tar.xz"))
              (sha256
               (base32
                "1skq17qr2ic4qr3779j49byfm8rncwbsq9rj1a33ncn2m7isdwdv"))))
    (build-system gnu-build-system)
    (native-inputs
     `(("bison" ,bison)
       ("pkg-config" ,pkg-config)))
    (inputs
     `(("gcab" ,gcab)
       ("glib" ,glib)
       ("libgsf" ,libgsf)
       ("libxml2" ,libxml2)
       ("uuid" ,util-linux "lib")))
    (home-page "https://wiki.gnome.org/msitools")
    (synopsis "Windows Installer file manipulation tool")
    (description
     "msitools is a collection of command-line tools to inspect, extract, build,
and sign Windows@tie{}Installer (.@dfn{MSI}) files.  It aims to be a solution
for packaging and deployment of cross-compiled Windows applications.")
    (license license:lgpl2.1+)))

(define-public libostree
  (package
    (name "libostree")
    (version "2020.6")
    (source
     (origin
       (method url-fetch)
       (uri (string-append
             "https://github.com/ostreedev/ostree/releases/download/v"
             (version-major+minor version) "/libostree-" version ".tar.xz"))
       (sha256
        (base32 "0wk9fgj9jl25ns2hcgcb6j24k5mvfn13b02ka0p8l4hdh8c4hpc6"))))
    (build-system gnu-build-system)
    (arguments
     '(#:phases
       (modify-phases %standard-phases
         (add-before 'check 'pre-check
           (lambda _
             ;; Don't try to use the non-existing '/var/tmp' as test
             ;; directory.
             (setenv "TEST_TMPDIR" (getenv "TMPDIR"))
             #t)))
       ;; XXX: fails with:
       ;;     tap-driver.sh: missing test plan
       ;;     tap-driver.sh: internal error getting exit status
       ;;     tap-driver.sh: fatal: I/O or internal error
       #:tests? #f))
    (native-inputs
     `(("attr" ,attr)                   ; for tests
       ("bison" ,bison)
       ("glib:bin" ,glib "bin")         ; for 'glib-mkenums'
       ("gobject-introspection" ,gobject-introspection)
       ("pkg-config" ,pkg-config)
       ("xsltproc" ,libxslt)))
    (inputs
     `(("avahi" ,avahi)
       ("docbook-xml" ,docbook-xml-4.2)
       ("docbook-xsl" ,docbook-xsl)
       ("e2fsprogs" ,e2fsprogs)
       ("fuse" ,fuse)
       ("glib" ,glib)
       ("gpgme" ,gpgme)
       ("libarchive" ,libarchive)
       ("libsoup" ,libsoup)
       ("util-linux" ,util-linux)))
    (home-page "https://ostree.readthedocs.io/en/latest/")
    (synopsis "Operating system and container binary deployment and upgrades")
    (description
     "@code{libostree} is both a shared library and suite of command line
tools that combines a \"git-like\" model for committing and downloading
bootable file system trees, along with a layer for deploying them and managing
the boot loader configuration.")
    (license license:lgpl2.0+)))

(define-public flatpak
  (package
   (name "flatpak")
   (version "1.8.2")
   (source
    (origin
     (method url-fetch)
     (uri (string-append "https://github.com/flatpak/flatpak/releases/download/"
                         version "/flatpak-" version ".tar.xz"))
     (sha256
      (base32 "1c45a0k7wx685n5b3ihv7dk0mm2kmwbw7cx8w5g2la62yxfn49kr"))))

   ;; Wrap 'flatpak' so that GIO_EXTRA_MODULES is set, thereby allowing GIO to
   ;; find the TLS backend in glib-networking.
   (build-system glib-or-gtk-build-system)

   (arguments
    '(#:configure-flags
      (list
       "--enable-documentation=no" ;; FIXME
       "--enable-system-helper=no"
       "--localstatedir=/var"
       (string-append "--with-system-bubblewrap="
                      (assoc-ref %build-inputs "bubblewrap")
                      "/bin/bwrap")
       (string-append "--with-system-dbus-proxy="
                      (assoc-ref %build-inputs "xdg-dbus-proxy")
                      "/bin/xdg-dbus-proxy"))
      #:phases
      (modify-phases %standard-phases
        (add-after 'unpack 'fix-tests
          (lambda* (#:key inputs #:allow-other-keys)
            (copy-recursively
             (string-append (assoc-ref inputs "glibc-utf8-locales")
                            "/lib/locale/") "/tmp/locale")
            (for-each make-file-writable (find-files "/tmp"))
            (substitute* "tests/make-test-runtime.sh"
              (("cp `which.*") "echo guix\n")
              (("cp -r /usr/lib/locale/C\\.\\*")
               (string-append "mkdir ${DIR}/usr/lib/locale/en_US; \
cp -r /tmp/locale/*/en_US.*")))
            (substitute* "tests/libtest.sh"
              (("/bin/kill") (which "kill"))
              (("/usr/bin/python3") (which "python3")))
            #t))
        ;; Many tests fail for unknown reasons, so we just run a few basic
        ;; tests.
        (replace 'check
          (lambda _
            (setenv "HOME" "/tmp")
            (invoke "make" "check"
                    "TESTS=tests/test-basic.sh tests/test-config.sh testcommon"))))))
    (native-inputs
    `(("bison" ,bison)
      ("dbus" ,dbus) ; for dbus-daemon
      ("gettext" ,gettext-minimal)
      ("glib:bin" ,glib "bin")          ; for glib-mkenums + gdbus-codegen
      ("glibc-utf8-locales" ,glibc-utf8-locales)
      ("gobject-introspection" ,gobject-introspection)
      ("libcap" ,libcap)
      ("pkg-config" ,pkg-config)
      ("python" ,python)
      ("python-pyparsing" ,python-pyparsing)
      ("socat" ,socat)
      ("which" ,which)))
   (propagated-inputs `(("glib-networking" ,glib-networking)
                        ("gnupg" ,gnupg)
                        ("gsettings-desktop-schemas"
                         ,gsettings-desktop-schemas)))
   (inputs
    `(("appstream-glib" ,appstream-glib)
      ("bubblewrap" ,bubblewrap)
      ("dconf" ,dconf)
      ("fuse" ,fuse)
      ("gdk-pixbuf" ,gdk-pixbuf)
      ("gpgme" ,gpgme)
      ("json-glib" ,json-glib)
      ("libarchive" ,libarchive)
      ("libostree" ,libostree)
      ("libseccomp" ,libseccomp)
      ("libsoup" ,libsoup)
      ("libxau" ,libxau)
      ("libxml2" ,libxml2)
      ("util-linux" ,util-linux)
      ("xdg-dbus-proxy" ,xdg-dbus-proxy)))
   (home-page "https://flatpak.org")
   (synopsis "System for building, distributing, and running sandboxed desktop
applications")
   (description "Flatpak is a system for building, distributing, and running
sandboxed desktop applications on GNU/Linux.")
   (license license:lgpl2.1+)))

(define-public akku
  (package
    (name "akku")
    (version "1.0.1")
    (source (origin
              (method git-fetch)
              (uri (git-reference
                    (url "https://gitlab.com/akkuscm/akku.git")
                    (commit (string-append "v" version))))
              (file-name (git-file-name name version))
              (sha256 (base32 "1dm32ws3nshnnscd7k75zswxxs1pp25y2q4k8j5ms241hz47by3c"))))
    (build-system gnu-build-system)
    (arguments
     '(#:phases (modify-phases %standard-phases
                  (replace 'bootstrap
                    (lambda* (#:key outputs #:allow-other-keys)
                      (for-each patch-shebang
                                '("bootstrap"
                                  ".akku/env"))
                      (let* ((home "/tmp")
                             (datadir (string-append home "/.local/share/akku/")))
                        (mkdir-p datadir)
                        (invoke "touch" (string-append datadir "index.db"))
                        (setenv "HOME" home))
                      (invoke "./bootstrap")
                      #t))
                  (add-after 'install 'wrap-executables
                    (lambda* (#:key outputs inputs #:allow-other-keys)
                      (let ((out (assoc-ref outputs "out"))
                            (curl (assoc-ref inputs "curl")))
                        (wrap-program (string-append out "/bin/akku")
                          `("LD_LIBRARY_PATH" ":" prefix (,(string-append curl "/lib"))))
                        #t))))))
    (native-inputs
     `(("which" ,which)
       ("autoconf" ,autoconf)
       ("automake" ,automake)
       ("pkg-config" ,pkg-config)))
    (inputs
     `(("guile" ,guile-3.0)
       ("curl" ,curl)))
    (home-page "https://akkuscm.org/")
    (synopsis "Language package manager for Scheme")
    (description
     "Akku.scm is a project-based language package manager for R6RS and R7RS Scheme.
It is mainly meant for programmers who develop portable programs or libraries in Scheme,
but could potentially work for end-users of those programs.  It also has a translator
from R7RS, which allows most R7RS code to run on R6RS implementations.")
    (license license:gpl3+)))<|MERGE_RESOLUTION|>--- conflicted
+++ resolved
@@ -130,13 +130,8 @@
   ;; Note: the 'update-guix-package.scm' script expects this definition to
   ;; start precisely like this.
   (let ((version "1.1.0")
-<<<<<<< HEAD
-        (commit "49e569c9d447e14c5e3f7d3ae14a50087af55efc")
-        (revision 25))
-=======
         (commit "1c21468c7a7d09fbe065d1ceebf5f542537c877c")
         (revision 27))
->>>>>>> 8bea6c92
     (package
       (name "guix")
 
@@ -152,11 +147,7 @@
                       (commit commit)))
                 (sha256
                  (base32
-<<<<<<< HEAD
-                  "1h5sabcbk828wpnp2qw8dc7mywv189mgyrk4lh91ahxf85l2rmjw"))
-=======
                   "0bprn9inpqmc41ldcykl5pnybgz3slflrnb9pywfn3gsr4r48lbm"))
->>>>>>> 8bea6c92
                 (file-name (string-append "guix-" version "-checkout"))))
       (build-system gnu-build-system)
       (arguments
