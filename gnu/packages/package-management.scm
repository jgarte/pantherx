;;; GNU Guix --- Functional package management for GNU
;;; Copyright © 2013, 2014, 2015, 2016, 2017, 2018, 2019, 2020, 2021 Ludovic Courtès <ludo@gnu.org>
;;; Copyright © 2015, 2017, 2020, 2021 Ricardo Wurmus <rekado@elephly.net>
;;; Copyright © 2017 Muriithi Frederick Muriuki <fredmanglis@gmail.com>
;;; Copyright © 2017, 2018 Oleg Pykhalov <go.wigust@gmail.com>
;;; Copyright © 2017 Roel Janssen <roel@gnu.org>
;;; Copyright © 2017–2021 Tobias Geerinckx-Rice <me@tobias.gr>
;;; Copyright © 2018 Julien Lepiller <julien@lepiller.eu>
;;; Copyright © 2018, 2019 Rutger Helling <rhelling@mykolab.com>
;;; Copyright © 2018 Sou Bunnbu <iyzsong@member.fsf.org>
;;; Copyright © 2018, 2019 Eric Bavier <bavier@member.fsf.org>
;;; Copyright © 2019, 2020, 2021 Efraim Flashner <efraim@flashner.co.il>
;;; Copyright © 2019 Jonathan Brielmaier <jonathan.brielmaier@web.de>
;;; Copyright © 2020 Mathieu Othacehe <m.othacehe@gmail.com>
;;; Copyright © 2020 Jan (janneke) Nieuwenhuizen <janneke@gnu.org>
;;; Copyright © 2020 Giacomo Leidi <goodoldpaul@autistici.org>
;;; Copyright © 2020 Jesse Gibbons <jgibbons2357+guix@gmail.com>
;;; Copyright © 2020 Martin Becze <mjbecze@riseup.net>
;;; Copyright © 2020 Vincent Legoll <vincent.legoll@gmail.com>
;;; Copyright © 2021 Ivan Gankevich <i.gankevich@spbu.ru>
;;; Copyright © 2021 Maxim Cournoyer <maxim.cournoyer@gmail.com>
;;; Copyright © 2021 John Kehayias <john.kehayias@protonmail.com>
;;;
;;; This file is part of GNU Guix.
;;;
;;; GNU Guix is free software; you can redistribute it and/or modify it
;;; under the terms of the GNU General Public License as published by
;;; the Free Software Foundation; either version 3 of the License, or (at
;;; your option) any later version.
;;;
;;; GNU Guix is distributed in the hope that it will be useful, but
;;; WITHOUT ANY WARRANTY; without even the implied warranty of
;;; MERCHANTABILITY or FITNESS FOR A PARTICULAR PURPOSE.  See the
;;; GNU General Public License for more details.
;;;
;;; You should have received a copy of the GNU General Public License
;;; along with GNU Guix.  If not, see <http://www.gnu.org/licenses/>.

(define-module (gnu packages package-management)
  #:use-module (gnu artwork)
  #:use-module (gnu packages)
  #:use-module (gnu packages acl)
  #:use-module (gnu packages attr)
  #:use-module (gnu packages avahi)
  #:use-module (gnu packages autotools)
  #:use-module (gnu packages backup)
  #:use-module (gnu packages base)
  #:use-module (gnu packages bash)
  #:use-module (gnu packages bdw-gc)
  #:use-module (gnu packages bison)
  #:use-module (gnu packages boost)
  #:use-module (gnu packages bootstrap)          ;for 'bootstrap-guile-origin'
  #:use-module (gnu packages build-tools)
  #:use-module (gnu packages check)
  #:use-module (gnu packages compression)
  #:use-module (gnu packages cmake)
  #:use-module (gnu packages cpio)
  #:use-module (gnu packages crypto)
  #:use-module (gnu packages curl)
  #:use-module (gnu packages databases)
  #:use-module (gnu packages dejagnu)
  #:use-module (gnu packages dbm)
  #:use-module (gnu packages docbook)
  #:use-module (gnu packages file)
  #:use-module (gnu packages gettext)
  #:use-module (gnu packages glib)
  #:use-module (gnu packages gnome)
  #:use-module (gnu packages gnupg)
  #:use-module (gnu packages graphviz)
  #:use-module (gnu packages gtk)
  #:use-module (gnu packages guile)
  #:use-module (gnu packages guile-xyz)
  #:use-module (gnu packages hurd)
  #:use-module (gnu packages imagemagick)
  #:use-module (gnu packages less)
  #:use-module (gnu packages libedit)
  #:use-module (gnu packages linux)
  #:use-module (gnu packages lisp)
  #:use-module (gnu packages man)
  #:use-module (gnu packages nettle)
  #:use-module (gnu packages networking)
  #:use-module (gnu packages ninja)
  #:use-module (gnu packages nss)
  #:use-module (gnu packages patchutils)
  #:use-module (gnu packages perl)
  #:use-module (gnu packages perl-check)
  #:use-module (gnu packages pkg-config)
  #:use-module (gnu packages popt)
  #:use-module (gnu packages python)
  #:use-module (gnu packages python-build)
  #:use-module (gnu packages python-check)
  #:use-module (gnu packages python-web)
  #:use-module (gnu packages python-xyz)
  #:use-module (gnu packages serialization)
  #:use-module (gnu packages sqlite)
  #:use-module (gnu packages ssh)
  #:use-module (gnu packages tcl)
  #:use-module (gnu packages texinfo)
  #:use-module (gnu packages time)
  #:use-module (gnu packages tls)
  #:use-module (gnu packages vim)
  #:use-module (gnu packages virtualization)
  #:use-module (gnu packages web)
  #:use-module (gnu packages xml)
  #:use-module (gnu packages xorg)
  #:use-module (gnu packages version-control)
  #:use-module (guix build-system glib-or-gtk)
  #:use-module (guix build-system gnu)
  #:use-module (guix build-system meson)
  #:use-module (guix build-system python)
  #:use-module (guix build-system trivial)
  #:use-module (guix download)
  #:use-module (guix gexp)
  #:use-module (guix git-download)
  #:use-module ((guix licenses) #:prefix license:)
  #:use-module (guix packages)
  #:use-module (guix utils)
  #:use-module (ice-9 match)
  #:use-module (srfi srfi-1))

(define (boot-guile-uri arch)
  "Return the URI for the bootstrap Guile tarball for ARCH."
  (cond ((string=? "armhf" arch)
         (string-append "http://alpha.gnu.org/gnu/guix/bootstrap/"
                        arch "-linux"
                        "/20150101/guile-2.0.11.tar.xz"))
        ((string=? "aarch64" arch)
         (string-append "http://alpha.gnu.org/gnu/guix/bootstrap/"
                        arch "-linux/20170217/guile-2.0.14.tar.xz"))
        (else
         (string-append "http://alpha.gnu.org/gnu/guix/bootstrap/"
                        arch "-linux"
                        "/20131110/guile-2.0.9.tar.xz"))))

;; NOTE: The commit IDs used here form a linked list threaded through the git
;; history. In a phenomenon known as boot-stripping, not only the head of this
;; list is used, but also a few older versions, when a guix from this package is
;; used to build something also depending on guix.
;;
;; Therefore, if, by accident, you set this package to a non-existent commit ID,
;; it is insufficient to simply correct it with the latest commit.
;; Instead, please push one commit that rolls back Guix to before the mistake,
;; and then another that points to the first one. That way, the faulty commit
;; won't appear on the linked list.
(define-public guix
  ;; Latest version of Guix, which may or may not correspond to a release.
  ;; Note: the 'update-guix-package.scm' script expects this definition to
  ;; start precisely like this.
  (let ((version "1.3.0")
<<<<<<< HEAD
        (commit "056cfa2a94fac97f9436d8889748a7b3f8f7b716")
        (revision 13))
=======
        (commit "10ceb3e84654e024f14a4b048e7d68492ed9dc7c")
        (revision 16))
>>>>>>> 9b05a6b0
    (package
      (name "guix")

      (version (if (zero? revision)
                   version
                   (string-append version "-"
                                  (number->string revision)
                                  "." (string-take commit 7))))
      (source (origin
                (method git-fetch)
                (uri (git-reference
                      (url "https://channels.pantherx.org/git/pantherx.git")
                      (commit commit)))
                (sha256
                 (base32
<<<<<<< HEAD
                  "1gaxql1xvmvv8xmlaxh8fhhx7kb50l49f3pg8gb56l9zhbhc09xk"))
=======
                  "13gdj1fdjx4i0ylijv3qz5q0mmf4wbdhayifxrhzh2ng9idqhd0j"))
>>>>>>> 9b05a6b0
                (file-name (string-append "guix-" version "-checkout"))))
      (build-system gnu-build-system)
      (arguments
       `(#:configure-flags (list

                            ;; Provide channel metadata for 'guix describe'.
                            ;; Don't pass '--with-channel-url' and
                            ;; '--with-channel-introduction' and instead use
                            ;; the defaults.
                            ,(string-append "--with-channel-commit=" commit)

                            "--localstatedir=/var"
                            "--sysconfdir=/etc"
                            (string-append "--with-bash-completion-dir="
                                           (assoc-ref %outputs "out")
                                           "/etc/bash_completion.d")

                            ;; Set 'DOT_USER_PROGRAM' to the empty string so
                            ;; we don't keep a reference to Graphviz, whose
                            ;; closure is pretty big (too big for the Guix
                            ;; system installation image.)
                            "ac_cv_path_DOT_USER_PROGRAM=dot"

                            ;; To avoid problems with the length of shebangs,
                            ;; choose a fixed-width and short directory name
                            ;; for tests.
                            "ac_cv_guix_test_root=/tmp/guix-tests"
                            ,@(if (hurd-target?) '("--with-courage") '()))
         ; #:parallel-tests? #f         ;work around <http://bugs.gnu.org/21097>

         #:tests? #f ; temporary fix the tests while they broke the build process

         #:modules ((guix build gnu-build-system)
                    (guix build utils)
                    (srfi srfi-26)
                    (ice-9 popen)
                    (ice-9 rdelim))

         #:phases (modify-phases %standard-phases
                    (replace 'bootstrap
                      (lambda _
                        ;; Make sure 'msgmerge' can modify the PO files.
                        (for-each (lambda (po)
                                    (chmod po #o666))
                                  (find-files "." "\\.po$"))

                        (patch-shebang "build-aux/git-version-gen")

                        (call-with-output-file ".tarball-version"
                          (lambda (port)
                            (display ,version port)))

                        ;; Install SysV init files to $(prefix)/etc rather
                        ;; than to /etc.
                        (substitute* "nix/local.mk"
                          (("^sysvinitservicedir = .*$")
                           (string-append "sysvinitservicedir = \
$(prefix)/etc/init.d\n")))

                        ;; Install OpenRC init files to $(prefix)/etc rather
                        ;; than to /etc.
                        (substitute* "nix/local.mk"
                          (("^openrcservicedir = .*$")
                           (string-append "openrcservicedir = \
$(prefix)/etc/openrc\n")))

                        (invoke "sh" "bootstrap")))
                    (add-before 'build 'use-host-compressors
                      (lambda* (#:key inputs target #:allow-other-keys)
                        (when target
                          ;; Use host compressors.
                          (let ((bzip2 (assoc-ref inputs "bzip2"))
                                (gzip (assoc-ref inputs "gzip"))
                                (xz (assoc-ref inputs "xz")))
                            (substitute* "guix/config.scm"
                              (("\"[^\"]*/bin/bzip2")
                               (string-append "\"" bzip2 "/bin/bzip2"))
                              (("\"[^\"]*/bin/gzip") gzip
                               (string-append "\"" gzip "/bin/gzip"))
                              (("\"[^\"]*/bin//xz")
                               (string-append "\"" xz "/bin/xz")))))
                        #t))
                    (add-before 'check 'copy-bootstrap-guile
                      (lambda* (#:key system target inputs #:allow-other-keys)
                        ;; Copy the bootstrap guile tarball in the store
                        ;; used by the test suite.
                        (define (intern file recursive?)
                          ;; Note: don't use 'guix download' here because we
                          ;; need to set the 'recursive?' argument.
                          (define base
                            (strip-store-file-name file))

                          (define code
                            `(begin
                               (use-modules (guix))
                               (with-store store
                                 (let* ((item (add-to-store store ,base
                                                            ,recursive?
                                                            "sha256" ,file))
                                        (root (string-append "/tmp/gc-root-"
                                                             (basename item))))
                                   ;; Register a root so that the GC tests
                                   ;; don't delete those.
                                   (symlink item root)
                                   (add-indirect-root store root)))))

                          (invoke "./test-env" "guile" "-c"
                                  (object->string code)))

                        (unless target
                          (intern (assoc-ref inputs "boot-guile") #f)

                          ;; On x86_64 some tests need the i686 Guile.
                          (when (and (not target)
                                     (string=? system "x86_64-linux"))
                            (intern (assoc-ref inputs "boot-guile/i686") #f))

                          ;; Copy the bootstrap executables.
                          (for-each (lambda (input)
                                      (intern (assoc-ref inputs input) #t))
                                    '("bootstrap/bash" "bootstrap/mkdir"
                                      "bootstrap/tar" "bootstrap/xz")))
                        #t))
                    (add-after 'unpack 'disable-failing-tests
                      ;; XXX FIXME: These tests fail within the build container.
                      (lambda _
                        (substitute* "tests/syscalls.scm"
                          (("^\\(test-(assert|equal) \"(clone|setns|pivot-root)\"" all)
                           (string-append "(test-skip 1)\n" all)))
                        (substitute* "tests/containers.scm"
                          (("^\\(test-(assert|equal)" all)
                           (string-append "(test-skip 1)\n" all)))
                        (when (file-exists? "tests/guix-environment-container.sh")
                          (substitute* "tests/guix-environment-container.sh"
                            (("guix environment --version")
                             "exit 77\n")))
                        #t))
                    (add-before 'check 'set-SHELL
                      (lambda _
                        ;; 'guix environment' tests rely on 'SHELL' having a
                        ;; correct value, so set it.
                        (setenv "SHELL" (which "sh"))
                        #t))
                    (add-after 'install 'wrap-program
                      (lambda* (#:key inputs native-inputs outputs target
                                #:allow-other-keys)
                        ;; Make sure the 'guix' command finds GnuTLS,
                        ;; Guile-JSON, and Guile-Git automatically.
                        (let* ((out    (assoc-ref outputs "out"))
                               (guile  (assoc-ref (or native-inputs inputs)
                                                  "guile"))
                               (avahi  (assoc-ref inputs "guile-avahi"))
                               (gcrypt (assoc-ref inputs "guile-gcrypt"))
                               (guile-lib   (assoc-ref inputs "guile-lib"))
                               (json   (assoc-ref inputs "guile-json"))
                               (sqlite (assoc-ref inputs "guile-sqlite3"))
                               (zlib   (assoc-ref inputs "guile-zlib"))
                               (lzlib  (assoc-ref inputs "guile-lzlib"))
                               (zstd   (assoc-ref inputs "guile-zstd"))
                               (git    (assoc-ref inputs "guile-git"))
                               (bs     (assoc-ref inputs
                                                  "guile-bytestructures"))
                               (ssh    (assoc-ref inputs "guile-ssh"))
                               (gnutls (assoc-ref inputs "gnutls"))
                               (disarchive (assoc-ref inputs "disarchive"))
                               (locales (assoc-ref inputs "glibc-utf8-locales"))
                               (deps   (list gcrypt json sqlite gnutls git
                                             bs ssh zlib lzlib zstd guile-lib
                                             disarchive))
                               (deps*  (if avahi (cons avahi deps) deps))
                               (effective
                                (read-line
                                 (open-pipe* OPEN_READ
                                             (string-append guile "/bin/guile")
                                             "-c" "(display (effective-version))")))
                               (path   (map (cut string-append <>
                                                 "/share/guile/site/"
                                                 effective)
                                            (delete #f deps*)))
                               (gopath (map (cut string-append <>
                                                 "/lib/guile/" effective
                                                 "/site-ccache")
                                            (delete #f deps*)))
                               (locpath (string-append locales "/lib/locale")))

                          ;; Modify 'guix' directly instead of using
                          ;; 'wrap-program'.  This avoids the indirection
                          ;; through Bash, which in turn avoids getting Bash's
                          ;; own locale warnings.
                          (substitute* (string-append out "/bin/guix")
                            (("!#")
                             (string-append
                              "!#\n\n"
                              (object->string
                               `(set! %load-path (append ',path %load-path)))
                              "\n"
                              (object->string
                               `(set! %load-compiled-path
                                  (append ',gopath %load-compiled-path)))
                              "\n"
                              (object->string
                               `(let ((path (getenv "GUIX_LOCPATH")))
                                  (setenv "GUIX_LOCPATH"
                                          (if path
                                              (string-append path ":" ,locpath)
                                              ,locpath))))
                              "\n\n"))))))

                    ;; The 'guix' executable has 'OUT/libexec/guix/guile' as
                    ;; its shebang; that should remain unchanged, thus remove
                    ;; the 'patch-shebangs' phase, which would otherwise
                    ;; change it to 'GUILE/bin/guile'.
                    (delete 'patch-shebangs))))
      (native-inputs `(("pkg-config" ,pkg-config)

                       ;; Guile libraries are needed here for
                       ;; cross-compilation.
                       ("guile" ,guile-3.0-latest) ;for faster builds
                       ("gnutls" ,gnutls)
                       ,@(if (%current-target-system)
                             '()
                             `(("guile-avahi" ,guile-avahi)))
                       ("guile-gcrypt" ,guile-gcrypt)
                       ("guile-json" ,guile-json-4)
                       ("guile-lib" ,guile-lib)
                       ("guile-sqlite3" ,guile-sqlite3)
                       ("guile-zlib" ,guile-zlib)
                       ("guile-lzlib" ,guile-lzlib)
                       ("guile-zstd" ,guile-zstd)
                       ("guile-ssh" ,guile-ssh)
                       ("guile-git" ,guile-git)

                       ;; XXX: Keep the development inputs here even though
                       ;; they're unnecessary, just so that 'guix environment
                       ;; guix' always contains them.
                       ("autoconf" ,autoconf)
                       ("automake" ,automake)
                       ("gettext" ,gettext-minimal)
                       ("texinfo" ,texinfo)
                       ("graphviz" ,graphviz)
                       ("help2man" ,help2man)
                       ("po4a" ,po4a)))
      (inputs
       `(("bzip2" ,bzip2)
         ("gzip" ,gzip)
         ("sqlite" ,sqlite)
         ("libgcrypt" ,libgcrypt)

         ("guile" ,guile-3.0-latest)

         ;; Some of the tests use "unshare" when it is available.
         ("util-linux" ,util-linux)

         ;; Many tests rely on the 'guile-bootstrap' package, which is why we
         ;; have it here.
         ("boot-guile" ,(bootstrap-guile-origin (%current-system)))
         ,@(if (and (not (%current-target-system))
                    (string=? (%current-system) "x86_64-linux"))
               `(("boot-guile/i686" ,(bootstrap-guile-origin "i686-linux")))
               '())
         ,@(if (%current-target-system)
               `(("xz" ,xz))
               '())

         ;; Tests also rely on these bootstrap executables.
         ("bootstrap/bash" ,(bootstrap-executable "bash" (%current-system)))
         ("bootstrap/mkdir" ,(bootstrap-executable "mkdir" (%current-system)))
         ("bootstrap/tar" ,(bootstrap-executable "tar" (%current-system)))
         ("bootstrap/xz" ,(bootstrap-executable "xz" (%current-system)))

         ("disarchive" ,disarchive)               ;for 'guix perform-download'

         ("glibc-utf8-locales" ,glibc-utf8-locales)))
      (propagated-inputs
       `(("gnutls" ,gnutls)
         ;; Avahi requires "glib" which doesn't cross-compile yet.
         ,@(if (%current-target-system)
               '()
               `(("guile-avahi" ,guile-avahi)))
         ("guile-gcrypt" ,guile-gcrypt)
         ("guile-json" ,guile-json-4)
         ("guile-lib" ,guile-lib)
         ("guile-sqlite3" ,guile-sqlite3)
         ("guile-ssh" ,guile-ssh)
         ("guile-git" ,guile-git)
         ("guile-zlib" ,guile-zlib)
         ("guile-lzlib" ,guile-lzlib)
         ("guile-zstd" ,guile-zstd)))
      (native-search-paths
       (list (search-path-specification
              (variable "GUIX_EXTENSIONS_PATH")
              (files '("share/guix/extensions")))

             ;; (guix git) and (guix build download) honor this variable whose
             ;; name comes from OpenSSL.
             (search-path-specification
              (variable "SSL_CERT_DIR")
              (separator #f)                      ;single entry
              (files '("etc/ssl/certs")))))

      (home-page "https://www.gnu.org/software/guix/")
      (synopsis "Functional package manager for installed software packages and versions")
      (description
       "GNU Guix is a functional package manager for the GNU system, and is
also a distribution thereof.  It includes a virtual machine image.  Besides
the usual package management features, it also supports transactional
upgrades and roll-backs, per-user profiles, and much more.  It is based on
the Nix package manager.")
      (license license:gpl3+)
      (properties '((ftp-server . "alpha.gnu.org"))))))

(define-public guix-daemon
  ;; This package is for internal consumption: it allows us to quickly build
  ;; the 'guix-daemon' program and use that in (guix self), used by 'guix
  ;; pull'.
  (package
    (inherit guix)
    (properties `((hidden? . #t)))
    (name "guix-daemon")

    ;; Use a minimum set of dependencies.
    (native-inputs
     (modify-inputs (package-native-inputs guix)
       (delete "po4a" "graphviz" "help2man")))
    (inputs
     (modify-inputs (package-inputs guix)
       (delete "boot-guile" "boot-guile/i686" "util-linux")
       (prepend gnutls guile-git guile-json-3 guile-gcrypt)))

    (propagated-inputs '())

    (arguments
     (substitute-keyword-arguments (package-arguments guix)
       ((#:configure-flags flags '())
        ;; Pretend we have those libraries; we don't actually need them.
        `(append ,flags
                 '("guix_cv_have_recent_guile_sqlite3=yes"
                   "guix_cv_have_recent_guile_ssh=yes")))
       ((#:tests? #f #f)
        #f)
       ((#:phases phases '%standard-phases)
        `(modify-phases ,phases
           (add-after 'unpack 'change-default-guix
             (lambda _
               ;; We need to tell 'guix-daemon' which 'guix' command to use.
               ;; Here we use a questionable hack where we hard-code root's
               ;; current guix, which could be wrong (XXX).  Note that scripts
               ;; like 'guix perform-download' do not run as root so we assume
               ;; that they have access to /var/guix/profiles/per-user/root.
               (substitute* "nix/libstore/globals.cc"
                 (("guixProgram = (.*)nixBinDir + \"/guix\"" _ before)
                  (string-append "guixProgram = " before
                                 "/var/guix/profiles/per-user/root\
/current-guix/bin/guix")))
               #t))
           (replace 'build
             (lambda _
               (invoke "make" "nix/libstore/schema.sql.hh")
               (invoke "make" "-j" (number->string
                                    (parallel-job-count))
                       "guix-daemon")))
           (delete 'copy-bootstrap-guile)
           (replace 'install
             (lambda* (#:key outputs #:allow-other-keys)
               (invoke "make" "install-binPROGRAMS")))
           (delete 'wrap-program)))))))

(define-public guix-minimal
  ;; A version of Guix which is built with the minimal set of dependencies, as
  ;; outlined in the README "Requirements" section.  Intended as a CI job, so
  ;; marked as hidden.
  (hidden-package
   (package
     (inherit guix)
     (name "guix-minimal")
     (native-inputs
      (modify-inputs (package-native-inputs guix)
        (delete "guile-ssh")))
     (propagated-inputs
      (modify-inputs (package-propagated-inputs guix)
        (delete "guile-ssh"))))))

(define (source-file? file stat)
  "Return true if FILE is likely a source file, false if it is a typical
generated file."
  (define (wrong-extension? file)
    (or (string-suffix? "~" file)
        (member (file-extension file)
                '("o" "a" "lo" "so" "go"))))

  (match (basename file)
    ((or ".git" "autom4te.cache" "configure" "Makefile" "Makefile.in" ".libs")
     #f)
    ((? wrong-extension?)
     #f)
    (_
     #t)))

(define-public current-guix-package
  ;; This parameter allows callers to override the package that 'current-guix'
  ;; returns.  This is useful when 'current-guix' cannot compute it by itself,
  ;; for instance because it's not running from a source code checkout.
  (make-parameter #f))

(define-public current-guix
  (let* ((repository-root (delay (canonicalize-path
                                  (string-append (current-source-directory)
                                                 "/../.."))))
         (select? (delay (or (git-predicate (force repository-root))
                             source-file?))))
    (lambda ()
      "Return a package representing Guix built from the current source tree.
This works by adding the current source tree to the store (after filtering it
out) and returning a package that uses that as its 'source'."
      (or (current-guix-package)
          (package
            (inherit guix)
            (version (string-append (package-version guix) "+"))
            (source (local-file (force repository-root) "guix-current"
                                #:recursive? #t
                                #:select? (force select?))))))))

(define-public guix-icons
  (package
    (inherit guix)
    (name "guix-icons")
    (version "0.1")
    (source %artwork-repository)
    (build-system trivial-build-system)
    (native-inputs
     (list imagemagick))
    (inputs
     '())
    (arguments
     `(#:modules ((guix build utils)
                  (gnu build svg))
       #:builder
       ,(with-extensions (list guile-rsvg guile-cairo)
          #~(begin
              (use-modules (guix build utils)
                           (gnu build svg))
              (let* ((logo (string-append #$source "/logo/Guix.svg"))
                     (logo-white
                      (string-append #$source
                                     "/logo/Guix-horizontal-white.svg"))
                     (theme "hicolor")
                     (category "apps")
                     (sizes '(16 24 32 48 64 72 96 128 256 512 1024))
                     (icons
                      (string-append #$output "/share/icons/" theme))
                     (scalable-dir
                      (string-append icons "/scalable/" category)))
                (setenv "XDG_CACHE_HOME" (getcwd))

                ;; Create the scalable icon files.
                (mkdir-p scalable-dir)
                (copy-file logo
                           (string-append scalable-dir "/guix-icon.svg"))
                (copy-file logo-white
                           (string-append scalable-dir
                                          "/guix-white-icon.svg"))

                ;; Create the fixed dimensions icon files.
                (for-each
                 (lambda (size)
                   (let* ((dimension
                           (format #f "~ax~a" size size))
                          (file
                           (string-append icons "/" dimension "/" category
                                          "/guix-icon.png")))
                     (mkdir-p (dirname file))
                     (svg->png logo file
                               #:width size
                               #:height size)))
                 sizes))))))
    (synopsis "GNU Guix icons")
    (description "This package contains GNU Guix icons organized according to
the Icon Theme Specification.  They can be used by applications querying the
GTK icon cache for instance.")))


;;;
;;; Other tools.
;;;

(define-public nix
  (package
    (name "nix")
    (version "2.3.16")
    (source (origin
             (method url-fetch)
             (uri (string-append "https://releases.nixos.org/nix/nix-"
                                 version "/nix-" version ".tar.xz"))
             (sha256
              (base32
               "1g5aqavr6i3c1xln53w1pdh1kvlxrpnknb105m4jbd85kyv83rky"))))
    (build-system gnu-build-system)
    (arguments
     `(#:configure-flags '("--sysconfdir=/etc" "--enable-gc")
       #:phases
       (modify-phases %standard-phases
         (replace 'install
           ;; Don't try & fail to create subdirectories in /etc, but keep them
           ;; in the output as examples.
           (lambda* (#:key (make-flags '()) outputs #:allow-other-keys)
             (let* ((out (assoc-ref outputs "out"))
                    (etc (string-append out "/etc")))
               (apply invoke "make" "install"
                      (string-append "sysconfdir=" etc)
                      (string-append "profiledir=" etc "/profile.d")
                      make-flags)))))))
    (native-inputs (list pkg-config))
    (inputs (list boost
                  brotli
                  bzip2
                  curl
                  editline
                  libgc
                  libseccomp
                  libsodium
                  openssl
                  sqlite
                  xz))
    (home-page "https://nixos.org/nix/")
    (synopsis "The Nix package manager")
    (description
     "Nix is a purely functional package manager.  This means that it treats
packages like values in purely functional programming languages such as
Haskell—they are built by functions that don't have side-effects, and they
never change after they have been built.  Nix stores packages in the Nix
store, usually the directory /nix/store, where each package has its own unique
sub-directory.")
    (license license:lgpl2.1+)))

(define-public stow
  (package
    (name "stow")
    (version "2.3.1")
    (source (origin
              (method url-fetch)
              (uri (string-append "mirror://gnu/stow/stow-"
                                  version ".tar.gz"))
              (sha256
               (base32
                "0jrxy12ywn7smdzdnvwzjw77l6knx6jkj2rckgykg1dpf6bdkm89"))))
    (build-system gnu-build-system)
    (inputs
     (list perl))
    (native-inputs
     (list perl-test-simple perl-test-output perl-capture-tiny
           perl-io-stringy))
    (home-page "https://www.gnu.org/software/stow/")
    (synopsis "Managing installed software packages")
    (description
     "GNU Stow is a symlink manager.  It generates symlinks to directories
of data and makes them appear to be merged into the same directory.  It is
typically used for managing software packages installed from source, by
letting you install them apart in distinct directories and then create
symlinks to the files in a common directory such as /usr/local.")
    (license license:gpl3+)))

(define-public xstow
  (package
    (name "xstow")
    (version "1.0.2")
    (source (origin
              (method url-fetch)
              (uri (string-append "mirror://sourceforge/xstow/xstow-"
                                  version ".tar.bz2"))
              (sha256
               (base32
                "1vy6lcswpkixh7h5mvsmq2wbcih6lpsmcva3m7v6f5npllciy13g"))))
    (build-system gnu-build-system)
    (synopsis "Replacement of GNU Stow written in C++")
    (description
     "XStow is a replacement of GNU Stow written in C++.  It supports all
features of Stow with some extensions.")
    (home-page "http://xstow.sourceforge.net/")
    (license license:gpl2)))

(define-public rpm
  (package
    (name "rpm")
    (version "4.16.1.3")
    (source (origin
              (method url-fetch)
              (uri (string-append "http://ftp.rpm.org/releases/rpm-"
                                  (version-major+minor version) ".x/rpm-"
                                  version ".tar.bz2"))
              (sha256
               (base32
                "07g2g0adgjm29wqy94iqhpp5dk0hacfw1yf7kzycrrxnfbwwfgai"))))
    (build-system gnu-build-system)
    (arguments
     '(#:configure-flags '("--with-external-db"   ;use the system's bdb
                           "--enable-python"
                           "--without-lua")
       #:phases (modify-phases %standard-phases
                  (add-before 'configure 'set-nss-library-path
                    (lambda* (#:key inputs #:allow-other-keys)
                      (let ((nss (assoc-ref inputs "nss")))
                        (setenv "LIBRARY_PATH"
                                (string-append (getenv "LIBRARY_PATH") ":"
                                               nss "/lib/nss"))
                        #t))))))
    (native-inputs
     (list pkg-config))
    (inputs
     (list python
           xz
           bdb
           popt
           nss
           nspr
           libarchive
           libgcrypt
           file
           bzip2
           zlib
           cpio))
    (home-page "https://rpm.org/")
    (synopsis "The RPM Package Manager")
    (description
     "The RPM Package Manager (RPM) is a command-line driven package
management system capable of installing, uninstalling, verifying, querying,
and updating computer software packages.  Each software package consists of an
archive of files along with information about the package like its version, a
description.  There is also a library permitting developers to manage such
transactions from C or Python.")

    ;; The whole is GPLv2+; librpm itself is dual-licensed LGPLv2+ | GPLv2+.
    (license license:gpl2+)))

(define-public python-anaconda-client
  (package
    (name "python-anaconda-client")
    (version "1.8.0")
    (source
     (origin
       (method git-fetch)
       (uri (git-reference
              (url "https://github.com/Anaconda-Platform/anaconda-client")
              (commit version)))
       (file-name (git-file-name name version))
       (sha256
        (base32
         "1vyk0g0gci4z9psisb8h50zi3j1nwfdg1jw3j76cxv0brln0v3fw"))))
    (build-system python-build-system)
    (propagated-inputs
     (list python-clyent python-nbformat python-pyyaml python-requests))
    (native-inputs
     (list python-coverage
           python-dateutil
           python-freezegun
           python-mock
           python-pillow
           python-pytz))
    (arguments
     `(#:phases
       (modify-phases %standard-phases
         ;; This is needed for some tests.
         (add-before 'check 'set-up-home
           (lambda* _ (setenv "HOME" "/tmp") #t))
         (add-before 'check 'remove-network-tests
           (lambda* _
             ;; Remove tests requiring a network connection
             (let ((network-tests '("tests/test_upload.py"
                                    "tests/test_authorizations.py"
                                    "tests/test_login.py"
                                    "tests/test_whoami.py"
                                    "utils/notebook/tests/test_data_uri.py"
                                    "utils/notebook/tests/test_base.py"
                                    "utils/notebook/tests/test_downloader.py"
                                    "inspect_package/tests/test_conda.py")))
               (with-directory-excursion "binstar_client"
                 (for-each delete-file network-tests)))
             #t)))))
    (home-page "https://github.com/Anaconda-Platform/anaconda-client")
    (synopsis "Anaconda Cloud command line client library")
    (description
     "Anaconda Cloud command line client library provides an interface to
Anaconda Cloud.  Anaconda Cloud is useful for sharing packages, notebooks and
environments.")
    (license license:bsd-3)))

(define-public python-conda-package-handling
  (package
    (name "python-conda-package-handling")
    (version "1.7.3")
    (source
     (origin
       (method git-fetch)
       (uri (git-reference
             (url "https://github.com/conda/conda-package-handling/")
             (commit version)))
       (file-name (git-file-name name version))
       (sha256
        (base32
         "1dq6f5ks3cinb355x712bls9bvv6bli6x3c43sdkqvawdw8xgv9j"))))
    (build-system python-build-system)
    (arguments
     `(#:phases
       (modify-phases %standard-phases
         (add-after 'unpack 'use-unmodified-libarchive
           (lambda _
             (substitute* "setup.py"
               (("archive_and_deps") "archive"))))
         (replace 'check
           (lambda* (#:key inputs outputs #:allow-other-keys)
             (add-installed-pythonpath inputs outputs)
             (invoke "pytest" "-vv" "tests"))))))
    (propagated-inputs
     (list python-six python-tqdm))
    (inputs
     (list libarchive))
    (native-inputs
     (list python-cython python-pytest python-pytest-cov
           python-pytest-mock python-mock))
    (home-page "https://conda.io")
    (synopsis "Create and extract conda packages of various formats")
    (description
     "This library is an abstraction of Conda package handling and a tool for
extracting, creating, and converting between formats.")
    (license license:bsd-3)))

(define-public conda
  (package
    (name "conda")
    (version "4.10.3")
    (source
     (origin
       (method git-fetch)
       (uri (git-reference
              (url "https://github.com/conda/conda")
              (commit version)))
       (file-name (git-file-name name version))
       (sha256
        (base32
         "1w4yy62bsvkybjvcm5fspck4ns5j16nplzpbx6bxv7zhx69pcp4n"))))
    (build-system python-build-system)
    (arguments
     `(#:phases
       (modify-phases %standard-phases
         (add-after 'unpack 'fix-permissions
           (lambda _
             ;; This file is no longer writable after downloading with
             ;; 'git-fetch'
             (make-file-writable
              "tests/conda_env/support/saved-env/environment.yml")))
         (add-after 'unpack 'fix-ruamel-yaml-dependency
           (lambda _
             (substitute* "setup.py"
               (("ruamel_yaml_conda") "ruamel.yaml"))))
         (add-after 'unpack 'correct-python-executable-name
           (lambda* (#:key inputs #:allow-other-keys)
             (let ((python (assoc-ref inputs "python-wrapper")))
               #;
               (substitute* "conda/common/path.py"
                 (("python_version or ''")
                  "python_version or '3'"))
               (substitute* "conda/core/initialize.py"
                 (("python_exe = join")
                  (format #f "python_exe = \"~a/bin/python\" #"
                          python))))
             #t))
         (add-after 'unpack 'do-not-use-python-root-as-prefix
           (lambda* (#:key inputs outputs #:allow-other-keys)
             (let ((out (assoc-ref outputs "out"))
                   (python (assoc-ref inputs "python-wrapper")))
               (substitute* "tests/core/test_initialize.py"
                 (("\"\"\"\\) % conda_prefix")
                  (format #f "\"\"\") % \"~a\"" python))
                 (("CONDA_PYTHON_EXE \"%s\"' % join\\(conda_prefix")
                  (format #f "CONDA_PYTHON_EXE \"%s\"' % join(\"~a\""
                          python))
                 (("conda_prefix = abspath\\(sys.prefix\\)")
                  (format #f "conda_prefix = abspath(\"~a\")" out)))
               (substitute* "conda/base/context.py"
                 (("os.chdir\\(sys.prefix\\)")
                  (format #f "os.chdir(\"~a\")" out))
                 (("sys.prefix, '.condarc'")
                  (format #f "\"~a\", '.condarc'" out))
                 (("return abspath\\(sys.prefix\\)")
                  (format #f "return abspath(\"~a\")" out))
                 (("os.path.join\\(sys.prefix, bin_dir, exe\\)")
                  (format #f "\"~a/bin/conda\"" out))
                 (("'CONDA_EXE', sys.executable")
                  (format #f "'CONDA_EXE', \"~a/bin/conda\"" out))))
             #t))
         (add-before 'build 'create-version-file
           (lambda _
             (with-output-to-file "conda/.version"
               (lambda () (display ,version)))
             #t))
         (replace 'check
           (lambda _
             (setenv "HOME" "/tmp")
             (invoke "py.test" "-vv"
                     "-k"
                     (string-append
                      "not integration"
                      ;; This one reports a newer version of conda than
                      ;; expected.
                      " and not test_auto_update_conda"
                      ;; This fails because the output directory is not a
                      ;; Conda environment.
                      " and not test_list"
                      ;; This fails because we patched the default root
                      ;; prefix.
                      " and not test_default_target_is_root_prefix"

                      ;; These fail because ...
                      ;; TODO: conda patches its own shebang to
                      ;; $conda-prefix/bin/python, which is obviously wrong.
                      " and not test_run_returns_int"
                      " and not test_run_returns_zero_errorlevel"
                      " and not test_run_returns_nonzero_errorlevel"

                      ;; TODO: I don't understand what this failure means
                      " and not test_PrefixData_return_value_contract"
                      ;; TODO: same here
                      " and not test_install_1"
                      ;; Not sure if this is really wrong.  This fails because
                      ;; /gnu/store/...python-conda-4.8.3/bin/python
                      ;; is not /gnu/store/...python-wrapper-3.8.2/bin/python
                      " and not test_make_entry_point"))))
         (add-after 'install 'init
           ;; This writes a whole bunch of shell initialization files to the
           ;; prefix directory.  Many features of conda can only be used after
           ;; running "conda init".
           (lambda* (#:key inputs outputs #:allow-other-keys)
             (add-installed-pythonpath inputs outputs)
             (setenv "HOME" "/tmp")
             (invoke (string-append (assoc-ref outputs "out")
                                    "/bin/conda")
                     "init"))))))
    (inputs
     (list python-wrapper))
    (propagated-inputs
     (list python-anaconda-client
           python-conda-package-handling
           python-cytoolz
           python-pycosat
           python-pytest
           python-pyyaml
           python-requests
           python-responses
           python-ruamel.yaml
           python-tqdm
           ;; XXX: This is dragged in by libarchive and is needed at runtime.
           zstd))
    (native-inputs
     (list python-pytest-timeout))
    (home-page "https://github.com/conda/conda")
    (synopsis "Cross-platform, OS-agnostic, system-level binary package manager")
    (description
     "Conda is a cross-platform, Python-agnostic binary package manager.  It
is the package manager used by Anaconda installations, but it may be used for
other systems as well.  Conda makes environments first-class citizens, making
it easy to create independent environments even for C libraries.  Conda is
written entirely in Python.")
    (license license:bsd-3)))

(define-public conan
  (package
    (name "conan")
    (version "1.42.0")
    (source
     (origin
       (method git-fetch)               ;no tests in PyPI archive
       (uri (git-reference
             (url "https://github.com/conan-io/conan")
             (commit version)))
       (file-name (git-file-name name version))
       (sha256
        (base32
         "153npvj81m1c33gfcv2nry7xhyikxnhjns7lvs525f1x20ck6asg"))))
    (build-system python-build-system)
    (arguments
     `(#:phases
       (modify-phases %standard-phases
         (add-after 'unpack 'relax-requirements
           (lambda _
             (substitute* "conans/requirements.txt"
               (("node-semver==0.6.1")
                "node-semver>=0.6.1")
               (("Jinja2>=2.9, <3")
                "Jinja2>=2.9"))))
         (add-after 'unpack 'patch-paths
           (lambda* (#:key inputs #:allow-other-keys)
             (let ((coreutils (assoc-ref inputs "coreutils")))
               ;; It seems that PATH is manipulated, as printenv is not found
               ;; during tests.  Patch in its exact location.
               (substitute* "conan/tools/env/environment.py"
                 (("printenv")
                  (string-append coreutils "/bin/printenv")))
               (substitute* "conans/client/envvars/environment.py"
                 (("#!/usr/bin/env")
                  (string-append "#!" coreutils "/bin/env"))))))
         (add-before 'check 'set-home
           (lambda _
             (setenv "HOME" "/tmp")))
         (replace 'check
           (lambda* (#:key tests? outputs #:allow-other-keys)
             (define system ,(or (%current-target-system)
                                 (%current-system)))
             (when tests?
               (setenv "PATH" (string-append (getenv "PATH") ":"
                                             (assoc-ref outputs "out") "/bin"))
               (invoke "python" "-m" "pytest"
                       "-n" "auto"      ;parallelize tests
                       "-m" "not slow and not tool_svn"
                       ;; Disable problematic tests.
                       "-k"
                       (string-append
                        ;; These tests rely on networking.
                        "not shallow_clone_remote "
                        "and not remote_build "
                        "and not download_retries_errors "
                        "and not ftp "
                        "and not build_local_different_folders "
                        ;; These expect CMake available at fixed versions.
                        "and not custom_cmake "
                        "and not default_cmake "
                        "and not bazel " ;bazel is not packaged
                        ;; Guix sets PKG_CONFIG_PATH itself, which is not
                        ;; expected by the following test.
                        "and not pkg_config_path "
                        "and not compare " ;caused by newer node-semver?
                        ;; Guix is not currently a supported package manager.
                        "and not system_package_tool "
                        ;; These expect GCC 5 to be available.
                        "and not test_reuse "
                        "and not test_install "
                        ;; The installed configure script trips on the /bin/sh
                        ;; shebang.  We'd have to patch it in the Python code.
                        "and not test_autotools "
                        "and not test_use_build_virtualenv "
                        ;; This test is architecture-dependent.
                        "and not test_toolchain_linux "
                        ;; This one fails for unknown reasons (see:
                        ;; https://github.com/conan-io/conan/issues/9671).
                        "and not test_build "
                        (if (not (string-prefix? "x86_64" system))
                            ;; These tests either assume the machine is
                            ;; x86_64, or require a cross-compiler to target
                            ;; it.
                            (string-append
                             "and not cpp_package "
                             "and not exclude_code_analysis "
                             "and not cmakedeps_multi "
                             "and not locally_build_linux "
                             "and not custom_configuration "
                             "and not package_from_system "
                             "and not cross_build_command "
                             "and not test_package "
                             "and not test_deleted_os "
                             "and not test_same ")
                            "")
                        (if (not (or (string-prefix? "x86_64" system)
                                     (string-prefix? "i686" system)))
                            ;; These tests either assume the machine is i686,
                            ;; or require a cross-compiler to target it.
                            (string-append
                             "and not vcvars_raises_when_not_found "
                             "and not conditional_generators "
                             "and not test_folders "
                             "and not settings_as_a_dict_conanfile ")
                            "")))))))))
    (propagated-inputs
     (list python-bottle
           python-colorama
           python-dateutil
           python-distro
           python-fasteners
           python-future
           python-jinja2
           python-node-semver
           python-patch-ng
           python-pluginbase
           python-pygments
           python-pyjwt
           python-pyyaml
           python-requests
           python-six
           python-tqdm
           python-urllib3))
    (inputs
     (list coreutils))       ;for printenv
    (native-inputs
     `(("autoconf" ,autoconf)
       ("automake" ,automake)
       ("cmake" ,cmake)
       ("git" ,git-minimal)
       ("meson" ,meson)
       ("ninja",ninja)
       ("pkg-config" ,pkg-config)
       ("python-bottle" ,python-bottle)
       ("python-mock" ,python-mock)
       ("python-parameterized" ,python-parameterized)
       ("python-pytest" ,python-pytest)
       ("python-pytest-xdist" ,python-pytest-xdist)
       ("python-webtest" ,python-webtest)
       ("which" ,which)))
    (home-page "https://conan.io")
    (synopsis "Decentralized C/C++ package manager")
    (description "Conan is a package manager for C and C++ developers that
boasts the following features:
@itemize
@item
It is fully decentralized.  Users can host their packages on their own private
servers.
@item
It can create, upload and download binaries for any configuration and
platform, including cross-compiled ones.
@item
It integrates with any build system, including CMake, Makefiles, Meson, etc.
@item
It is extensible; its Python-based recipes, together with extensions points
allow for great power and flexibility.
@end itemize")
    (license license:expat)))

(define-public gwl
  (package
    (name "gwl")
    (version "0.3.0")
    (source (origin
              (method url-fetch)
              (uri (string-append "mirror://gnu/gwl/gwl-" version ".tar.gz"))
              (sha256
               (base32
                "1lqif00mq7fsaknbc2gvvcv1j89k311sm44jp9jklbrv0v2lc83n"))))
    (build-system gnu-build-system)
    (arguments
     `(#:parallel-build? #false ; for reproducibility
       #:make-flags
       '("GUILE_AUTO_COMPILE=0")))
    (native-inputs
     (list autoconf automake pkg-config texinfo graphviz))
    (inputs
     (let ((p (package-input-rewriting
               `((,guile-3.0 . ,guile-3.0-latest))
               #:deep? #false)))
       `(("guix" ,guix)
         ("guile" ,guile-3.0-latest)
         ("guile-commonmark" ,(p guile-commonmark))
         ("guile-config" ,(p guile-config))
         ("guile-gcrypt" ,(p guile-gcrypt))
         ("guile-pfds" ,(p guile-pfds))
         ("guile-syntax-highlight" ,(p guile-syntax-highlight))
         ("guile-wisp" ,(p guile-wisp)))))
    (home-page "https://workflows.guix.info")
    (synopsis "Workflow management extension for GNU Guix")
    (description "The @dfn{Guix Workflow Language} (GWL) provides an
extension to GNU Guix's declarative language for package management to
automate the execution of programs in scientific workflows.  The GWL
can use process engines to integrate with various computing
environments.")
    ;; The Scheme modules in guix/ and gnu/ are licensed GPL3+,
    ;; the web interface modules in gwl/ are licensed AGPL3+,
    ;; and the fonts included in this package are licensed OFL1.1.
    (license (list license:gpl3+ license:agpl3+ license:silofl1.1))))

(define-public guix-build-coordinator
  (let ((commit "226ec0f0f8a10842ffdd50dd464be33b2db45563")
        (revision "40"))
    (package
      (name "guix-build-coordinator")
      (version (git-version "0" revision commit))
      (source (origin
                (method git-fetch)
                (uri (git-reference
                      (url "https://git.cbaines.net/git/guix/build-coordinator")
                      (commit commit)))
                (sha256
                 (base32
                  "1sxvp7j5xypk6zlrs5y21lwx12h5r0c35ia9wqf0cyq8wjjaagh8"))
                (file-name (string-append name "-" version "-checkout"))))
      (build-system gnu-build-system)
      (arguments
       `(#:modules (((guix build guile-build-system)
                     #:select (target-guile-effective-version))
                    ,@%gnu-build-system-modules)
         #:imported-modules ((guix build guile-build-system)
                             ,@%gnu-build-system-modules)
         #:phases
         (modify-phases %standard-phases
           (add-before 'build 'set-GUILE_AUTO_COMPILE
             (lambda _
               ;; To avoid warnings relating to 'guild'.
               (setenv "GUILE_AUTO_COMPILE" "0")
               #t))
           (add-after 'install 'wrap-executable
             (lambda* (#:key inputs outputs target #:allow-other-keys)
               (let* ((out (assoc-ref outputs "out"))
                      (bin (string-append out "/bin"))
                      (guile (assoc-ref inputs "guile"))
                      (version (target-guile-effective-version))
                      (scm (string-append out "/share/guile/site/" version))
                      (go  (string-append out "/lib/guile/" version "/site-ccache")))
                 (for-each
                  (lambda (file)
                    (simple-format (current-error-port) "wrapping: ~A\n" file)
                    (let ((guile-inputs (list
                                         "guile-json"
                                         "guile-gcrypt"
                                         "guix"
                                         "guile-prometheus"
                                         "guile-lib"
                                         "guile-lzlib"
                                         "guile-zlib"
                                         "guile-sqlite3"
                                         "gnutls"
                                         ,@(if (hurd-target?)
                                               '()
                                               '("guile-fibers")))))
                      (wrap-program file
                        `("PATH" ":" prefix
                          (,bin
                           ;; Support building without sqitch as an input, as it
                           ;; can't be cross-compiled yet
                           ,@(or (and=> (assoc-ref inputs "sqitch")
                                        list)
                                 '())))
                        `("GUILE_LOAD_PATH" ":" prefix
                          (,scm ,(string-join
                                  (map (lambda (input)
                                         (simple-format
                                          #f "~A/share/guile/site/~A"
                                          (assoc-ref inputs input)
                                          version))
                                       guile-inputs)
                                  ":")))
                        `("GUILE_LOAD_COMPILED_PATH" ":" prefix
                          (,go ,(string-join
                                 (map (lambda (input)
                                        (simple-format
                                         #f "~A/lib/guile/~A/site-ccache"
                                         (assoc-ref inputs input)
                                         version))
                                      guile-inputs)
                                 ":"))))
                      (when target
                        ;; XXX work around wrap-program picking bash for the
                        ;; host rather than target
                        (let ((bash (assoc-ref inputs "bash")))
                          (substitute* file
                            (("^#!.*/bash")
                             (string-append "#! " bash "/bin/bash")))))))
                  (find-files bin)))
               #t))
           (delete 'strip))))             ; As the .go files aren't compatible
      (native-inputs
       `(("pkg-config" ,pkg-config)
         ("autoconf" ,autoconf)
         ("automake" ,automake)
         ("gnutls" ,gnutls)

         ;; Guile libraries are needed here for cross-compilation.
         ("guile-json" ,guile-json-4)
         ("guile-gcrypt" ,guile-gcrypt)
         ("guix" ,guix)
         ("guile-prometheus" ,guile-prometheus)
         ("guile-fibers" ,guile-fibers)
         ("guile-lib" ,guile-lib)
         ("guile" ,@(assoc-ref (package-native-inputs guix) "guile"))))
      (inputs
       `(("guile" ,@(assoc-ref (package-native-inputs guix) "guile"))
         ,@(if (%current-target-system)
               `(("bash" ,bash-minimal))
               '())
         ("sqlite" ,sqlite)
         ,@(if (hurd-target?)
               '()
               `(("sqitch" ,sqitch)))))
      (propagated-inputs
       `(,@(if (hurd-target?)
               '()
               `(("guile-fibers" ,guile-fibers)))
         ("guile-prometheus" ,guile-prometheus)
         ("guile-gcrypt" ,guile-gcrypt)
         ("guile-json" ,guile-json-4)
         ("guile-lib" ,guile-lib)
         ("guile-lzlib" ,guile-lzlib)
         ("guile-zlib" ,guile-zlib)
         ("guile-sqlite3" ,guile-sqlite3)
         ("guix" ,guix)
         ("gnutls" ,gnutls)))
      (home-page "https://git.cbaines.net/guix/build-coordinator/")
      (synopsis "Tool to help build derivations")
      (description
       "The Guix Build Coordinator helps with performing lots of builds across
potentially many machines, and with doing something with the results and
outputs of those builds.")
      (license license:gpl3+))))

(define-public guix-jupyter
  (package
    (name "guix-jupyter")
    (version "0.2.2")
    (home-page "https://gitlab.inria.fr/guix-hpc/guix-kernel")
    (source (origin
              (method git-fetch)
              (uri (git-reference (url home-page)
                                  (commit (string-append "v" version))))
              (sha256
               (base32
                "17m6970wnvwlbarq4gxz5bakhzyhq5ch8qd8jw55ydccpv6473kq"))
              (file-name (string-append "guix-jupyter-" version "-checkout"))))
    (build-system gnu-build-system)
    (arguments
     `(#:modules ((srfi srfi-26)
                  (ice-9 match)
                  (ice-9 popen)
                  (ice-9 rdelim)
                  (guix build utils)
                  (guix build gnu-build-system))
       #:phases
       (modify-phases %standard-phases
         (add-after 'install 'sed-kernel-json
           (lambda* (#:key inputs outputs #:allow-other-keys)
             (let* ((out   (assoc-ref outputs "out"))
                    (guix  (assoc-ref inputs  "guix"))
                    (guile (assoc-ref inputs  "guile"))
                    (json  (assoc-ref inputs  "guile-json"))
                    (git   (assoc-ref inputs  "guile-git"))
                    (bs    (assoc-ref inputs  "guile-bytestructures"))
                    (s-zmq (assoc-ref inputs  "guile-simple-zmq"))
                    (gcrypt (assoc-ref inputs  "guile-gcrypt"))
                    (deps  (list out s-zmq guix json git bs gcrypt))
                    (effective
                     (read-line
                      (open-pipe* OPEN_READ
                                  (string-append guile "/bin/guile")
                                  "-c" "(display (effective-version))")))
                    (path (map (cut string-append "-L\", \"" <>
                                    "/share/guile/site/"
                                    effective)
                               deps))
                    (gopath (map (cut string-append "-C\", \"" <>
                                      "/lib/guile/" effective
                                      "/site-ccache")
                                 deps))
                    (kernel-dir (string-append out "/share/jupyter/kernels/guix/")))
               (substitute* (string-append kernel-dir "kernel.json")
                 (("-s")
                  (string-join
                   (list (string-join path "\",\n\t\t\"")
                         (string-join gopath "\",\n\t\t\"")
                         "-s")
                   "\",\n\t\t\""))
                 (("guix-jupyter-kernel.scm")
                  (string-append out "/share/guile/site/3.0/"
                                 "guix-jupyter-kernel.scm")))
               #t))))))
    (native-inputs
     (list autoconf
           automake
           pkg-config
           ;; For testing.
           jupyter
           python-ipython
           python-ipykernel))
    (inputs
     `(("guix" ,guix)
       ("guile" ,@(assoc-ref (package-native-inputs guix) "guile"))))
    (propagated-inputs
     (list guile-json-4 guile-simple-zmq guile-gcrypt))
    (synopsis "Guix kernel for Jupyter")
    (description
     "Guix-Jupyter is a Jupyter kernel.  It allows you to annotate notebooks
with information about their software dependencies, such that code is executed
in the right software environment.  Guix-Jupyter spawns the actual kernels
such as @code{python-ipykernel} on behalf of the notebook user and runs them
in an isolated environment, in separate namespaces.")
    (license license:gpl3+)))

(define-public gcab
  (package
    (name "gcab")
    (version "1.4")
    (source (origin
              (method url-fetch)
              (uri (string-append "mirror://gnome/sources/gcab/"
                                  version "/gcab-" version ".tar.xz"))
              (sha256
               (base32
                "13q43iqld4l50yra45lhvkd376pn6qpk7rkx374zn8y9wsdzm9b7"))))
    (build-system meson-build-system)
    (native-inputs
     `(("glib:bin" ,glib "bin")         ; for glib-mkenums
       ("intltool" ,intltool)
       ("pkg-config" ,pkg-config)
       ("vala" ,vala)))
    (inputs
     (list glib zlib))
    (arguments
     `(#:configure-flags
       ;; XXX This ‘documentation’ is for developers, and fails informatively:
       ;; Error in gtkdoc helper script: 'gtkdoc-mkhtml' failed with status 5
       (list "-Ddocs=false"
             "-Dintrospection=false")))
    (home-page "https://wiki.gnome.org/msitools") ; no dedicated home page
    (synopsis "Microsoft Cabinet file manipulation library")
    (description
     "The libgcab library provides GObject functions to read, write, and modify
Microsoft cabinet (.@dfn{CAB}) files.")
    (license (list license:gpl2+        ; tests/testsuite.at
                   license:lgpl2.1+)))) ; the rest

(define-public msitools
  (package
    (name "msitools")
    (version "0.100")
    (source (origin
              (method url-fetch)
              (uri (string-append "mirror://gnome/sources/msitools/"
                                  version "/msitools-" version ".tar.xz"))
              (sha256
               (base32
                "1skq17qr2ic4qr3779j49byfm8rncwbsq9rj1a33ncn2m7isdwdv"))))
    (build-system gnu-build-system)
    (native-inputs
     (list bison pkg-config))
    (inputs
     (list gcab glib libgsf libxml2
           `(,util-linux "lib")))
    (home-page "https://wiki.gnome.org/msitools")
    (synopsis "Windows Installer file manipulation tool")
    (description
     "msitools is a collection of command-line tools to inspect, extract, build,
and sign Windows@tie{}Installer (.@dfn{MSI}) files.  It aims to be a solution
for packaging and deployment of cross-compiled Windows applications.")
    (license license:lgpl2.1+)))

(define-public libostree
  (package
    (name "libostree")
    (version "2021.6")
    (source
     (origin
       (method url-fetch)
       (uri (string-append
             "https://github.com/ostreedev/ostree/releases/download/v"
             (version-major+minor version) "/libostree-" version ".tar.xz"))
       (sha256
        (base32 "0cgmnjf4mr4wn4fliq6ncs0q9qwblrlizjfhx57p7m332g5k21p8"))))
    (build-system gnu-build-system)
    (arguments
     '(#:phases
       (modify-phases %standard-phases
         (add-before 'check 'pre-check
           (lambda _
             ;; Don't try to use the non-existing '/var/tmp' as test
             ;; directory.
             (setenv "TEST_TMPDIR" (getenv "TMPDIR"))
             #t)))
       ;; XXX: fails with:
       ;;     tap-driver.sh: missing test plan
       ;;     tap-driver.sh: internal error getting exit status
       ;;     tap-driver.sh: fatal: I/O or internal error
       #:tests? #f))
    (native-inputs
     `(("attr" ,attr)                   ; for tests
       ("bison" ,bison)
       ("glib:bin" ,glib "bin")         ; for 'glib-mkenums'
       ("gobject-introspection" ,gobject-introspection)
       ("pkg-config" ,pkg-config)
       ("xsltproc" ,libxslt)))
    (inputs
     `(("avahi" ,avahi)
       ("docbook-xml" ,docbook-xml-4.2)
       ("docbook-xsl" ,docbook-xsl)
       ("e2fsprogs" ,e2fsprogs)
       ("fuse" ,fuse)
       ("glib" ,glib)
       ("gpgme" ,gpgme)
       ("libarchive" ,libarchive)
       ("libsoup" ,libsoup-minimal-2) ; needs libsoup-2.4
       ("util-linux" ,util-linux)))
    (home-page "https://ostree.readthedocs.io/en/latest/")
    (synopsis "Operating system and container binary deployment and upgrades")
    (description
     "@code{libostree} is both a shared library and suite of command line
tools that combines a \"git-like\" model for committing and downloading
bootable file system trees, along with a layer for deploying them and managing
the boot loader configuration.")
    (license license:lgpl2.0+)))

(define-public flatpak
  (package
   (name "flatpak")
   (version "1.12.1")
   (source
    (origin
     (method url-fetch)
     (uri (string-append "https://github.com/flatpak/flatpak/releases/download/"
                         version "/flatpak-" version ".tar.xz"))
     (sha256
      (base32 "0my82ijg1ipa4lwrvh88jlrxbabfqfz2ssfb8cn6k0pfgz53p293"))
     (patches (search-patches "flatpak-fix-path.patch"))))

   ;; Wrap 'flatpak' so that GIO_EXTRA_MODULES is set, thereby allowing GIO to
   ;; find the TLS backend in glib-networking.
   (build-system glib-or-gtk-build-system)

   (arguments
    '(#:configure-flags
      (list
       "--enable-documentation=no" ;; FIXME
       "--enable-system-helper=no"
       "--localstatedir=/var"
       (string-append "--with-system-bubblewrap="
                      (assoc-ref %build-inputs "bubblewrap")
                      "/bin/bwrap")
       (string-append "--with-system-dbus-proxy="
                      (assoc-ref %build-inputs "xdg-dbus-proxy")
                      "/bin/xdg-dbus-proxy"))
      #:phases
      (modify-phases %standard-phases
        (add-after 'unpack 'fix-tests
          (lambda* (#:key inputs #:allow-other-keys)
            (copy-recursively
             (search-input-directory inputs "lib/locale")
             "/tmp/locale")
            (for-each make-file-writable (find-files "/tmp"))
            (substitute* "tests/make-test-runtime.sh"
              (("cp `which.*") "echo guix\n")
              (("cp -r /usr/lib/locale/C\\.\\*")
               (string-append "mkdir ${DIR}/usr/lib/locale/en_US; \
cp -r /tmp/locale/*/en_US.*")))
            (substitute* "tests/libtest.sh"
              (("/bin/kill") (which "kill"))
              (("/usr/bin/python3") (which "python3")))
            #t))
        (add-after 'unpack 'p11-kit-fix
          (lambda* (#:key inputs #:allow-other-keys)
            (let ((p11-path (string-append (assoc-ref inputs "p11-kit-next")
                                           "/bin/p11-kit")))
              (substitute* "session-helper/flatpak-session-helper.c"
                (("\"p11-kit\",")
                 (string-append "\"" p11-path "\","))
                (("if \\(g_find_program_in_path \\(\"p11-kit\"\\)\\)")
                 (string-append "if (g_find_program_in_path (\""
                                p11-path "\"))"))))))
        ;; Many tests fail for unknown reasons, so we just run a few basic
        ;; tests.
        (replace 'check
          (lambda _
            (setenv "HOME" "/tmp")
            (invoke "make" "check"
                    "TESTS=tests/test-basic.sh tests/test-config.sh testcommon"))))))
    (native-inputs
    `(("bison" ,bison)
      ("dbus" ,dbus) ; for dbus-daemon
      ("gettext" ,gettext-minimal)
      ("glib:bin" ,glib "bin")          ; for glib-mkenums + gdbus-codegen
      ("glibc-utf8-locales" ,glibc-utf8-locales)
      ("gobject-introspection" ,gobject-introspection)
      ("libcap" ,libcap)
      ("pkg-config" ,pkg-config)
      ("python" ,python)
      ("python-pyparsing" ,python-pyparsing)
      ("socat" ,socat)
      ("which" ,which)))
   (propagated-inputs (list glib-networking gnupg
                            gsettings-desktop-schemas))
   (inputs
    `(("appstream-glib" ,appstream-glib)
      ("bubblewrap" ,bubblewrap)
      ("dconf" ,dconf)
      ("fuse" ,fuse)
      ("gdk-pixbuf" ,gdk-pixbuf)
      ("gpgme" ,gpgme)
      ("json-glib" ,json-glib)
      ("libarchive" ,libarchive)
      ("libostree" ,libostree)
      ("libseccomp" ,libseccomp)
      ("libsoup" ,libsoup-minimal-2)
      ("libxau" ,libxau)
      ("libxml2" ,libxml2)
      ("p11-kit-next" ,p11-kit-next)
      ("util-linux" ,util-linux)
      ("xdg-dbus-proxy" ,xdg-dbus-proxy)))
   (home-page "https://flatpak.org")
   (synopsis "System for building, distributing, and running sandboxed desktop
applications")
   (description "Flatpak is a system for building, distributing, and running
sandboxed desktop applications on GNU/Linux.")
   (license license:lgpl2.1+)))

(define-public akku
  (package
    (name "akku")
    (version "1.0.1")
    (source (origin
              (method git-fetch)
              (uri (git-reference
                    (url "https://gitlab.com/akkuscm/akku.git")
                    (commit (string-append "v" version))))
              (file-name (git-file-name name version))
              (sha256 (base32 "1dm32ws3nshnnscd7k75zswxxs1pp25y2q4k8j5ms241hz47by3c"))))
    (build-system gnu-build-system)
    (arguments
     '(#:phases (modify-phases %standard-phases
                  (replace 'bootstrap
                    (lambda* (#:key outputs #:allow-other-keys)
                      (for-each patch-shebang
                                '("bootstrap"
                                  ".akku/env"))
                      (let* ((home "/tmp")
                             (datadir (string-append home "/.local/share/akku/")))
                        (mkdir-p datadir)
                        (invoke "touch" (string-append datadir "index.db"))
                        (setenv "HOME" home))
                      (invoke "./bootstrap")
                      #t))
                  (add-after 'install 'wrap-executables
                    (lambda* (#:key outputs inputs #:allow-other-keys)
                      (let ((out (assoc-ref outputs "out"))
                            (curl (assoc-ref inputs "curl")))
                        (wrap-program (string-append out "/bin/akku")
                          `("LD_LIBRARY_PATH" ":" prefix (,(string-append curl "/lib"))))
                        #t))))))
    (native-inputs
     (list which autoconf automake pkg-config))
    (inputs
     (list guile-3.0 curl))
    (home-page "https://akkuscm.org/")
    (synopsis "Language package manager for Scheme")
    (description
     "Akku.scm is a project-based language package manager for R6RS and R7RS Scheme.
It is mainly meant for programmers who develop portable programs or libraries in Scheme,
but could potentially work for end-users of those programs.  It also has a translator
from R7RS, which allows most R7RS code to run on R6RS implementations.")
    (license license:gpl3+)))

(define-public modules
  (package
    (name "modules")
    (version "4.8.0")
    (source
      (origin
        (method url-fetch)
        (uri (string-append "mirror://sourceforge/modules/Modules/modules-"
                            version "/modules-" version ".tar.bz2"))
        (sha256 (base32 "1amz8qdqbvfdc8jv0j4720vywbz2gi7l3sr1lh37ilfbxy9lq9g9"))))
    (build-system gnu-build-system)
    (arguments
      `(#:configure-flags
        (list (string-append "--with-bin-search-path="
                             (assoc-ref %build-inputs "tcl") "/bin" ":"
                             (assoc-ref %build-inputs "procps") "/bin" ":"
                             (assoc-ref %build-inputs "less") "/bin" ":"
                             (assoc-ref %build-inputs "coreutils") "/bin")
              (string-append "--with-tcl=" (assoc-ref %build-inputs "tcl") "/lib")
              "--disable-compat-version")
        #:test-target "test"
        #:phases
        (modify-phases %standard-phases
          (add-before 'configure 'patch-add-modules
            (lambda* (#:key inputs #:allow-other-keys)
              (let ((coreutils (assoc-ref inputs "coreutils")))
                (substitute* "script/add.modules.in"
                  (("/bin/(cat|cp|rm)" _ command)
                   (string-append coreutils "/bin/" command))
                  (("/bin/echo")
                   "echo")))))
          (add-before 'configure 'patch-scripts-for-python-3
            (lambda _
              ;; Patch the script for python-3.
              (substitute* "script/createmodule.py.in"
                (("pathkeys.sort\\(\\)") "pathkeys = sorted(pathkeys)")
                (("print\\(\"\\\\t\"\\*") "print(\"\\t\"*int")
                (("@PYTHON@") (which "python3")))))
          (add-before 'check 'patch-/bin/sh-and-nixbld-groups-in-tests
            (lambda _
              (use-modules (srfi srfi-1))
              (let* ((groups-file (string-append (getcwd) "/nixbld-groups"))
                     (groups-file-z (string-append groups-file "-z"))
                     (nixbld-groups
                       (fold
                         (lambda (id prev)
                           (catch #t
                             (lambda () (cons (group:name (getgrnam id)) prev))
                             (lambda _ prev)))
                         '()
                         (vector->list (getgroups)))))
                ;; Simulate "id -G -n" command output.
                (call-with-output-file groups-file
                  (lambda (port)
                    (display (string-join nixbld-groups " ") port)
                    (display #\newline port)))
                ;; Simulate "id -G -n -z" command output.
                (call-with-output-file groups-file-z
                  (lambda (port)
                    (for-each
                      (lambda (group-name)
                        (display group-name port)
                        (display #\null port))
                      nixbld-groups)))
                ;; Generate "modulecmd-test.tcl" before running "make test".
                (invoke "make" "modulecmd-test.tcl")
                ;; Substitute shell.
                (substitute*
                  '("modulecmd-test.tcl"
                    "modulecmd.tcl"
                    "testsuite/modules.70-maint/380-edit.exp"
                    "compat/init/filter")
                  (("/bin/sh") (which "sh")))
                ;; Skip tests that use supplementary groups.
                (for-each
                  delete-file
                  '("testsuite/modules.20-locate/112-hide-user-group.exp"
                    "testsuite/modules.20-locate/117-forbid-user-group.exp"
                    "testsuite/modules.20-locate/119-hide-cascading.exp"
                    "testsuite/modules.50-cmds/140-system.exp"
                    "testsuite/modules.50-cmds/287-info-usergroups.exp"
                    "testsuite/modules.50-cmds/440-module-tag.exp"
                    "testsuite/modules.70-maint/220-config.exp"))
                (for-each
                  (lambda (file)
                    (substitute* file
                      (("/bin/sh") (which "bash"))
                      ;; For some reason "kvm" group cannot be resolved for
                      ;; "nixbld" user. We replace "id ..." commands with
                      ;; "cat ..." that simulates them.
                      (("exec id -G -n -z") (string-append "exec cat " groups-file-z))
                      (("exec id -G -n") (string-append "exec cat " groups-file))))
                  '("testsuite/modules.00-init/005-init_ts.exp"
                    "testsuite/install.00-init/005-init_ts.exp"
                    "modulecmd-test.tcl"))))))))
    (native-inputs
      (list dejagnu autoconf which))
    (inputs
      (list tcl less procps coreutils python-3))
    (home-page "http://modules.sourceforge.net/")
    (synopsis "Shell environment variables and aliases management")
    (description "Modules simplify shell initialization and let users
modify their environment during the session with modulefiles.  Modules are
used on high-performance clusters to dynamically add and remove paths
to specific versions of applications.")
    (license license:gpl2+)))<|MERGE_RESOLUTION|>--- conflicted
+++ resolved
@@ -147,13 +147,8 @@
   ;; Note: the 'update-guix-package.scm' script expects this definition to
   ;; start precisely like this.
   (let ((version "1.3.0")
-<<<<<<< HEAD
-        (commit "056cfa2a94fac97f9436d8889748a7b3f8f7b716")
-        (revision 13))
-=======
-        (commit "10ceb3e84654e024f14a4b048e7d68492ed9dc7c")
+        (commit "1zdihslbfb2wk1gvlibcjz3ygicds89xqh45ifdyp4yvjdd7665r")
         (revision 16))
->>>>>>> 9b05a6b0
     (package
       (name "guix")
 
@@ -169,11 +164,7 @@
                       (commit commit)))
                 (sha256
                  (base32
-<<<<<<< HEAD
-                  "1gaxql1xvmvv8xmlaxh8fhhx7kb50l49f3pg8gb56l9zhbhc09xk"))
-=======
                   "13gdj1fdjx4i0ylijv3qz5q0mmf4wbdhayifxrhzh2ng9idqhd0j"))
->>>>>>> 9b05a6b0
                 (file-name (string-append "guix-" version "-checkout"))))
       (build-system gnu-build-system)
       (arguments
