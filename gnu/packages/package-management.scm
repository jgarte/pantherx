--- conflicted
+++ resolved
@@ -142,13 +142,8 @@
   ;; Note: the 'update-guix-package.scm' script expects this definition to
   ;; start precisely like this.
   (let ((version "1.3.0")
-<<<<<<< HEAD
-        (commit "456b36bbfcf56fa7e2a087fb501c64dc70fb235e")
-        (revision 5))
-=======
         (commit "ff775440218c4f576d51aa01ce419b1fb786170a")
         (revision 7))
->>>>>>> cbb55284
     (package
       (name "guix")
 
@@ -164,11 +159,7 @@
                       (commit commit)))
                 (sha256
                  (base32
-<<<<<<< HEAD
-                  "0lrg7gxjyr514j25cgjnfh23yy5y32d53fi2694vwni4z70pbybc"))
-=======
                   "1fy5d2nyc1zk847bmc8jhs7nswdlddg090vsnm733x9gka01xj8j"))
->>>>>>> cbb55284
                 (file-name (string-append "guix-" version "-checkout"))))
       (build-system gnu-build-system)
       (arguments
