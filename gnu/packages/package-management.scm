--- conflicted
+++ resolved
@@ -130,15 +130,9 @@
   ;; Latest version of Guix, which may or may not correspond to a release.
   ;; Note: the 'update-guix-package.scm' script expects this definition to
   ;; start precisely like this.
-<<<<<<< HEAD
-  (let ((version "1.1.0")
-        (commit "6e45ca7492c1729e23fbab59b3396e1251b50e34")
-        (revision 32))
-=======
   (let ((version "1.2.0")
         (commit "2c11cf1b91b07ed8c00b5525ab6a75e81f5cc289")
         (revision 2))
->>>>>>> 24e1819b
     (package
       (name "guix")
 
@@ -154,11 +148,7 @@
                       (commit commit)))
                 (sha256
                  (base32
-<<<<<<< HEAD
-                  "1d00rvxd6k0jsjxfrkdh70y75xlc7cl7vgan82a8hj1glcac8ril"))
-=======
                   "0w9yrky8qx6zwh97aq6z07mxpjixxg5pp7lzw1r72j3qg3rircj2"))
->>>>>>> 24e1819b
                 (file-name (string-append "guix-" version "-checkout"))))
       (build-system gnu-build-system)
       (arguments
