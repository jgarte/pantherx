;;; GNU Guix --- Functional package management for GNU
;;; Copyright © 2013, 2014, 2015, 2016, 2017, 2018, 2019, 2020, 2021 Ludovic Courtès <ludo@gnu.org>
;;; Copyright © 2015, 2017, 2020, 2021 Ricardo Wurmus <rekado@elephly.net>
;;; Copyright © 2017 Muriithi Frederick Muriuki <fredmanglis@gmail.com>
;;; Copyright © 2017, 2018 Oleg Pykhalov <go.wigust@gmail.com>
;;; Copyright © 2017 Roel Janssen <roel@gnu.org>
;;; Copyright © 2017–2021 Tobias Geerinckx-Rice <me@tobias.gr>
;;; Copyright © 2018 Julien Lepiller <julien@lepiller.eu>
;;; Copyright © 2018, 2019 Rutger Helling <rhelling@mykolab.com>
;;; Copyright © 2018 Sou Bunnbu <iyzsong@member.fsf.org>
;;; Copyright © 2018, 2019 Eric Bavier <bavier@member.fsf.org>
;;; Copyright © 2019, 2020, 2021 Efraim Flashner <efraim@flashner.co.il>
;;; Copyright © 2019 Jonathan Brielmaier <jonathan.brielmaier@web.de>
;;; Copyright © 2020 Mathieu Othacehe <m.othacehe@gmail.com>
;;; Copyright © 2020 Jan (janneke) Nieuwenhuizen <janneke@gnu.org>
;;; Copyright © 2020 Giacomo Leidi <goodoldpaul@autistici.org>
;;; Copyright © 2020 Jesse Gibbons <jgibbons2357+guix@gmail.com>
;;; Copyright © 2020 Martin Becze <mjbecze@riseup.net>
;;; Copyright © 2020 Vincent Legoll <vincent.legoll@gmail.com>
;;;
;;; This file is part of GNU Guix.
;;;
;;; GNU Guix is free software; you can redistribute it and/or modify it
;;; under the terms of the GNU General Public License as published by
;;; the Free Software Foundation; either version 3 of the License, or (at
;;; your option) any later version.
;;;
;;; GNU Guix is distributed in the hope that it will be useful, but
;;; WITHOUT ANY WARRANTY; without even the implied warranty of
;;; MERCHANTABILITY or FITNESS FOR A PARTICULAR PURPOSE.  See the
;;; GNU General Public License for more details.
;;;
;;; You should have received a copy of the GNU General Public License
;;; along with GNU Guix.  If not, see <http://www.gnu.org/licenses/>.

(define-module (gnu packages package-management)
  #:use-module (gnu packages)
  #:use-module (gnu packages acl)
  #:use-module (gnu packages attr)
  #:use-module (gnu packages avahi)
  #:use-module (gnu packages autotools)
  #:use-module (gnu packages backup)
  #:use-module (gnu packages base)
  #:use-module (gnu packages bash)
  #:use-module (gnu packages bdw-gc)
  #:use-module (gnu packages bison)
  #:use-module (gnu packages boost)
  #:use-module (gnu packages bootstrap)          ;for 'bootstrap-guile-origin'
  #:use-module (gnu packages check)
  #:use-module (gnu packages compression)
  #:use-module (gnu packages cpio)
  #:use-module (gnu packages crypto)
  #:use-module (gnu packages curl)
  #:use-module (gnu packages databases)
  #:use-module (gnu packages dbm)
  #:use-module (gnu packages docbook)
  #:use-module (gnu packages file)
  #:use-module (gnu packages gettext)
  #:use-module (gnu packages glib)
  #:use-module (gnu packages gnome)
  #:use-module (gnu packages gnupg)
  #:use-module (gnu packages graphviz)
  #:use-module (gnu packages gtk)
  #:use-module (gnu packages guile)
  #:use-module (gnu packages guile-xyz)
  #:use-module (gnu packages hurd)
  #:use-module (gnu packages libedit)
  #:use-module (gnu packages linux)
  #:use-module (gnu packages lisp)
  #:use-module (gnu packages man)
  #:use-module (gnu packages nettle)
  #:use-module (gnu packages networking)
  #:use-module (gnu packages nss)
  #:use-module (gnu packages patchutils)
  #:use-module (gnu packages perl)
  #:use-module (gnu packages perl-check)
  #:use-module (gnu packages pkg-config)
  #:use-module (gnu packages popt)
  #:use-module (gnu packages python)
  #:use-module (gnu packages python-web)
  #:use-module (gnu packages python-xyz)
  #:use-module (gnu packages serialization)
  #:use-module (gnu packages sqlite)
  #:use-module (gnu packages ssh)
  #:use-module (gnu packages texinfo)
  #:use-module (gnu packages time)
  #:use-module (gnu packages tls)
  #:use-module (gnu packages vim)
  #:use-module (gnu packages virtualization)
  #:use-module (gnu packages web)
  #:use-module (gnu packages xml)
  #:use-module (gnu packages xorg)
  #:use-module (guix build-system glib-or-gtk)
  #:use-module (guix build-system gnu)
  #:use-module (guix build-system meson)
  #:use-module (guix build-system python)
  #:use-module (guix download)
  #:use-module (guix gexp)
  #:use-module (guix git-download)
  #:use-module ((guix licenses) #:prefix license:)
  #:use-module (guix packages)
  #:use-module (guix utils)
  #:use-module (ice-9 match)
  #:use-module (srfi srfi-1))

(define (boot-guile-uri arch)
  "Return the URI for the bootstrap Guile tarball for ARCH."
  (cond ((string=? "armhf" arch)
         (string-append "http://alpha.gnu.org/gnu/guix/bootstrap/"
                        arch "-linux"
                        "/20150101/guile-2.0.11.tar.xz"))
        ((string=? "aarch64" arch)
         (string-append "http://alpha.gnu.org/gnu/guix/bootstrap/"
                        arch "-linux/20170217/guile-2.0.14.tar.xz"))
        (else
         (string-append "http://alpha.gnu.org/gnu/guix/bootstrap/"
                        arch "-linux"
                        "/20131110/guile-2.0.9.tar.xz"))))

;; NOTE: The commit IDs used here form a linked list threaded through the git
;; history. In a phenomenon known as boot-stripping, not only the head of this
;; list is used, but also a few older versions, when a guix from this package is
;; used to build something also depending on guix.
;;
;; Therefore, if, by accident, you set this package to a non-existent commit ID,
;; it is insufficient to simply correct it with the latest commit.
;; Instead, please push one commit that rolls back Guix to before the mistake,
;; and then another that points to the first one. That way, the faulty commit
;; won't appear on the linked list.
(define-public guix
  ;; Latest version of Guix, which may or may not correspond to a release.
  ;; Note: the 'update-guix-package.scm' script expects this definition to
  ;; start precisely like this.
<<<<<<< HEAD
  (let ((version "1.2.0")
        (commit "a0afc02a859430971c1c21646c9765d1516ad9ed")
        (revision 21))
=======
  (let ((version "1.3.0")
        (commit "771b866c55e5f992df60f6c32f5fdd78b64e17f6")
        (revision 1))
>>>>>>> 9dbe49a2
    (package
      (name "guix")

      (version (if (zero? revision)
                   version
                   (string-append version "-"
                                  (number->string revision)
                                  "." (string-take commit 7))))
      (source (origin
                (method git-fetch)
                (uri (git-reference
                      (url "https://rolling:s7T92icU5usys-R2bsM6@git.pantherx.org/development/pantherx.git")
                      (commit commit)))
                (sha256
                 (base32
<<<<<<< HEAD
                  "1ly8krnadjwdv8nw7gzvm24hph3z81m0vsk0xz7zv3b0j627pi8x"))
=======
                  "0w8w05w6v3lc6478vfw67jzn0hbd9nsncpx9i9ch1lck53r8vs44"))
>>>>>>> 9dbe49a2
                (file-name (string-append "guix-" version "-checkout"))))
      (build-system gnu-build-system)
      (arguments
       `(#:configure-flags (list

                            ;; Provide channel metadata for 'guix describe'.
                            ;; Don't pass '--with-channel-url' and
                            ;; '--with-channel-introduction' and instead use
                            ;; the defaults.
                            ,(string-append "--with-channel-commit=" commit)

                            "--localstatedir=/var"
                            "--sysconfdir=/etc"
                            (string-append "--with-bash-completion-dir="
                                           (assoc-ref %outputs "out")
                                           "/etc/bash_completion.d")

                            ;; Set 'DOT_USER_PROGRAM' to the empty string so
                            ;; we don't keep a reference to Graphviz, whose
                            ;; closure is pretty big (too big for the Guix
                            ;; system installation image.)
                            "ac_cv_path_DOT_USER_PROGRAM=dot"

                            ;; To avoid problems with the length of shebangs,
                            ;; choose a fixed-width and short directory name
                            ;; for tests.
                            "ac_cv_guix_test_root=/tmp/guix-tests"
                            ,@(if (hurd-target?) '("--with-courage") '()))
         ; #:parallel-tests? #f         ;work around <http://bugs.gnu.org/21097>

         #:tests? #f ; temporary fix the tests while they broke the build process

         #:modules ((guix build gnu-build-system)
                    (guix build utils)
                    (srfi srfi-26)
                    (ice-9 popen)
                    (ice-9 rdelim))

         #:phases (modify-phases %standard-phases
                    (replace 'bootstrap
                      (lambda _
                        ;; Make sure 'msgmerge' can modify the PO files.
                        (for-each (lambda (po)
                                    (chmod po #o666))
                                  (find-files "." "\\.po$"))

                        (patch-shebang "build-aux/git-version-gen")

                        (call-with-output-file ".tarball-version"
                          (lambda (port)
                            (display ,version port)))

                        ;; Install SysV init files to $(prefix)/etc rather
                        ;; than to /etc.
                        (substitute* "nix/local.mk"
                          (("^sysvinitservicedir = .*$")
                           (string-append "sysvinitservicedir = \
$(prefix)/etc/init.d\n")))

                        ;; Install OpenRC init files to $(prefix)/etc rather
                        ;; than to /etc.
                        (substitute* "nix/local.mk"
                          (("^openrcservicedir = .*$")
                           (string-append "openrcservicedir = \
$(prefix)/etc/openrc\n")))

                        (invoke "sh" "bootstrap")))
                    (add-before 'build 'use-host-compressors
                      (lambda* (#:key inputs target #:allow-other-keys)
                        (when target
                          ;; Use host compressors.
                          (let ((bzip2 (assoc-ref inputs "bzip2"))
                                (gzip (assoc-ref inputs "gzip"))
                                (xz (assoc-ref inputs "xz")))
                            (substitute* "guix/config.scm"
                              (("\"[^\"]*/bin/bzip2")
                               (string-append "\"" bzip2 "/bin/bzip2"))
                              (("\"[^\"]*/bin/gzip") gzip
                               (string-append "\"" gzip "/bin/gzip"))
                              (("\"[^\"]*/bin//xz")
                               (string-append "\"" xz "/bin/xz")))))
                        #t))
                    (add-before 'check 'copy-bootstrap-guile
                      (lambda* (#:key system target inputs #:allow-other-keys)
                        ;; Copy the bootstrap guile tarball in the store
                        ;; used by the test suite.
                        (define (intern file recursive?)
                          ;; Note: don't use 'guix download' here because we
                          ;; need to set the 'recursive?' argument.
                          (define base
                            (strip-store-file-name file))

                          (define code
                            `(begin
                               (use-modules (guix))
                               (with-store store
                                 (let* ((item (add-to-store store ,base
                                                            ,recursive?
                                                            "sha256" ,file))
                                        (root (string-append "/tmp/gc-root-"
                                                             (basename item))))
                                   ;; Register a root so that the GC tests
                                   ;; don't delete those.
                                   (symlink item root)
                                   (add-indirect-root store root)))))

                          (invoke "./test-env" "guile" "-c"
                                  (object->string code)))

                        (unless target
                          (intern (assoc-ref inputs "boot-guile") #f)

                          ;; On x86_64 some tests need the i686 Guile.
                          (when (and (not target)
                                     (string=? system "x86_64-linux"))
                            (intern (assoc-ref inputs "boot-guile/i686") #f))

                          ;; Copy the bootstrap executables.
                          (for-each (lambda (input)
                                      (intern (assoc-ref inputs input) #t))
                                    '("bootstrap/bash" "bootstrap/mkdir"
                                      "bootstrap/tar" "bootstrap/xz")))
                        #t))
                    (add-after 'unpack 'disable-failing-tests
                      ;; XXX FIXME: These tests fail within the build container.
                      (lambda _
                        (substitute* "tests/syscalls.scm"
                          (("^\\(test-(assert|equal) \"(clone|setns|pivot-root)\"" all)
                           (string-append "(test-skip 1)\n" all)))
                        (substitute* "tests/containers.scm"
                          (("^\\(test-(assert|equal)" all)
                           (string-append "(test-skip 1)\n" all)))
                        (when (file-exists? "tests/guix-environment-container.sh")
                          (substitute* "tests/guix-environment-container.sh"
                            (("guix environment --version")
                             "exit 77\n")))
                        #t))
                    (add-before 'check 'set-SHELL
                      (lambda _
                        ;; 'guix environment' tests rely on 'SHELL' having a
                        ;; correct value, so set it.
                        (setenv "SHELL" (which "sh"))
                        #t))
                    (add-after 'install 'wrap-program
                      (lambda* (#:key inputs native-inputs outputs target
                                #:allow-other-keys)
                        ;; Make sure the 'guix' command finds GnuTLS,
                        ;; Guile-JSON, and Guile-Git automatically.
                        (let* ((out    (assoc-ref outputs "out"))
                               (guile  (assoc-ref (or native-inputs inputs)
                                                  "guile"))
                               (avahi  (assoc-ref inputs "guile-avahi"))
                               (gcrypt (assoc-ref inputs "guile-gcrypt"))
                               (guile-lib   (assoc-ref inputs "guile-lib"))
                               (json   (assoc-ref inputs "guile-json"))
                               (sqlite (assoc-ref inputs "guile-sqlite3"))
                               (zlib   (assoc-ref inputs "guile-zlib"))
                               (lzlib  (assoc-ref inputs "guile-lzlib"))
                               (zstd   (assoc-ref inputs "guile-zstd"))
                               (git    (assoc-ref inputs "guile-git"))
                               (bs     (assoc-ref inputs
                                                  "guile-bytestructures"))
                               (ssh    (assoc-ref inputs "guile-ssh"))
                               (gnutls (assoc-ref inputs "gnutls"))
                               (disarchive (assoc-ref inputs "disarchive"))
                               (locales (assoc-ref inputs "glibc-utf8-locales"))
                               (deps   (list gcrypt json sqlite gnutls git
                                             bs ssh zlib lzlib zstd guile-lib
                                             disarchive))
                               (deps*  (if avahi (cons avahi deps) deps))
                               (effective
                                (read-line
                                 (open-pipe* OPEN_READ
                                             (string-append guile "/bin/guile")
                                             "-c" "(display (effective-version))")))
                               (path   (map (cut string-append <>
                                                 "/share/guile/site/"
                                                 effective)
                                            (delete #f deps*)))
                               (gopath (map (cut string-append <>
                                                 "/lib/guile/" effective
                                                 "/site-ccache")
                                            (delete #f deps*)))
                               (locpath (string-append locales "/lib/locale")))

                          ;; Modify 'guix' directly instead of using
                          ;; 'wrap-program'.  This avoids the indirection
                          ;; through Bash, which in turn avoids getting Bash's
                          ;; own locale warnings.
                          (substitute* (string-append out "/bin/guix")
                            (("!#")
                             (string-append
                              "!#\n\n"
                              (object->string
                               `(set! %load-path (append ',path %load-path)))
                              "\n"
                              (object->string
                               `(set! %load-compiled-path
                                  (append ',gopath %load-compiled-path)))
                              "\n"
                              (object->string
                               `(let ((path (getenv "GUIX_LOCPATH")))
                                  (setenv "GUIX_LOCPATH"
                                          (if path
                                              (string-append path ":" ,locpath)
                                              ,locpath))))
                              "\n\n"))))))

                    ;; The 'guix' executable has 'OUT/libexec/guix/guile' as
                    ;; its shebang; that should remain unchanged, thus remove
                    ;; the 'patch-shebangs' phase, which would otherwise
                    ;; change it to 'GUILE/bin/guile'.
                    (delete 'patch-shebangs))))
      (native-inputs `(("pkg-config" ,pkg-config)

                       ;; Guile libraries are needed here for
                       ;; cross-compilation.
                       ("guile" ,guile-3.0-latest) ;for faster builds
                       ("gnutls" ,gnutls)
                       ,@(if (%current-target-system)
                             '()
                             `(("guile-avahi" ,guile-avahi)))
                       ("guile-gcrypt" ,guile-gcrypt)
                       ("guile-json" ,guile-json-4)
                       ("guile-lib" ,guile-lib)
                       ("guile-sqlite3" ,guile-sqlite3)
                       ("guile-zlib" ,guile-zlib)
                       ("guile-lzlib" ,guile-lzlib)
                       ("guile-zstd" ,guile-zstd)
                       ("guile-ssh" ,guile-ssh)
                       ("guile-git" ,guile-git)

                       ;; XXX: Keep the development inputs here even though
                       ;; they're unnecessary, just so that 'guix environment
                       ;; guix' always contains them.
                       ("autoconf" ,autoconf)
                       ("automake" ,automake)
                       ("gettext" ,gettext-minimal)
                       ("texinfo" ,texinfo)
                       ("graphviz" ,graphviz)
                       ("help2man" ,help2man)
                       ("po4a" ,po4a)))
      (inputs
       `(("bzip2" ,bzip2)
         ("gzip" ,gzip)
         ("sqlite" ,sqlite)
         ("libgcrypt" ,libgcrypt)

         ("guile" ,guile-3.0-latest)

         ;; Some of the tests use "unshare" when it is available.
         ("util-linux" ,util-linux)

         ;; Many tests rely on the 'guile-bootstrap' package, which is why we
         ;; have it here.
         ("boot-guile" ,(bootstrap-guile-origin (%current-system)))
         ,@(if (and (not (%current-target-system))
                    (string=? (%current-system) "x86_64-linux"))
               `(("boot-guile/i686" ,(bootstrap-guile-origin "i686-linux")))
               '())
         ,@(if (%current-target-system)
               `(("xz" ,xz))
               '())

         ;; Tests also rely on these bootstrap executables.
         ("bootstrap/bash" ,(bootstrap-executable "bash" (%current-system)))
         ("bootstrap/mkdir" ,(bootstrap-executable "mkdir" (%current-system)))
         ("bootstrap/tar" ,(bootstrap-executable "tar" (%current-system)))
         ("bootstrap/xz" ,(bootstrap-executable "xz" (%current-system)))

         ("disarchive" ,disarchive)               ;for 'guix perform-download'

         ("glibc-utf8-locales" ,glibc-utf8-locales)))
      (propagated-inputs
       `(("gnutls" ,gnutls)
         ;; Avahi requires "glib" which doesn't cross-compile yet.
         ,@(if (%current-target-system)
               '()
               `(("guile-avahi" ,guile-avahi)))
         ("guile-gcrypt" ,guile-gcrypt)
         ("guile-json" ,guile-json-4)
         ("guile-lib" ,guile-lib)
         ("guile-sqlite3" ,guile-sqlite3)
         ("guile-ssh" ,guile-ssh)
         ("guile-git" ,guile-git)
         ("guile-zlib" ,guile-zlib)
         ("guile-lzlib" ,guile-lzlib)
         ("guile-zstd" ,guile-zstd)))
      (native-search-paths
       (list (search-path-specification
              (variable "GUIX_EXTENSIONS_PATH")
              (files '("share/guix/extensions")))

             ;; (guix git) and (guix build download) honor this variable whose
             ;; name comes from OpenSSL.
             (search-path-specification
              (variable "SSL_CERT_DIR")
              (separator #f)                      ;single entry
              (files '("etc/ssl/certs")))))

      (home-page "https://www.gnu.org/software/guix/")
      (synopsis "Functional package manager for installed software packages and versions")
      (description
       "GNU Guix is a functional package manager for the GNU system, and is
also a distribution thereof.  It includes a virtual machine image.  Besides
the usual package management features, it also supports transactional
upgrades and roll-backs, per-user profiles, and much more.  It is based on
the Nix package manager.")
      (license license:gpl3+)
      (properties '((ftp-server . "alpha.gnu.org"))))))

(define-public guix-daemon
  ;; This package is for internal consumption: it allows us to quickly build
  ;; the 'guix-daemon' program and use that in (guix self), used by 'guix
  ;; pull'.
  (package
    (inherit guix)
    (properties `((hidden? . #t)))
    (name "guix-daemon")

    ;; Use a minimum set of dependencies.
    (native-inputs
     (fold alist-delete (package-native-inputs guix)
           '("po4a" "graphviz" "help2man")))
    (inputs
     `(("gnutls" ,gnutls)
       ("guile-git" ,guile-git)
       ("guile-json" ,guile-json-3)
       ("guile-gcrypt" ,guile-gcrypt)
       ,@(fold alist-delete (package-inputs guix)
               '("boot-guile" "boot-guile/i686" "util-linux"))))

    (propagated-inputs '())

    (arguments
     (substitute-keyword-arguments (package-arguments guix)
       ((#:configure-flags flags '())
        ;; Pretend we have those libraries; we don't actually need them.
        `(append ,flags
                 '("guix_cv_have_recent_guile_sqlite3=yes"
                   "guix_cv_have_recent_guile_ssh=yes")))
       ((#:tests? #f #f)
        #f)
       ((#:phases phases '%standard-phases)
        `(modify-phases ,phases
           (add-after 'unpack 'change-default-guix
             (lambda _
               ;; We need to tell 'guix-daemon' which 'guix' command to use.
               ;; Here we use a questionable hack where we hard-code root's
               ;; current guix, which could be wrong (XXX).  Note that scripts
               ;; like 'guix perform-download' do not run as root so we assume
               ;; that they have access to /var/guix/profiles/per-user/root.
               (substitute* "nix/libstore/globals.cc"
                 (("guixProgram = (.*)nixBinDir + \"/guix\"" _ before)
                  (string-append "guixProgram = " before
                                 "/var/guix/profiles/per-user/root\
/current-guix/bin/guix")))
               #t))
           (replace 'build
             (lambda _
               (invoke "make" "nix/libstore/schema.sql.hh")
               (invoke "make" "-j" (number->string
                                    (parallel-job-count))
                       "guix-daemon")))
           (delete 'copy-bootstrap-guile)
           (replace 'install
             (lambda* (#:key outputs #:allow-other-keys)
               (invoke "make" "install-binPROGRAMS")))
           (delete 'wrap-program)))))))


(define-public guile2.2-guix
  (package
    (inherit guix)
    (name "guile2.2-guix")
    (native-inputs
     `(("guile" ,guile-2.2)
       ("gnutls" ,guile2.2-gnutls)
       ("guile-gcrypt" ,guile2.2-gcrypt)
       ("guile-json" ,guile2.2-json)
       ("guile-lib" ,guile2.2-lib)
       ("guile-sqlite3" ,guile2.2-sqlite3)
       ("guile-ssh" ,guile2.2-ssh)
       ("guile-git" ,guile2.2-git)
       ("guile-zlib" ,guile2.2-zlib)
       ("guile-lzlib" ,guile2.2-lzlib)
       ,@(fold alist-delete (package-native-inputs guix)
               '("guile" "gnutls" "guile-gcrypt" "guile-json"
                 "guile-lib" "guile-sqlite3" "guile-ssh" "guile-git"
                 "guile-zlib" "guile-lzlib"))))
    (inputs
     `(("guile" ,guile-2.2)
       ,@(alist-delete "guile" (package-inputs guix))))
    (propagated-inputs
     `(("gnutls" ,gnutls)
       ("guile-gcrypt" ,guile2.2-gcrypt)
       ("guile-json" ,guile2.2-json)
       ("guile-lib" ,guile2.2-lib)
       ("guile-sqlite3" ,guile2.2-sqlite3)
       ("guile-ssh" ,guile2.2-ssh)
       ("guile-git" ,guile2.2-git)
       ("guile-zlib" ,guile2.2-zlib)
       ("guile-lzlib" ,guile2.2-lzlib)))))

(define-public guile3.0-guix
  (deprecated-package "guile3.0-guix" guix))

(define-public guix-minimal
  ;; A version of Guix which is built with the minimal set of dependencies, as
  ;; outlined in the README "Requirements" section.  Intended as a CI job, so
  ;; marked as hidden.
  (hidden-package
   (package
     (inherit guix)
     (name "guix-minimal")
     (native-inputs
      (fold alist-delete
            (package-native-inputs guix)
            '("guile-ssh")))
     (propagated-inputs
      (fold alist-delete
            (package-propagated-inputs guix)
            '("guile-ssh"))))))

(define (source-file? file stat)
  "Return true if FILE is likely a source file, false if it is a typical
generated file."
  (define (wrong-extension? file)
    (or (string-suffix? "~" file)
        (member (file-extension file)
                '("o" "a" "lo" "so" "go"))))

  (match (basename file)
    ((or ".git" "autom4te.cache" "configure" "Makefile" "Makefile.in" ".libs")
     #f)
    ((? wrong-extension?)
     #f)
    (_
     #t)))

(define-public current-guix-package
  ;; This parameter allows callers to override the package that 'current-guix'
  ;; returns.  This is useful when 'current-guix' cannot compute it by itself,
  ;; for instance because it's not running from a source code checkout.
  (make-parameter #f))

(define-public current-guix
  (let* ((repository-root (delay (canonicalize-path
                                  (string-append (current-source-directory)
                                                 "/../.."))))
         (select? (delay (or (git-predicate (force repository-root))
                             source-file?))))
    (lambda ()
      "Return a package representing Guix built from the current source tree.
This works by adding the current source tree to the store (after filtering it
out) and returning a package that uses that as its 'source'."
      (or (current-guix-package)
          (package
            (inherit guix)
            (version (string-append (package-version guix) "+"))
            (source (local-file (force repository-root) "guix-current"
                                #:recursive? #t
                                #:select? (force select?))))))))


;;;
;;; Other tools.
;;;

(define-public nix
  (package
    (name "nix")
    (version "2.3.10")
    (source (origin
             (method url-fetch)
             (uri (string-append "https://nixos.org/releases/nix/nix-"
                                 version "/nix-" version ".tar.xz"))
             (sha256
              (base32
               "1axphwkx270c10bjyn4icq9wlx46npgnw0qkpymigl23vramxa58"))))
    (build-system gnu-build-system)
    (arguments
     `(#:configure-flags '("--sysconfdir=/etc" "--enable-gc")
       #:phases
       (modify-phases %standard-phases
         (replace 'install
           ;; Don't try & fail to create subdirectories in /etc, but keep them
           ;; in the output as examples.
           (lambda* (#:key (make-flags '()) outputs #:allow-other-keys)
             (let* ((out (assoc-ref outputs "out"))
                    (etc (string-append out "/etc")))
               (apply invoke "make" "install"
                      (string-append "sysconfdir=" etc)
                      (string-append "profiledir=" etc "/profile.d")
                      make-flags)))))))
    (native-inputs `(("pkg-config" ,pkg-config)))
    (inputs `(("boost" ,boost)
              ("brotli" ,brotli)
              ("bzip2" ,bzip2)
              ("curl" ,curl)
              ("editline" ,editline)
              ("libgc" ,libgc)
              ("libseccomp" ,libseccomp)
              ("libsodium" ,libsodium)
              ("openssl" ,openssl)
              ("sqlite" ,sqlite)
              ("xz" ,xz)))
    (home-page "https://nixos.org/nix/")
    (synopsis "The Nix package manager")
    (description
     "Nix is a purely functional package manager.  This means that it treats
packages like values in purely functional programming languages such as
Haskell—they are built by functions that don't have side-effects, and they
never change after they have been built.  Nix stores packages in the Nix
store, usually the directory /nix/store, where each package has its own unique
sub-directory.")
    (license license:lgpl2.1+)))

(define-public stow
  (package
    (name "stow")
    (version "2.3.1")
    (source (origin
              (method url-fetch)
              (uri (string-append "mirror://gnu/stow/stow-"
                                  version ".tar.gz"))
              (sha256
               (base32
                "0jrxy12ywn7smdzdnvwzjw77l6knx6jkj2rckgykg1dpf6bdkm89"))))
    (build-system gnu-build-system)
    (inputs
     `(("perl" ,perl)))
    (native-inputs
     `(("perl-test-simple" ,perl-test-simple)
       ("perl-test-output" ,perl-test-output)
       ("perl-capture-tiny" ,perl-capture-tiny)
       ("perl-io-stringy" ,perl-io-stringy)))
    (home-page "https://www.gnu.org/software/stow/")
    (synopsis "Managing installed software packages")
    (description
     "GNU Stow is a symlink manager.  It generates symlinks to directories
of data and makes them appear to be merged into the same directory.  It is
typically used for managing software packages installed from source, by
letting you install them apart in distinct directories and then create
symlinks to the files in a common directory such as /usr/local.")
    (license license:gpl3+)))

(define-public xstow
  (package
    (name "xstow")
    (version "1.0.2")
    (source (origin
              (method url-fetch)
              (uri (string-append "mirror://sourceforge/xstow/xstow-"
                                  version ".tar.bz2"))
              (sha256
               (base32
                "1vy6lcswpkixh7h5mvsmq2wbcih6lpsmcva3m7v6f5npllciy13g"))))
    (build-system gnu-build-system)
    (synopsis "Replacement of GNU Stow written in C++")
    (description
     "XStow is a replacement of GNU Stow written in C++.  It supports all
features of Stow with some extensions.")
    (home-page "http://xstow.sourceforge.net/")
    (license license:gpl2)))

(define-public rpm
  (package
    (name "rpm")
    (version "4.16.1.3")
    (source (origin
              (method url-fetch)
              (uri (string-append "http://ftp.rpm.org/releases/rpm-"
                                  (version-major+minor version) ".x/rpm-"
                                  version ".tar.bz2"))
              (sha256
               (base32
                "07g2g0adgjm29wqy94iqhpp5dk0hacfw1yf7kzycrrxnfbwwfgai"))))
    (build-system gnu-build-system)
    (arguments
     '(#:configure-flags '("--with-external-db"   ;use the system's bdb
                           "--enable-python"
                           "--without-lua")
       #:phases (modify-phases %standard-phases
                  (add-before 'configure 'set-nss-library-path
                    (lambda* (#:key inputs #:allow-other-keys)
                      (let ((nss (assoc-ref inputs "nss")))
                        (setenv "LIBRARY_PATH"
                                (string-append (getenv "LIBRARY_PATH") ":"
                                               nss "/lib/nss"))
                        #t))))))
    (native-inputs
     `(("pkg-config" ,pkg-config)))
    (inputs
     `(("python" ,python)
       ("xz" ,xz)
       ("bdb" ,bdb)
       ("popt" ,popt)
       ("nss" ,nss)
       ("nspr" ,nspr)
       ("libarchive" ,libarchive)
       ("libgcrypt" ,libgcrypt)
       ("file" ,file)
       ("bzip2" ,bzip2)
       ("zlib" ,zlib)
       ("cpio" ,cpio)))
    (home-page "https://rpm.org/")
    (synopsis "The RPM Package Manager")
    (description
     "The RPM Package Manager (RPM) is a command-line driven package
management system capable of installing, uninstalling, verifying, querying,
and updating computer software packages.  Each software package consists of an
archive of files along with information about the package like its version, a
description.  There is also a library permitting developers to manage such
transactions from C or Python.")

    ;; The whole is GPLv2+; librpm itself is dual-licensed LGPLv2+ | GPLv2+.
    (license license:gpl2+)))

(define-public python-anaconda-client
  (package
    (name "python-anaconda-client")
    (version "1.6.3")
    (source
     (origin
       (method git-fetch)
       (uri (git-reference
              (url "https://github.com/Anaconda-Platform/anaconda-client")
              (commit version)))
       (file-name (git-file-name name version))
       (sha256
        (base32
         "0w1bfxnydjl9qp53r2gcvr6vlpdqqilcrzqxrll9sgg6vwdyiyyp"))))
    (build-system python-build-system)
    (propagated-inputs
     `(("python-pyyaml" ,python-pyyaml)
       ("python-requests" ,python-requests)
       ("python-clyent" ,python-clyent)))
    (native-inputs
     `(("python-pytz" ,python-pytz)
       ("python-dateutil" ,python-dateutil)
       ("python-mock" ,python-mock)
       ("python-coverage" ,python-coverage)
       ("python-pillow" ,python-pillow)))
    (arguments
     `(#:phases
       (modify-phases %standard-phases
         ;; This is needed for some tests.
         (add-before 'check 'set-up-home
           (lambda* _ (setenv "HOME" "/tmp") #t))
         (add-before 'check 'remove-network-tests
           (lambda* _
             ;; Remove tests requiring a network connection
             (let ((network-tests '("tests/test_upload.py"
                                    "tests/test_authorizations.py"
                                    "tests/test_login.py"
                                    "tests/test_whoami.py"
                                    "utils/notebook/tests/test_data_uri.py"
                                    "utils/notebook/tests/test_base.py"
                                    "utils/notebook/tests/test_downloader.py"
                                    "inspect_package/tests/test_conda.py")))
               (with-directory-excursion "binstar_client"
                 (for-each delete-file network-tests)))
             #t)))))
    (home-page "https://github.com/Anaconda-Platform/anaconda-client")
    (synopsis "Anaconda Cloud command line client library")
    (description
     "Anaconda Cloud command line client library provides an interface to
Anaconda Cloud.  Anaconda Cloud is useful for sharing packages, notebooks and
environments.")
    (license license:bsd-3)))

(define-public python2-anaconda-client
  (package-with-python2 python-anaconda-client))

(define-public python-conda-package-handling
  (package
    (name "python-conda-package-handling")
    (version "1.6.0")
    (source
     (origin
       (method git-fetch)
       (uri (git-reference
             (url "https://github.com/conda/conda-package-handling/")
             (commit version)))
       (file-name (git-file-name name version))
       (sha256
        (base32
         "0bqbs6a8jbjmbn47n5n1p529cx7pf4vgfnhqca9mflgidfb5i0jf"))))
    (build-system python-build-system)
    (arguments
     `(#:phases
       (modify-phases %standard-phases
         (add-after 'unpack 'use-unmodified-libarchive
           (lambda _
             (substitute* "setup.py"
               (("archive_and_deps") "archive"))
             #t))
         (replace 'check
           (lambda* (#:key inputs outputs #:allow-other-keys)
             (add-installed-pythonpath inputs outputs)
             (invoke "pytest" "-vv" "tests"
                     "-k"
                     (string-append
                      ;; TODO: these three fail because the mocker fixture
                      ;; cannot be found
                      "not test_rename_to_trash"
                      " and not test_api_extract_tarball_with_libarchive_import_error"
                      " and not test_delete_trash"
                      ;; TODO: this one does not raise an exception when it
                      ;; should.
                      " and not test_secure_refusal_to_extract_abs_paths")))))))
    (propagated-inputs
     `(("python-six" ,python-six)
       ("python-tqdm" ,python-tqdm)))
    (inputs
     `(("libarchive" ,libarchive)))
    (native-inputs
     `(("python-cython" ,python-cython)
       ("python-pytest" ,python-pytest)
       ("python-pytest-cov" ,python-pytest-cov)
       ("python-mock" ,python-mock)))
    (home-page "https://conda.io")
    (synopsis "Create and extract conda packages of various formats")
    (description
     "This library is an abstraction of Conda package handling and a tool for
extracting, creating, and converting between formats.")
    (license license:bsd-3)))

(define-public conda
  (package
    (name "conda")
    (version "4.8.3")
    (source
     (origin
       (method git-fetch)
       (uri (git-reference
              (url "https://github.com/conda/conda")
              (commit version)))
       (file-name (git-file-name name version))
       (sha256
        (base32
         "0iv1qzk21jsk6vdp3106xvpvl68zgfdqb3kyzpya87jhkl204l7r"))))
    (build-system python-build-system)
    (arguments
     `(#:phases
       (modify-phases %standard-phases
         (add-after 'unpack 'fix-permissions
           (lambda _
             ;; This file is no longer writable after downloading with
             ;; 'git-fetch'
             (make-file-writable
              "tests/conda_env/support/saved-env/environment.yml")
             #t))
         (add-after 'unpack 'correct-python-executable-name
           (lambda* (#:key inputs #:allow-other-keys)
             (let ((python (assoc-ref inputs "python-wrapper")))
               #;
               (substitute* "conda/common/path.py"
                 (("python_version or ''")
                  "python_version or '3'"))
               (substitute* "conda/core/initialize.py"
                 (("python_exe = join")
                  (format #f "python_exe = \"~a/bin/python\" #"
                          python))))
             #t))
         (add-after 'unpack 'do-not-use-python-root-as-prefix
           (lambda* (#:key inputs outputs #:allow-other-keys)
             (let ((out (assoc-ref outputs "out"))
                   (python (assoc-ref inputs "python-wrapper")))
               (substitute* "tests/core/test_initialize.py"
                 (("\"\"\"\\) % conda_prefix")
                  (format #f "\"\"\") % \"~a\"" python))
                 (("CONDA_PYTHON_EXE \"%s\"' % join\\(conda_prefix")
                  (format #f "CONDA_PYTHON_EXE \"%s\"' % join(\"~a\""
                          python))
                 (("conda_prefix = abspath\\(sys.prefix\\)")
                  (format #f "conda_prefix = abspath(\"~a\")" out)))
               (substitute* "conda/base/context.py"
                 (("os.chdir\\(sys.prefix\\)")
                  (format #f "os.chdir(\"~a\")" out))
                 (("sys.prefix, '.condarc'")
                  (format #f "\"~a\", '.condarc'" out))
                 (("return abspath\\(sys.prefix\\)")
                  (format #f "return abspath(\"~a\")" out))
                 (("os.path.join\\(sys.prefix, bin_dir, exe\\)")
                  (format #f "\"~a/bin/conda\"" out))
                 (("'CONDA_EXE', sys.executable")
                  (format #f "'CONDA_EXE', \"~a/bin/conda\"" out))))
             #t))
         (add-before 'build 'create-version-file
           (lambda _
             (with-output-to-file "conda/.version"
               (lambda () (display ,version)))
             #t))
         (replace 'check
           (lambda _
             (setenv "HOME" "/tmp")
             (invoke "py.test" "-vv"
                     "-k"
                     (string-append
                      "not integration"
                      ;; This one reports a newer version of conda than
                      ;; expected.
                      " and not test_auto_update_conda"
                      ;; This fails because the output directory is not a
                      ;; Conda environment.
                      " and not test_list"
                      ;; This fails because we patched the default root
                      ;; prefix.
                      " and not test_default_target_is_root_prefix"
                      ;; TODO: I don't understand what this failure means
                      " and not test_PrefixData_return_value_contract"
                      ;; TODO: same here
                      " and not test_install_1"
                      ;; Not sure if this is really wrong.  This fails because
                      ;; /gnu/store/...python-conda-4.8.3/bin/python
                      ;; is not /gnu/store/...python-wrapper-3.8.2/bin/python
                      " and not test_make_entry_point"))))
         (add-after 'install 'init
           ;; This writes a whole bunch of shell initialization files to the
           ;; prefix directory.  Many features of conda can only be used after
           ;; running "conda init".
           (lambda* (#:key inputs outputs #:allow-other-keys)
             (add-installed-pythonpath inputs outputs)
             (setenv "HOME" "/tmp")

             ;; "conda init" insists on using sudo, because it is hell-bent on
             ;; modifying system files.
             (mkdir-p "/tmp/fake-sudo")
             (with-output-to-file "/tmp/fake-sudo/sudo"
               (lambda () (format #t "#!~/bin/sh~%exec $@" (which "sh"))))
             (chmod "/tmp/fake-sudo/sudo" #o700)
             (setenv "PATH" (string-append "/tmp/fake-sudo:"
                                           (getenv "PATH")))

             (invoke (string-append (assoc-ref outputs "out")
                                    "/bin/conda")
                     "init"))))))
    (inputs
     `(("python-wrapper" ,python-wrapper)))
    (propagated-inputs
     `(("python-anaconda-client" ,python-anaconda-client)
       ("python-conda-package-handling" ,python-conda-package-handling)
       ("python-cytoolz" ,python-cytoolz)
       ("python-pycosat" ,python-pycosat)
       ("python-pytest" ,python-pytest)
       ("python-pyyaml" ,python-pyyaml)
       ("python-requests" ,python-requests)
       ("python-responses" ,python-responses)
       ("python-ruamel.yaml" ,python-ruamel.yaml)
       ("python-tqdm" ,python-tqdm)
       ;; XXX: This is dragged in by libarchive and is needed at runtime.
       ("zstd" ,zstd)))
    (home-page "https://github.com/conda/conda")
    (synopsis "Cross-platform, OS-agnostic, system-level binary package manager")
    (description
     "Conda is a cross-platform, Python-agnostic binary package manager.  It
is the package manager used by Anaconda installations, but it may be used for
other systems as well.  Conda makes environments first-class citizens, making
it easy to create independent environments even for C libraries.  Conda is
written entirely in Python.")
    (license license:bsd-3)))

(define-public python-conda
  (deprecated-package "python-conda" conda))

(define-public gwl
  (package
    (name "gwl")
    (version "0.3.0")
    (source (origin
              (method url-fetch)
              (uri (string-append "mirror://gnu/gwl/gwl-" version ".tar.gz"))
              (sha256
               (base32
                "1lqif00mq7fsaknbc2gvvcv1j89k311sm44jp9jklbrv0v2lc83n"))))
    (build-system gnu-build-system)
    (arguments
     `(#:parallel-build? #false ; for reproducibility
       #:make-flags
       '("GUILE_AUTO_COMPILE=0")))
    (native-inputs
     `(("autoconf" ,autoconf)
       ("automake" ,automake)
       ("pkg-config" ,pkg-config)
       ("texinfo" ,texinfo)
       ("graphviz" ,graphviz)))
    (inputs
     (let ((p (package-input-rewriting
               `((,guile-3.0 . ,guile-3.0-latest))
               #:deep? #false)))
       `(("guix" ,guix)
         ("guile" ,guile-3.0-latest)
         ("guile-commonmark" ,(p guile-commonmark))
         ("guile-config" ,(p guile-config))
         ("guile-gcrypt" ,(p guile-gcrypt))
         ("guile-pfds" ,(p guile-pfds))
         ("guile-syntax-highlight" ,(p guile-syntax-highlight))
         ("guile-wisp" ,(p guile-wisp)))))
    (home-page "https://workflows.guix.info")
    (synopsis "Workflow management extension for GNU Guix")
    (description "The @dfn{Guix Workflow Language} (GWL) provides an
extension to GNU Guix's declarative language for package management to
automate the execution of programs in scientific workflows.  The GWL
can use process engines to integrate with various computing
environments.")
    ;; The Scheme modules in guix/ and gnu/ are licensed GPL3+,
    ;; the web interface modules in gwl/ are licensed AGPL3+,
    ;; and the fonts included in this package are licensed OFL1.1.
    (license (list license:gpl3+ license:agpl3+ license:silofl1.1))))

(define-public guix-build-coordinator
  (let ((commit "1305724c7ea3c2bb3e557918d5a1b17d572aa110")
        (revision "27"))
    (package
      (name "guix-build-coordinator")
      (version (git-version "0" revision commit))
      (source (origin
                (method git-fetch)
                (uri (git-reference
                      (url "https://git.cbaines.net/git/guix/build-coordinator")
                      (commit commit)))
                (sha256
                 (base32
                  "179n33mkhl6f2fv0gyn7sdm3k4hhm1hvca6dgc923d0w7zv4p577"))
                (file-name (string-append name "-" version "-checkout"))))
      (build-system gnu-build-system)
      (arguments
       `(#:modules (((guix build guile-build-system)
                     #:select (target-guile-effective-version))
                    ,@%gnu-build-system-modules)
         #:imported-modules ((guix build guile-build-system)
                             ,@%gnu-build-system-modules)
         #:phases
         (modify-phases %standard-phases
           (add-before 'build 'set-GUILE_AUTO_COMPILE
             (lambda _
               ;; To avoid warnings relating to 'guild'.
               (setenv "GUILE_AUTO_COMPILE" "0")
               #t))
           (add-after 'install 'wrap-executable
             (lambda* (#:key inputs outputs target #:allow-other-keys)
               (let* ((out (assoc-ref outputs "out"))
                      (bin (string-append out "/bin"))
                      (guile (assoc-ref inputs "guile"))
                      (version (target-guile-effective-version))
                      (scm (string-append out "/share/guile/site/" version))
                      (go  (string-append out "/lib/guile/" version "/site-ccache")))
                 (for-each
                  (lambda (file)
                    (simple-format (current-error-port) "wrapping: ~A\n" file)
                    (let ((guile-inputs (list
                                         "guile-json"
                                         "guile-gcrypt"
                                         "guix"
                                         "guile-prometheus"
                                         "guile-lib"
                                         "guile-lzlib"
                                         "guile-zlib"
                                         "guile-sqlite3"
                                         "gnutls"
                                         ,@(if (hurd-target?)
                                               '()
                                               '("guile-fibers")))))
                      (wrap-program file
                        `("PATH" ":" prefix
                          (,bin
                           ;; Support building without sqitch as an input, as it
                           ;; can't be cross-compiled yet
                           ,@(or (and=> (assoc-ref inputs "sqitch")
                                        list)
                                 '())))
                        `("GUILE_LOAD_PATH" ":" prefix
                          (,scm ,(string-join
                                  (map (lambda (input)
                                         (simple-format
                                          #f "~A/share/guile/site/~A"
                                          (assoc-ref inputs input)
                                          version))
                                       guile-inputs)
                                  ":")))
                        `("GUILE_LOAD_COMPILED_PATH" ":" prefix
                          (,go ,(string-join
                                 (map (lambda (input)
                                        (simple-format
                                         #f "~A/lib/guile/~A/site-ccache"
                                         (assoc-ref inputs input)
                                         version))
                                      guile-inputs)
                                 ":"))))
                      (when target
                        ;; XXX work around wrap-program picking bash for the
                        ;; host rather than target
                        (let ((bash (assoc-ref inputs "bash")))
                          (substitute* file
                            (("^#!.*/bash")
                             (string-append "#! " bash "/bin/bash")))))))
                  (find-files bin)))
               #t))
           (delete 'strip))))             ; As the .go files aren't compatible
      (native-inputs
       `(("pkg-config" ,pkg-config)
         ("autoconf" ,autoconf)
         ("automake" ,automake)
         ("gnutls" ,gnutls)

         ;; Guile libraries are needed here for cross-compilation.
         ("guile-json" ,guile-json-4)
         ("guile-gcrypt" ,guile-gcrypt)
         ("guix" ,guix)
         ("guile-prometheus" ,guile-prometheus)
         ("guile-fibers" ,guile-fibers)
         ("guile-lib" ,guile-lib)
         ("guile" ,@(assoc-ref (package-native-inputs guix) "guile"))))
      (inputs
       `(("guile" ,@(assoc-ref (package-native-inputs guix) "guile"))
         ,@(if (%current-target-system)
               `(("bash" ,bash-minimal))
               '())
         ("sqlite" ,sqlite)
         ,@(if (hurd-target?)
               '()
               `(("sqitch" ,sqitch)))))
      (propagated-inputs
       `(,@(if (hurd-target?)
               '()
               `(("guile-fibers" ,guile-fibers)))
         ("guile-prometheus" ,guile-prometheus)
         ("guile-gcrypt" ,guile-gcrypt)
         ("guile-json" ,guile-json-4)
         ("guile-lib" ,guile-lib)
         ("guile-lzlib" ,guile-lzlib)
         ("guile-zlib" ,guile-zlib)
         ("guile-sqlite3" ,guile-sqlite3)
         ("guix" ,guix)
         ("gnutls" ,gnutls)))
      (home-page "https://git.cbaines.net/guix/build-coordinator/")
      (synopsis "Tool to help build derivations")
      (description
       "The Guix Build Coordinator helps with performing lots of builds across
potentially many machines, and with doing something with the results and
outputs of those builds.")
      (license license:gpl3+))))

(define-public guix-jupyter
  (package
    (name "guix-jupyter")
    (version "0.2.1")
    (home-page "https://gitlab.inria.fr/guix-hpc/guix-kernel")
    (source (origin
              (method git-fetch)
              (uri (git-reference (url home-page)
                                  (commit (string-append "v" version))))
              (sha256
               (base32
                "1kqwfp5h95s6mirq5nbydsbmlhsinn32grz1ld5mbxvhl6sn2i0j"))
              (file-name (string-append "guix-jupyter-" version "-checkout"))))
    (build-system gnu-build-system)
    (arguments
     `(#:modules ((srfi srfi-26)
                  (ice-9 match)
                  (ice-9 popen)
                  (ice-9 rdelim)
                  (guix build utils)
                  (guix build gnu-build-system))
       #:phases
       (modify-phases %standard-phases
         (add-after 'install 'sed-kernel-json
           (lambda* (#:key inputs outputs #:allow-other-keys)
             (let* ((out   (assoc-ref outputs "out"))
                    (guix  (assoc-ref inputs  "guix"))
                    (guile (assoc-ref inputs  "guile"))
                    (json  (assoc-ref inputs  "guile-json"))
                    (git   (assoc-ref inputs  "guile-git"))
                    (bs    (assoc-ref inputs  "guile-bytestructures"))
                    (s-zmq (assoc-ref inputs  "guile-simple-zmq"))
                    (gcrypt (assoc-ref inputs  "guile-gcrypt"))
                    (deps  (list out s-zmq guix json git bs gcrypt))
                    (effective
                     (read-line
                      (open-pipe* OPEN_READ
                                  (string-append guile "/bin/guile")
                                  "-c" "(display (effective-version))")))
                    (path (map (cut string-append "-L\", \"" <>
                                    "/share/guile/site/"
                                    effective)
                               deps))
                    (gopath (map (cut string-append "-C\", \"" <>
                                      "/lib/guile/" effective
                                      "/site-ccache")
                                 deps))
                    (kernel-dir (string-append out "/share/jupyter/kernels/guix/")))
               (substitute* (string-append kernel-dir "kernel.json")
                 (("-s")
                  (string-join
                   (list (string-join path "\",\n\t\t\"")
                         (string-join gopath "\",\n\t\t\"")
                         "-s")
                   "\",\n\t\t\""))
                 (("guix-jupyter-kernel.scm")
                  (string-append out "/share/guile/site/3.0/"
                                 "guix-jupyter-kernel.scm")))
               #t))))))
    (native-inputs
     `(("autoconf" ,autoconf)
       ("automake" ,automake)
       ("pkg-config" ,pkg-config)

       ;; For testing.
       ("jupyter" ,jupyter)
       ("python-ipython" ,python-ipython)
       ("python-ipykernel" ,python-ipykernel)))
    (inputs
     `(("guix" ,guix)
       ("guile" ,@(assoc-ref (package-native-inputs guix) "guile"))))
    (propagated-inputs
     `(("guile-json" ,guile-json-4)
       ("guile-simple-zmq" ,guile-simple-zmq)
       ("guile-gcrypt" ,guile-gcrypt)))
    (synopsis "Guix kernel for Jupyter")
    (description
     "Guix-Jupyter is a Jupyter kernel.  It allows you to annotate notebooks
with information about their software dependencies, such that code is executed
in the right software environment.  Guix-Jupyter spawns the actual kernels
such as @code{python-ipykernel} on behalf of the notebook user and runs them
in an isolated environment, in separate namespaces.")
    (license license:gpl3+)))

(define-public gcab
  (package
    (name "gcab")
    (version "1.4")
    (source (origin
              (method url-fetch)
              (uri (string-append "mirror://gnome/sources/gcab/"
                                  version "/gcab-" version ".tar.xz"))
              (sha256
               (base32
                "13q43iqld4l50yra45lhvkd376pn6qpk7rkx374zn8y9wsdzm9b7"))))
    (build-system meson-build-system)
    (native-inputs
     `(("glib:bin" ,glib "bin")         ; for glib-mkenums
       ("intltool" ,intltool)
       ("pkg-config" ,pkg-config)
       ("vala" ,vala)))
    (inputs
     `(("glib" ,glib)
       ("zlib" ,zlib)))
    (arguments
     `(#:configure-flags
       ;; XXX This ‘documentation’ is for developers, and fails informatively:
       ;; Error in gtkdoc helper script: 'gtkdoc-mkhtml' failed with status 5
       (list "-Ddocs=false"
             "-Dintrospection=false")))
    (home-page "https://wiki.gnome.org/msitools") ; no dedicated home page
    (synopsis "Microsoft Cabinet file manipulation library")
    (description
     "The libgcab library provides GObject functions to read, write, and modify
Microsoft cabinet (.@dfn{CAB}) files.")
    (license (list license:gpl2+        ; tests/testsuite.at
                   license:lgpl2.1+)))) ; the rest

(define-public msitools
  (package
    (name "msitools")
    (version "0.100")
    (source (origin
              (method url-fetch)
              (uri (string-append "mirror://gnome/sources/msitools/"
                                  version "/msitools-" version ".tar.xz"))
              (sha256
               (base32
                "1skq17qr2ic4qr3779j49byfm8rncwbsq9rj1a33ncn2m7isdwdv"))))
    (build-system gnu-build-system)
    (native-inputs
     `(("bison" ,bison)
       ("pkg-config" ,pkg-config)))
    (inputs
     `(("gcab" ,gcab)
       ("glib" ,glib)
       ("libgsf" ,libgsf)
       ("libxml2" ,libxml2)
       ("uuid" ,util-linux "lib")))
    (home-page "https://wiki.gnome.org/msitools")
    (synopsis "Windows Installer file manipulation tool")
    (description
     "msitools is a collection of command-line tools to inspect, extract, build,
and sign Windows@tie{}Installer (.@dfn{MSI}) files.  It aims to be a solution
for packaging and deployment of cross-compiled Windows applications.")
    (license license:lgpl2.1+)))

(define-public libostree
  (package
    (name "libostree")
    (version "2021.2")
    (source
     (origin
       (method url-fetch)
       (uri (string-append
             "https://github.com/ostreedev/ostree/releases/download/v"
             (version-major+minor version) "/libostree-" version ".tar.xz"))
       (sha256
        (base32 "0z2x9krnd6nblwq0nz99igzhh3yv022rn3hgcyrzci0xqzkhhh45"))))
    (build-system gnu-build-system)
    (arguments
     '(#:phases
       (modify-phases %standard-phases
         (add-before 'check 'pre-check
           (lambda _
             ;; Don't try to use the non-existing '/var/tmp' as test
             ;; directory.
             (setenv "TEST_TMPDIR" (getenv "TMPDIR"))
             #t)))
       ;; XXX: fails with:
       ;;     tap-driver.sh: missing test plan
       ;;     tap-driver.sh: internal error getting exit status
       ;;     tap-driver.sh: fatal: I/O or internal error
       #:tests? #f))
    (native-inputs
     `(("attr" ,attr)                   ; for tests
       ("bison" ,bison)
       ("glib:bin" ,glib "bin")         ; for 'glib-mkenums'
       ("gobject-introspection" ,gobject-introspection)
       ("pkg-config" ,pkg-config)
       ("xsltproc" ,libxslt)))
    (inputs
     `(("avahi" ,avahi)
       ("docbook-xml" ,docbook-xml-4.2)
       ("docbook-xsl" ,docbook-xsl)
       ("e2fsprogs" ,e2fsprogs)
       ("fuse" ,fuse)
       ("glib" ,glib)
       ("gpgme" ,gpgme)
       ("libarchive" ,libarchive)
       ("libsoup" ,libsoup)
       ("util-linux" ,util-linux)))
    (home-page "https://ostree.readthedocs.io/en/latest/")
    (synopsis "Operating system and container binary deployment and upgrades")
    (description
     "@code{libostree} is both a shared library and suite of command line
tools that combines a \"git-like\" model for committing and downloading
bootable file system trees, along with a layer for deploying them and managing
the boot loader configuration.")
    (license license:lgpl2.0+)))

(define-public flatpak
  (package
   (name "flatpak")
   (version "1.10.2")
   (source
    (origin
     (method url-fetch)
     (uri (string-append "https://github.com/flatpak/flatpak/releases/download/"
                         version "/flatpak-" version ".tar.xz"))
     (sha256
      (base32 "1r6xw7r3ir2vaa30n3mily6m7d51cf4qv22fkqlzzy3js0wjf5fv"))))

   ;; Wrap 'flatpak' so that GIO_EXTRA_MODULES is set, thereby allowing GIO to
   ;; find the TLS backend in glib-networking.
   (build-system glib-or-gtk-build-system)

   (arguments
    '(#:configure-flags
      (list
       "--enable-documentation=no" ;; FIXME
       "--enable-system-helper=no"
       "--localstatedir=/var"
       (string-append "--with-system-bubblewrap="
                      (assoc-ref %build-inputs "bubblewrap")
                      "/bin/bwrap")
       (string-append "--with-system-dbus-proxy="
                      (assoc-ref %build-inputs "xdg-dbus-proxy")
                      "/bin/xdg-dbus-proxy"))
      #:phases
      (modify-phases %standard-phases
        (add-after 'unpack 'fix-tests
          (lambda* (#:key inputs #:allow-other-keys)
            (copy-recursively
             (string-append (assoc-ref inputs "glibc-utf8-locales")
                            "/lib/locale/") "/tmp/locale")
            (for-each make-file-writable (find-files "/tmp"))
            (substitute* "tests/make-test-runtime.sh"
              (("cp `which.*") "echo guix\n")
              (("cp -r /usr/lib/locale/C\\.\\*")
               (string-append "mkdir ${DIR}/usr/lib/locale/en_US; \
cp -r /tmp/locale/*/en_US.*")))
            (substitute* "tests/libtest.sh"
              (("/bin/kill") (which "kill"))
              (("/usr/bin/python3") (which "python3")))
            #t))
        ;; Many tests fail for unknown reasons, so we just run a few basic
        ;; tests.
        (replace 'check
          (lambda _
            (setenv "HOME" "/tmp")
            (invoke "make" "check"
                    "TESTS=tests/test-basic.sh tests/test-config.sh testcommon"))))))
    (native-inputs
    `(("bison" ,bison)
      ("dbus" ,dbus) ; for dbus-daemon
      ("gettext" ,gettext-minimal)
      ("glib:bin" ,glib "bin")          ; for glib-mkenums + gdbus-codegen
      ("glibc-utf8-locales" ,glibc-utf8-locales)
      ("gobject-introspection" ,gobject-introspection)
      ("libcap" ,libcap)
      ("pkg-config" ,pkg-config)
      ("python" ,python)
      ("python-pyparsing" ,python-pyparsing)
      ("socat" ,socat)
      ("which" ,which)))
   (propagated-inputs `(("glib-networking" ,glib-networking)
                        ("gnupg" ,gnupg)
                        ("gsettings-desktop-schemas"
                         ,gsettings-desktop-schemas)))
   (inputs
    `(("appstream-glib" ,appstream-glib)
      ("bubblewrap" ,bubblewrap)
      ("dconf" ,dconf)
      ("fuse" ,fuse)
      ("gdk-pixbuf" ,gdk-pixbuf)
      ("gpgme" ,gpgme)
      ("json-glib" ,json-glib)
      ("libarchive" ,libarchive)
      ("libostree" ,libostree)
      ("libseccomp" ,libseccomp)
      ("libsoup" ,libsoup)
      ("libxau" ,libxau)
      ("libxml2" ,libxml2)
      ("util-linux" ,util-linux)
      ("xdg-dbus-proxy" ,xdg-dbus-proxy)))
   (home-page "https://flatpak.org")
   (synopsis "System for building, distributing, and running sandboxed desktop
applications")
   (description "Flatpak is a system for building, distributing, and running
sandboxed desktop applications on GNU/Linux.")
   (license license:lgpl2.1+)))

(define-public akku
  (package
    (name "akku")
    (version "1.0.1")
    (source (origin
              (method git-fetch)
              (uri (git-reference
                    (url "https://gitlab.com/akkuscm/akku.git")
                    (commit (string-append "v" version))))
              (file-name (git-file-name name version))
              (sha256 (base32 "1dm32ws3nshnnscd7k75zswxxs1pp25y2q4k8j5ms241hz47by3c"))))
    (build-system gnu-build-system)
    (arguments
     '(#:phases (modify-phases %standard-phases
                  (replace 'bootstrap
                    (lambda* (#:key outputs #:allow-other-keys)
                      (for-each patch-shebang
                                '("bootstrap"
                                  ".akku/env"))
                      (let* ((home "/tmp")
                             (datadir (string-append home "/.local/share/akku/")))
                        (mkdir-p datadir)
                        (invoke "touch" (string-append datadir "index.db"))
                        (setenv "HOME" home))
                      (invoke "./bootstrap")
                      #t))
                  (add-after 'install 'wrap-executables
                    (lambda* (#:key outputs inputs #:allow-other-keys)
                      (let ((out (assoc-ref outputs "out"))
                            (curl (assoc-ref inputs "curl")))
                        (wrap-program (string-append out "/bin/akku")
                          `("LD_LIBRARY_PATH" ":" prefix (,(string-append curl "/lib"))))
                        #t))))))
    (native-inputs
     `(("which" ,which)
       ("autoconf" ,autoconf)
       ("automake" ,automake)
       ("pkg-config" ,pkg-config)))
    (inputs
     `(("guile" ,guile-3.0)
       ("curl" ,curl)))
    (home-page "https://akkuscm.org/")
    (synopsis "Language package manager for Scheme")
    (description
     "Akku.scm is a project-based language package manager for R6RS and R7RS Scheme.
It is mainly meant for programmers who develop portable programs or libraries in Scheme,
but could potentially work for end-users of those programs.  It also has a translator
from R7RS, which allows most R7RS code to run on R6RS implementations.")
    (license license:gpl3+)))<|MERGE_RESOLUTION|>--- conflicted
+++ resolved
@@ -131,15 +131,9 @@
   ;; Latest version of Guix, which may or may not correspond to a release.
   ;; Note: the 'update-guix-package.scm' script expects this definition to
   ;; start precisely like this.
-<<<<<<< HEAD
-  (let ((version "1.2.0")
-        (commit "a0afc02a859430971c1c21646c9765d1516ad9ed")
-        (revision 21))
-=======
   (let ((version "1.3.0")
         (commit "771b866c55e5f992df60f6c32f5fdd78b64e17f6")
         (revision 1))
->>>>>>> 9dbe49a2
     (package
       (name "guix")
 
@@ -155,11 +149,7 @@
                       (commit commit)))
                 (sha256
                  (base32
-<<<<<<< HEAD
-                  "1ly8krnadjwdv8nw7gzvm24hph3z81m0vsk0xz7zv3b0j627pi8x"))
-=======
                   "0w8w05w6v3lc6478vfw67jzn0hbd9nsncpx9i9ch1lck53r8vs44"))
->>>>>>> 9dbe49a2
                 (file-name (string-append "guix-" version "-checkout"))))
       (build-system gnu-build-system)
       (arguments
