;;; GNU Guix --- Functional package management for GNU
;;; Copyright © 2013, 2014, 2015 Andreas Enge <andreas@enge.fr>
;;; Copyright © 2015 Mark H Weaver <mhw@netris.org>
;;; Copyright © 2015 Tomáš Čech <sleep_walker@suse.cz>
;;; Copyright © 2015 Ludovic Courtès <ludo@gnu.org>
;;; Copyright © 2016, 2017 Leo Famulari <leo@famulari.name>
;;; Copyright © 2017 Marius Bakke <mbakke@fastmail.com>
;;; Copyright © 2017 Efraim Flashner <efraim@flashner.co.il>
;;; Copyright © 2017, 2018 Tobias Geerinckx-Rice <me@tobias.gr>
;;; Copyright © 2018 Roel Janssen <roel@gnu.org>
;;;
;;; This file is part of GNU Guix.
;;;
;;; GNU Guix is free software; you can redistribute it and/or modify it
;;; under the terms of the GNU General Public License as published by
;;; the Free Software Foundation; either version 3 of the License, or (at
;;; your option) any later version.
;;;
;;; GNU Guix is distributed in the hope that it will be useful, but
;;; WITHOUT ANY WARRANTY; without even the implied warranty of
;;; MERCHANTABILITY or FITNESS FOR A PARTICULAR PURPOSE.  See the
;;; GNU General Public License for more details.
;;;
;;; You should have received a copy of the GNU General Public License
;;; along with GNU Guix.  If not, see <http://www.gnu.org/licenses/>.

(define-module (gnu packages curl)
  #:use-module ((guix licenses) #:prefix license:)
  #:use-module (guix packages)
  #:use-module (guix download)
  #:use-module (guix git-download)
  #:use-module (guix utils)
  #:use-module (guix build-system gnu)
  #:use-module (guix build-system go)
  #:use-module (gnu packages)
  #:use-module (gnu packages compression)
  #:use-module (gnu packages golang)
  #:use-module (gnu packages groff)
  #:use-module (gnu packages gsasl)
  #:use-module (gnu packages guile)
  #:use-module (gnu packages libidn)
  #:use-module (gnu packages openldap)
  #:use-module (gnu packages perl)
  #:use-module (gnu packages pkg-config)
  #:use-module (gnu packages python)
  #:use-module (gnu packages ssh)
  #:use-module (gnu packages tls)
  #:use-module (gnu packages web))

(define-public curl
  (package
   (name "curl")
<<<<<<< HEAD
   (version "7.59.0")
=======
   (version "7.57.0")
   (replacement curl-7.60.0)
>>>>>>> 4699ffa3
   (source (origin
            (method url-fetch)
            (uri (string-append "https://curl.haxx.se/download/curl-"
                                version ".tar.xz"))
            (sha256
             (base32
              "1z310hrjm2vmbcpkyp81dcmj9rk127zkjyawpy2pah0nz6yslkp4"))))
   (build-system gnu-build-system)
   (outputs '("out"
              "doc"))                             ;1.2 MiB of man3 pages
   (inputs `(("gnutls" ,gnutls)
             ("gss" ,gss)
             ("libidn" ,libidn)
             ("libssh2" ,libssh2)
             ("openldap" ,openldap)
             ("nghttp2" ,nghttp2 "lib")
             ("zlib" ,zlib)))
   (native-inputs
     `(("perl" ,perl)
       ;; to enable the --manual option and make test 1026 pass
       ("groff" ,groff)
       ("pkg-config" ,pkg-config)
       ("python" ,python-2)))
   (native-search-paths
    ;; Note: This search path is respected by the `curl` command-line tool only.
    ;; Ideally we would bake this into libcurl itself so other users can benefit,
    ;; but it's not supported upstream due to thread safety concerns.
    (list (search-path-specification
           (variable "CURL_CA_BUNDLE")
           (file-type 'regular)
           (separator #f)                         ;single entry
           (files '("etc/ssl/certs/ca-certificates.crt")))))
   (arguments
    `(#:configure-flags '("--with-gnutls" "--with-gssapi")
      ;; Add a phase to patch '/bin/sh' occurances in tests/runtests.pl
      #:phases
      (modify-phases %standard-phases
        (add-after
         'install 'move-man3-pages
         (lambda* (#:key outputs #:allow-other-keys)
           ;; Move section 3 man pages to "doc".
           (let ((out (assoc-ref outputs "out"))
                 (doc (assoc-ref outputs "doc")))
             (mkdir-p (string-append doc "/share/man"))
             (rename-file (string-append out "/share/man/man3")
                          (string-append doc "/share/man/man3"))
             #t)))
        (replace
         'check
         (lambda _
           (substitute* "tests/runtests.pl"
             (("/bin/sh") (which "sh")))

           ;; XXX FIXME: Test #1510 seems to work on some machines and not
           ;; others, possibly based on the kernel version.  It works on GuixSD
           ;; on x86_64 with linux-libre-4.1, but fails on Hydra for both i686
           ;; and x86_64 with the following error:
           ;;
           ;; test 1510...[HTTP GET connection cache limit (CURLOPT_MAXCONNECTS)]
           ;;
           ;;  1510: output (log/stderr1510) FAILED:
           ;; --- log/check-expected    2015-06-27 07:45:53.166720834 +0000
           ;; +++ log/check-generated   2015-06-27 07:45:53.166720834 +0000
           ;; @@ -1,5 +1,5 @@
           ;;  * Connection #0 to host server1.example.com left intact[LF]
           ;;  * Connection #1 to host server2.example.com left intact[LF]
           ;;  * Connection #2 to host server3.example.com left intact[LF]
           ;; -* Closing connection 0[LF]
           ;; +* Closing connection 1[LF]
           ;;  * Connection #3 to host server4.example.com left intact[LF]
           (delete-file "tests/data/test1510")

           ;; The top-level "make check" does "make -C tests quiet-test", which
           ;; is too quiet.  Use the "test" target instead, which is more
           ;; verbose.
           (invoke "make" "-C" "tests" "test"))))))
   (synopsis "Command line tool for transferring data with URL syntax")
   (description
    "curl is a command line tool for transferring data with URL syntax,
supporting DICT, FILE, FTP, FTPS, Gopher, HTTP, HTTPS, IMAP, IMAPS, LDAP,
LDAPS, POP3, POP3S, RTMP, RTSP, SCP, SFTP, SMTP, SMTPS, Telnet and TFTP.
curl supports SSL certificates, HTTP POST, HTTP PUT, FTP uploading, HTTP
form based upload, proxies, cookies, file transfer resume, user+password
authentication (Basic, Digest, NTLM, Negotiate, kerberos...), proxy
tunneling, and so on.")
   (license (license:non-copyleft "file://COPYING"
                                  "See COPYING in the distribution."))
   (home-page "https://curl.haxx.se/")))

<<<<<<< HEAD
=======
(define-public curl-7.60.0
  (package
    (inherit curl)
    (version "7.60.0")
    (source
      (origin
        (method url-fetch)
        (uri (string-append "https://curl.haxx.se/download/curl-"
                            version ".tar.xz"))
        (sha256
         (base32
          "1876ck0smbqz3xakm7s6q6gh4zarh9pv3izf4vlzgpc9xn6zydl7"))))))

>>>>>>> 4699ffa3
(define-public kurly
  (package
    (name "kurly")
    (version "1.2.1")
    (source (origin
              (method git-fetch)
              (uri (git-reference
                     (url "https://github.com/davidjpeacock/kurly.git")
                     (commit (string-append "v" version))))
              (file-name (git-file-name name version))
              (sha256
               (base32
                "01kp33gvzxmk6ipz7323wqwmbc90q2mwzsjig8rzpqsm4kji5hi6"))))
    (build-system go-build-system)
    (arguments
     `(#:import-path "github.com/davidjpeacock/kurly"
       #:install-source? #f
       #:phases
       (modify-phases %standard-phases
         (add-after 'install 'install-documentation
           (lambda* (#:key import-path outputs #:allow-other-keys)
             (let* ((source (string-append "src/" import-path))
                    (out (assoc-ref outputs "out"))
                    (doc (string-append out "/share/doc/" ,name "-" ,version))
                    (man (string-append out "/share/man/man1")))
               (with-directory-excursion source
                 (install-file "README.md" doc)
                 (mkdir-p man)
                 (copy-file "meta/kurly.man"
                            (string-append man "/kurly.1")))
               #t))))))
    (inputs
     `(("go-github-com-alsm-ioprogress" ,go-github-com-alsm-ioprogress)
       ("go-github-com-aki237-nscjar" ,go-github-com-aki237-nscjar)
       ("go-github-com-davidjpeacock-cli" ,go-github-com-davidjpeacock-cli)))
    (synopsis "Command-line HTTP client")
    (description "kurly is an alternative to the @code{curl} program written in
Go.  kurly is designed to operate in a similar manner to curl, with select
features.  Notably, kurly is not aiming for feature parity, but common flags and
mechanisms particularly within the HTTP(S) realm are to be expected.  kurly does
not offer a replacement for libcurl.")
    (home-page "https://github.com/davidjpeacock/kurly")
    (license license:asl2.0)))

(define-public guile-curl
  (package
   (name "guile-curl")
   (version "0.5")
   (source (origin
            (method url-fetch)
            (uri (string-append
                  "http://www.lonelycactus.com/tarball/guile-curl-"
                  version ".tar.gz"))
            (sha256
             (base32
              "1846rxgc0ylh8768lr79irc7nwjichzb7qb7lzs2k42m0i53sc46"))))
   (build-system gnu-build-system)
   (arguments
    `(#:configure-flags (list (string-append
                               "--with-guilesitedir="
                               (assoc-ref %outputs "out")
                               "/share/guile/site/2.2")
                              (string-append
                               "-with-guileextensiondir="
                               (assoc-ref %outputs "out")
                               "/lib/guile/2.2/extensions"))
      #:phases
      (modify-phases %standard-phases
        (add-after 'install 'patch-extension-path
          (lambda* (#:key outputs #:allow-other-keys)
             (let* ((out      (assoc-ref outputs "out"))
                    (curl.scm (string-append
                               out "/share/guile/site/2.2/curl.scm"))
                    (curl.go  (string-append
                               out "/lib/guile/2.2/site-ccache/curl.go"))
                    (ext      (string-append out "/lib/guile/2.2/"
                                             "extensions/libguile-curl")))
               (substitute* curl.scm (("libguile-curl") ext))
               ;; The build system does not actually compile the Scheme module.
               ;; So we can compile it and put it in the right place in one go.
               (invoke "guild" "compile" curl.scm "-o" curl.go)))))))
   (native-inputs `(("pkg-config" ,pkg-config)))
   (inputs
    `(("curl" ,curl)
      ("guile" ,guile-2.2)))
   (home-page "http://www.lonelycactus.com/guile-curl.html")
   (synopsis "Curl bindings for Guile")
   (description "@code{guile-curl} is a project that has procedures that allow
Guile to do client-side URL transfers, like requesting documents from HTTP or
FTP servers.  It is based on the curl library.")
   (license license:gpl3+)))<|MERGE_RESOLUTION|>--- conflicted
+++ resolved
@@ -50,12 +50,8 @@
 (define-public curl
   (package
    (name "curl")
-<<<<<<< HEAD
    (version "7.59.0")
-=======
-   (version "7.57.0")
    (replacement curl-7.60.0)
->>>>>>> 4699ffa3
    (source (origin
             (method url-fetch)
             (uri (string-append "https://curl.haxx.se/download/curl-"
@@ -145,8 +141,6 @@
                                   "See COPYING in the distribution."))
    (home-page "https://curl.haxx.se/")))
 
-<<<<<<< HEAD
-=======
 (define-public curl-7.60.0
   (package
     (inherit curl)
@@ -160,7 +154,6 @@
          (base32
           "1876ck0smbqz3xakm7s6q6gh4zarh9pv3izf4vlzgpc9xn6zydl7"))))))
 
->>>>>>> 4699ffa3
 (define-public kurly
   (package
     (name "kurly")
