;;; GNU Guix --- Functional package management for GNU
;;; Copyright © 2014, 2017, 2018 Ludovic Courtès <ludo@gnu.org>
;;; Copyright © 2015, 2016, 2017, 2018, 2020 Ricardo Wurmus <rekado@elephly.net>
;;; Copyright © 2015 Mark H Weaver <mhw@netris.org>
;;; Copyright © 2015, 2016, 2017 Stefan Reichör <stefan@xsteve.at>
;;; Copyright © 2016 Raimon Grau <raimonster@gmail.com>
;;; Copyright © 2016, 2017, 2018, 2019, 2020 Tobias Geerinckx-Rice <me@tobias.gr>
;;; Copyright © 2016 John Darrington <jmd@gnu.org>
;;; Copyright © 2016, 2017, 2018, 2019, 2020 Nicolas Goaziou <mail@nicolasgoaziou.fr>
;;; Copyright © 2016 Eric Bavier <bavier@member.fsf.org>
;;; Copyright © 2016, 2017 Nikita <nikita@n0.is>
;;; Copyright © 2016, 2017, 2018 Arun Isaac <arunisaac@systemreboot.net>
;;; Copyright © 2016 Benz Schenk <benz.schenk@uzh.ch>
;;; Copyright © 2016, 2017 Pjotr Prins <pjotr.guix@thebird.nl>
;;; Copyright © 2017 Mathieu Othacehe <m.othacehe@gmail.com>
;;; Copyright © 2017 Leo Famulari <leo@famulari.name>
;;; Copyright © 2017, 2018, 2019, 2020 Efraim Flashner <efraim@flashner.co.il>
;;; Copyright © 2017, 2018, 2019 Rutger Helling <rhelling@mykolab.com>
;;; Copyright © 2017, 2019 Gábor Boskovits <boskovits@gmail.com>
;;; Copyright © 2017 Thomas Danckaert <post@thomasdanckaert.be>
;;; Copyright © 2018 Adam Van Ymeren <adam@vany.ca>
;;; Copyright © 2018 Fis Trivial <ybbs.daans@hotmail.com>
;;; Copyright © 2018 Tonton <tonton@riseup.net>
;;; Copyright © 2018 Clément Lassieur <clement@lassieur.org>
;;; Copyright © 2018 Theodoros Foradis <theodoros@foradis.org>
;;; Copyright © 2018, 2020 Marius Bakke <mbakke@fastmail.com>
;;; Copyright © 2018, 2020 Oleg Pykhalov <go.wigust@gmail.com>
;;; Copyright © 2018 Pierre Neidhardt <mail@ambrevar.xyz>
;;; Copyright © 2019 Maxim Cournoyer <maxim.cournoyer@gmail.com>
;;; Copyright © 2019 Vasile Dumitrascu <va511e@yahoo.com>
;;; Copyright © 2019 Julien Lepiller <julien@lepiller.eu>
;;; Copyright © 2019 Timotej Lazar <timotej.lazar@araneo.si>
;;; Copyright © 2019 Brice Waegeneire <brice@waegenei.re>
;;; Copyright © 2019 Tonton <tonton@riseup.net>
;;; Copyright © 2019, 2020 Alex Griffin <a@ajgrf.com>
;;; Copyright © 2019, 2020 Jan Wielkiewicz <tona_kosmicznego_smiecia@interia.pl>
;;; Copyright © 2019 Daniel Schaefer <git@danielschaefer.me>
;;; Copyright © 2019 Diego N. Barbato <dnbarbato@posteo.de>
;;; Copyright © 2020 Vincent Legoll <vincent.legoll@gmail.com>
;;; Copyright © 2020 Brice Waegeneire <brice@waegenei.re>
;;;
;;; This file is part of GNU Guix.
;;;
;;; GNU Guix is free software; you can redistribute it and/or modify it
;;; under the terms of the GNU General Public License as published by
;;; the Free Software Foundation; either version 3 of the License, or (at
;;; your option) any later version.
;;;
;;; GNU Guix is distributed in the hope that it will be useful, but
;;; WITHOUT ANY WARRANTY; without even the implied warranty of
;;; MERCHANTABILITY or FITNESS FOR A PARTICULAR PURPOSE.  See the
;;; GNU General Public License for more details.
;;;
;;; You should have received a copy of the GNU General Public License
;;; along with GNU Guix.  If not, see <http://www.gnu.org/licenses/>.

(define-module (gnu packages networking)
  #:use-module ((guix licenses) #:prefix license:)
  #:use-module (guix packages)
  #:use-module (guix download)
  #:use-module (guix git-download)
  #:use-module (guix build-system cmake)
  #:use-module (guix build-system glib-or-gtk)
  #:use-module (guix build-system gnu)
  #:use-module (guix build-system go)
  #:use-module (guix build-system perl)
  #:use-module (guix build-system python)
  #:use-module (guix build-system trivial)
  #:use-module (guix utils)
  #:use-module (gnu packages)
  #:use-module (gnu packages admin)
  #:use-module (gnu packages adns)
  #:use-module (gnu packages algebra)
  #:use-module (gnu packages audio)
  #:use-module (gnu packages autogen)
  #:use-module (gnu packages autotools)
  #:use-module (gnu packages base)
  #:use-module (gnu packages bison)
  #:use-module (gnu packages boost)
  #:use-module (gnu packages check)
  #:use-module (gnu packages code)
  #:use-module (gnu packages compression)
  #:use-module (gnu packages cpp)
  #:use-module (gnu packages crypto)
  #:use-module (gnu packages curl)
  #:use-module (gnu packages cyrus-sasl)
  #:use-module (gnu packages dejagnu)
  #:use-module (gnu packages documentation)
  #:use-module (gnu packages flex)
  #:use-module (gnu packages freedesktop)
  #:use-module (gnu packages gettext)
  #:use-module (gnu packages glib)
  #:use-module (gnu packages gnome)
  #:use-module (gnu packages gnupg)
  #:use-module (gnu packages gtk)
  #:use-module (gnu packages image)
  #:use-module (gnu packages libevent)
  #:use-module (gnu packages libidn)
  #:use-module (gnu packages linux)
  #:use-module (gnu packages lua)
  #:use-module (gnu packages multiprecision)
  #:use-module (gnu packages kerberos)
  #:use-module (gnu packages ncurses)
  #:use-module (gnu packages nettle)
  #:use-module (gnu packages openldap)
  #:use-module (gnu packages password-utils)
  #:use-module (gnu packages pcre)
  #:use-module (gnu packages perl)
  #:use-module (gnu packages perl-check)
  #:use-module (gnu packages pkg-config)
  #:use-module (gnu packages polkit)
  #:use-module (gnu packages pretty-print)
  #:use-module (gnu packages pulseaudio)
  #:use-module (gnu packages python)
  #:use-module (gnu packages python-web)
  #:use-module (gnu packages python-xyz)
  #:use-module (gnu packages qt)
  #:use-module (gnu packages readline)
  #:use-module (gnu packages samba)
  #:use-module (gnu packages serialization)
  #:use-module (gnu packages sqlite)
  #:use-module (gnu packages ssh)
  #:use-module (gnu packages textutils)
  #:use-module (gnu packages tls)
  #:use-module (gnu packages valgrind)
  #:use-module (gnu packages web)
  #:use-module (gnu packages wxwidgets)
  #:use-module (gnu packages xml)
  #:use-module (ice-9 match))

(define-public blueman
  (package
    (name "blueman")
    (version "2.1.3")
    (source
     (origin
       (method url-fetch)
       (uri (string-append "https://github.com/blueman-project/blueman/releases"
                           "/download/" version "/blueman-" version ".tar.xz"))
       (sha256
        (base32 "1pngqbwapbvywhkmflapqvs0wa0af7d1a87wy56l5hg2r462xl1v"))))
    (build-system glib-or-gtk-build-system)
    (arguments
     `(#:configure-flags (list "--enable-polkit"
                               "--without-systemdsystemunitdir" ; Not required
                               "--without-systemduserunitdir")  ; Not required
       #:phases
       (modify-phases %standard-phases
         ;; Python references are not being patched in patch-phase of build,
         ;; despite using python-wrapper as input. So we patch them manually.
         (add-after 'unpack 'patch-python-references
           (lambda* (#:key inputs #:allow-other-keys)
             (with-directory-excursion "apps"
               (substitute* '("blueman-adapters.in" "blueman-applet.in"
                              "blueman-assistant.in" "blueman-manager.in"
                              "blueman-mechanism.in" "blueman-report.in"
                              "blueman-rfcomm-watcher.in" "blueman-sendto.in"
                              "blueman-services.in" "blueman-tray.in")
                 (("@PYTHON@") (string-append (assoc-ref inputs "python")
                                              "/bin/python"
                                              ,(version-major+minor
                                                (package-version python))))))
             #t))
         ;; Fix loading of external programs.
         (add-after 'unpack 'patch-external-programs
           (lambda* (#:key inputs #:allow-other-keys)
             (substitute* '("apps/blueman-report.in" "blueman/main/NetConf.py"
                            "blueman/main/PPPConnection.py")
               (("/usr/sbin/bluetoothd")
                (string-append (assoc-ref inputs "bluez")
                               "/libexec/bluetooth/bluetoothd"))
               (("/sbin/iptables")
                (string-append (assoc-ref inputs "iptables")
                               "/sbin/iptables"))
               (("/usr/sbin/pppd")
                (string-append (assoc-ref inputs "ppp")
                               "/sbin/pppd")))
             #t))
         ;; Fix loading of pulseaudio libraries.
         (add-after 'unpack 'patch-pulseaudio-libraries
           (lambda* (#:key inputs #:allow-other-keys)
             (let* ((pulseaudio (assoc-ref inputs "pulseaudio"))
                    (pulse (string-append pulseaudio "/lib/libpulse.so.0"))
                    (pulse-glib (string-append pulseaudio
                                               "/lib/libpulse-mainloop-glib.so.0")))
               (with-directory-excursion "blueman/main"
                 (substitute* "PulseAudioUtils.py"
                   (("libpulse.so.0") pulse)
                   (("libpulse-mainloop-glib.so.0") pulse-glib)))
               #t)))
         ;; Fix running of blueman programs.
         (add-after 'glib-or-gtk-wrap 'wrap-blueman-progs
           (lambda* (#:key outputs #:allow-other-keys)
             (let* ((out (assoc-ref outputs "out"))
                    (bin (string-append out "/bin/blueman-"))
                    (libexec (string-append out "/libexec/blueman-"))
                    (lib (string-append out "/lib/python"
                                        ,(version-major+minor
                                          (package-version python))
                                        "/site-packages")))
               (for-each
                (lambda (program)
                  (wrap-program program
                    `("PYTHONPATH" = (,(getenv "PYTHONPATH") ,lib))
                    `("GI_TYPELIB_PATH" = (,(getenv "GI_TYPELIB_PATH")))))
                (append
                 (map (lambda (prog) (string-append bin prog))
                      '("adapters" "applet" "assistant" "manager" "report"
                        "sendto" "services" "tray"))
                 (map (lambda (prog) (string-append libexec prog))
                      '("mechanism" "rfcomm-watcher"))))
               #t))))))
    (native-inputs
     `(("cython" ,python-cython)
       ("glib:bin" ,glib "bin")
       ("gobject-introspection" ,gobject-introspection)
       ("gtk+:bin" ,gtk+ "bin")
       ("intltool" ,intltool)
       ("pkg-config" ,pkg-config)))
    (inputs
     `(("bluez" ,bluez)
       ("dbus" ,dbus)
       ("gdkpixbuf" ,gdk-pixbuf+svg)
       ("glib" ,glib)
       ("gtk+" ,gtk+)
       ("iproute2" ,iproute)
       ("iptables" ,iptables)
       ("net-tools" ,net-tools)
       ("pango" ,pango)
       ("polkit" ,polkit)
       ("ppp" ,ppp)
       ("pulseaudio" ,pulseaudio)
       ("pycairo" ,python-pycairo)
       ("pygobject" ,python-pygobject)
       ("python" ,python-wrapper)
       ("libappindicator" ,libappindicator)
       ("libnm" ,network-manager)))
    (synopsis "GTK+ Bluetooth manager")
    (description "Blueman is a Bluetooth management utility using the Bluez
D-Bus backend.  It is designed to be easy to use for most common Bluetooth
tasks.")
    (home-page "https://github.com/blueman-project/blueman")
    (license license:gpl3+)))

;; The gnu.org ‘home’ for this GNU project is a directory listing with 1.6.0 as
;; the latest version.  The author's git repository, mentioned in the 1.6.0
;; README and otherwise legit-looking, contains a proper 1.7.0 release tarball
;; with many OUI updates.  Use it, even though it's also several years old now.
(define-public macchanger
  (package
    (name "macchanger")
    (version "1.7.0")
    (source
     (origin
       (method url-fetch)
       (uri (string-append "https://github.com/alobbs/macchanger/"
                           "releases/download/" version "/"
                           name "-" version ".tar.gz"))
       (sha256
        (base32 "1gs5m0jxyprdp00w2qkbnaqm3ilkjz0q1gqdg4nzdm8g4xy73qns"))))
    (build-system gnu-build-system)
    (home-page "https://www.gnu.org/software/macchanger/")
    (synopsis "Viewing and manipulating MAC addresses of network interfaces")
    (description "GNU MAC Changer is a utility for viewing and changing MAC
addresses of networking devices.  New addresses may be set explicitly or
randomly.  They can include MAC addresses of the same or other hardware vendors
or, more generally, MAC addresses of the same category of hardware.")
    (license license:gpl2+)))

(define-public miredo
  (package
    (name "miredo")
    (version "1.2.6")
    (source (origin
              (method url-fetch)
              (uri (string-append "http://www.remlab.net/files/miredo/miredo-"
                                  version ".tar.xz"))
              (sha256
               (base32
                "0j9ilig570snbmj48230hf7ms8kvcwi2wblycqrmhh85lksd49ps"))))
    (build-system gnu-build-system)
    (arguments
     '(#:phases
       (modify-phases %standard-phases
         ;; The checkconf test in src/ requires network access.
         (add-before
          'check 'disable-checkconf-test
          (lambda _
            (substitute* "src/Makefile"
              (("^TESTS = .*") "TESTS = \n"))
            #t)))))
    (home-page "https://www.remlab.net/miredo/")
    (synopsis "Teredo IPv6 tunneling software")
    (description
     "Miredo is an implementation (client, relay, server) of the Teredo
specification, which provides IPv6 Internet connectivity to IPv6 enabled hosts
residing in IPv4-only networks, even when they are behind a NAT device.")
    (license license:gpl2+)))

(define-public socat
  (package
    (name "socat")
    (version "1.7.3.4")
    (source (origin
              (method url-fetch)
              (uri (string-append
                    "http://www.dest-unreach.org/socat/download/socat-"
                    version ".tar.bz2"))
              (sha256
               (base32
                "1z7xgnwiqpcv1j6aghhj9nqbx7cg3gpc4n9j7vi9hm7nhv5788wp"))))
    (build-system gnu-build-system)
    (arguments '(#:tests? #f))          ; no test suite
    (inputs `(("openssl" ,openssl)))
    (home-page "http://www.dest-unreach.org/socat/")
    (synopsis
     "Open bidirectional communication channels from the command line")
    (description
     "socat is a relay for bidirectional data transfer between two independent
data channels---files, pipes, devices, sockets, etc.  It can create
\"listening\" sockets, named pipes, and pseudo terminals.

socat can be used, for instance, as TCP port forwarder, as a shell interface
to UNIX sockets, IPv6 relay, for redirecting TCP oriented programs to a serial
line, to logically connect serial lines on different computers, or to
establish a relatively secure environment (su and chroot) for running client
or server shell scripts with network connections.")
    (license license:gpl2)))

(define-public tcp-wrappers
  (package
    (name "tcp-wrappers")
    (version "7.6")
    (source (origin
              (method url-fetch)
              (uri (string-append
                    "ftp://ftp.porcupine.org/pub/security/tcp_wrappers_"
                    version ".tar.gz"))
              (sha256
               (base32
                "0p9ilj4v96q32klavx0phw9va21fjp8vpk11nbh6v2ppxnnxfhwm"))))
    (build-system gnu-build-system)
    (arguments
     `(#:phases
       (modify-phases %standard-phases
         (delete 'configure)  ; there is no configure script
         (delete 'check)      ; there are no tests
         (replace 'build
           (lambda _
             (chmod "." #o755)
             ;; Upstream doesn't generate a shared library.  So we have to do it.
             (setenv "CC" "gcc -fno-builtin -fPIC")
             (substitute* "Makefile"
               (("^(all[^\n]*)" line) (string-append line " libwrap.so\n
libwrap.so: $(LIB_OBJ)\n
\tgcc -shared $^ -o $@\n")))
             ;; Deal with some gcc breakage.
             (substitute* "percent_m.c"
               (("extern char .sys_errlist.*;") ""))
             (substitute* "scaffold.c"
               (("extern char .malloc.*;") ""))
             ;; This, believe it or not, is the recommended way to build!
             (invoke "make" "REAL_DAEMON_DIR=/etc" "linux")))
         ;; There is no make install stage, so we have to do it ourselves.
         (replace 'install
           (lambda _
             (let ((out (assoc-ref %outputs "out"))
                   (man-pages `("hosts_access.3"
                                "hosts_access.5"
                                "hosts_options.5"
                                "tcpd.8"
                                "tcpdchk.8"
                                "tcpdmatch.8"))
                   (libs  `("libwrap.a"
                            "libwrap.so"))
                   (headers `("tcpd.h"))
                   (bins `("safe_finger"
                           "tcpd"
                           "tcpdchk"
                           "tcpdmatch"
                           "try-from")))
               (for-each
                (lambda (x)
                  (install-file x (string-append out "/include")))
                headers)
               (for-each
                (lambda (x)
                  (install-file x (string-append out "/share/man/man"
                                                 (string-take-right x 1))))
                man-pages)
               (for-each
                (lambda (x)
                  (install-file x (string-append out "/lib/")))
                libs)
               (for-each
                (lambda (x)
                  (install-file x (string-append out "/bin/")))
                bins))
             #t)))))
    (home-page "http://www.porcupine.org")
    (synopsis  "Monitor and filter incoming requests for network services")
    (description "With this package you can monitor and filter incoming requests for
network services.  It includes a library which may be used by daemons to
transparently check connection attempts against an access control list.")
    (license (license:non-copyleft "file://DISCLAIMER"
                                   "See the file DISCLAIMER in the distribution."))))


(define-public zeromq
  (package
    (name "zeromq")
    (version "4.3.2")
    (source (origin
              (method url-fetch)
              (uri (string-append "https://github.com/zeromq/libzmq/releases"
                                  "/download/v" version "/zeromq-" version ".tar.gz"))
              (sha256
               (base32
                "0qzp80ky4y2k7k1ya09v9gkivvfbz2km813snrb8jhnn634bbmzb"))))
    (build-system gnu-build-system)
    (home-page "https://zeromq.org")
    (synopsis "Library for message-based applications")
    (description
     "The 0MQ lightweight messaging kernel is a library which extends the
standard socket interfaces with features traditionally provided by specialized
messaging middle-ware products.  0MQ sockets provide an abstraction of
asynchronous message queues, multiple messaging patterns, message
filtering (subscriptions), seamless access to multiple transport protocols and
more.")
    (license license:lgpl3+)))

(define-public czmq
  (package
    (name "czmq")
    (version "4.2.0")
    (source (origin
              (method url-fetch)
              (uri (string-append
                    "https://github.com/zeromq/" name
                    "/releases/download/v" version
                    "/" name "-" version ".tar.gz"))
              (sha256
               (base32
                "1szciz62sk3fm4ga9qjpxz0n0lazvphm32km95bq92ncng12kayg"))))
    (build-system gnu-build-system)
    (arguments
     '(#:configure-flags '("--enable-drafts")
       #:phases (modify-phases %standard-phases
                  (add-before 'check 'patch-tests
                    (lambda _
                      ;; XXX FIXME: Disable the zproc test, which fails on some
                      ;; hardware: <https://github.com/zeromq/czmq/issues/2007>.
                      (substitute* "src/czmq_selftest.c"
                        (("\\{ \"zproc\", zproc_test.*")
                         ""))
                      #t)))))
    (inputs
     `(("zeromq" ,zeromq)))
    (home-page "https://zeromq.org")
    (synopsis "High-level C bindings for ØMQ")
    (description
     "czmq provides bindings for the ØMQ core API that hides the differences
between different versions of ØMQ.")
    (license license:mpl2.0)))

(define-public cppzmq
  (package
    (name "cppzmq")
    (version "4.6.0")
    (source (origin
              (method git-fetch)
              (uri (git-reference
                    (url "https://github.com/zeromq/cppzmq")
                    (commit (string-append "v" version))))
              (sha256
               (base32
                "19acx2bzi4n6fdnfgkja1nds7m1bwg8lw5vfcijrx9fv75pa7m8h"))
              (file-name (git-file-name name version))))
    (build-system cmake-build-system)
    (arguments
     '(;; FIXME: The test suite requires downloading Catch and custom
       ;; CMake targets, and refuses to use the system version.
       ;; See <https://github.com/zeromq/cppzmq/issues/334>.
       #:tests? #f
       #:configure-flags '("-DCPPZMQ_BUILD_TESTS=OFF")))
    (native-inputs
     `(("pkg-config" ,pkg-config)))
    (inputs
     `(("zeromq" ,zeromq)))
    (home-page "https://zeromq.org")
    (synopsis "C++ bindings for the ØMQ messaging library")
    (description
     "This package provides header-only C++ bindings for ØMQ.  The header
files contain direct mappings of the abstractions provided by the ØMQ C API.")
    (license license:expat)))

(define-public libnatpmp
  (package
    (name "libnatpmp")
    (version "20150609")
    (source (origin
              (method url-fetch)
              (uri (string-append
                    "http://miniupnp.free.fr/files/"
                    name "-" version ".tar.gz"))
              (sha256
               (base32
                "1c1n8n7mp0amsd6vkz32n8zj3vnsckv308bb7na0dg0r8969rap1"))))
    (build-system gnu-build-system)
    (arguments
     `(#:phases
       (modify-phases %standard-phases
         (delete 'configure)
         (delete 'check)) ; no tests
       #:make-flags
       (let* ((target ,(%current-target-system))
              (gcc (if target
                       (string-append target "-gcc")
                       "gcc")))
         (list
          (string-append "CC=" gcc)
          (string-append "INSTALLPREFIX=" (assoc-ref %outputs "out"))
          (string-append "LDFLAGS=-Wl,-rpath=" %output "/lib")))))
    (home-page "http://miniupnp.free.fr/libnatpmp.html")
    (synopsis "C library implementing NAT-PMP")
    (description
     "@code{libnatpmp} is a portable and asynchronous implementation of
the Network Address Translation - Port Mapping Protocol (NAT-PMP)
written in the C programming language.")
    (license license:bsd-3)))

(define-public librdkafka
  (package
    (name "librdkafka")
    (version "1.4.2")
    (source (origin
              (method git-fetch)
              (uri (git-reference
                    (url "https://github.com/edenhill/librdkafka.git")
                    (commit (string-append "v" version))))
              (file-name (git-file-name name version))
              (sha256
               (base32
                "05mgrdzacn9kdpr68r5j0cvsvl54s52glnsc1ww9rcxx6p7hq1ly"))))
    (build-system gnu-build-system)
    (arguments
     '(#:phases
       (modify-phases %standard-phases
         (replace 'configure
           ;; its custom configure script doesn't understand 'CONFIG_SHELL'.
           (lambda* (#:key outputs #:allow-other-keys)
             (let ((out (assoc-ref outputs "out")))
               ;; librdkafka++.so lacks RUNPATH for librdkafka.so
               (setenv "LDFLAGS"
                       (string-append "-Wl,-rpath=" out "/lib"))
               (invoke "./configure"
                       (string-append "--prefix=" out))))))))
    (native-inputs
     `(("python" ,python-wrapper)))
    (propagated-inputs
     `(("zlib" ,zlib))) ; in the Libs.private field of rdkafka.pc
    (home-page "https://github.com/edenhill/librdkafka")
    (synopsis "Apache Kafka C/C++ client library")
    (description
     "librdkafka is a C library implementation of the Apache Kafka protocol,
containing both Producer and Consumer support.")
    (license license:bsd-2)))

(define-public libndp
  (package
    (name "libndp")
    (version "1.7")
    (source (origin
              (method url-fetch)
              (uri (string-append "http://libndp.org/files/"
                                  name "-" version ".tar.gz"))
              (sha256
               (base32
                "1dlinhl39va00v55qygjc9ap77yqf7xvn4rwmvdr49xhzzxhlj1c"))))
    (build-system gnu-build-system)
    (home-page "http://libndp.org/")
    (synopsis "Library for Neighbor Discovery Protocol")
    (description
     "libndp contains a library which provides a wrapper for IPv6 Neighbor
Discovery Protocol.  It also provides a tool named ndptool for sending and
receiving NDP messages.")
    (license license:lgpl2.1+)))

(define-public ethtool
  (package
    (name "ethtool")
<<<<<<< HEAD
    (version "5.6")
=======
    (version "5.7")
>>>>>>> e88745a6
    (source (origin
              (method url-fetch)
              (uri (string-append "mirror://kernel.org/software/network/"
                                  "ethtool/ethtool-" version ".tar.xz"))
              (sha256
               (base32
<<<<<<< HEAD
                "159r0hwax0qs5diayw2glxshqxrigk0v67hgmbq56ldddm91n3ya"))))
=======
                "0f9w0pqkvwn540rasmj6c8897g9gj2hmjnbkhpi9yf1s7jyvhkkj"))))
>>>>>>> e88745a6
    (build-system gnu-build-system)
    (native-inputs
     `(("pkg-config" ,pkg-config)))
    (inputs
     `(("libmnl" ,libmnl)))
    (home-page "https://www.kernel.org/pub/software/network/ethtool/")
    (synopsis "Display or change Ethernet device settings")
    (description
     "ethtool can be used to query and change settings such as speed,
auto-negotiation and checksum offload on many network devices, especially
Ethernet devices.")
    (license license:gpl2)))

(define-public ifstatus
  (package
    (name "ifstatus")
    (version "1.1.0")
    (source (origin
              (method url-fetch)
              (uri (string-append "mirror://sourceforge/ifstatus/ifstatus/"
                                  "ifstatus%20v" version "/ifstatus-v"
                                  version ".tar.gz"))
              (sha256
               (base32
                "045cbsq9ps32j24v8y5hpyqxnqn9mpaf3mgvirlhgpqyb9jsia0c"))
              (modules '((guix build utils)))
              (snippet
               '(begin
                  (substitute* "Main.h"
                    (("#include <stdio.h>")
                     "#include <stdio.h>\n#include <stdlib.h>"))
                  #t))))
    (build-system gnu-build-system)
    (arguments
     '(#:tests? #f                                ; no "check" target
       #:phases
       (modify-phases %standard-phases
         (delete 'configure)             ; no configure script
         (replace 'install
                  (lambda* (#:key outputs #:allow-other-keys)
                    (let* ((out (assoc-ref outputs "out"))
                           (bin (string-append out "/bin")))
                      (mkdir-p bin)
                      (copy-file "ifstatus"
                                 (string-append bin "/ifstatus")))
                    #t)))))
    (inputs `(("ncurses" ,ncurses)))
    (home-page "http://ifstatus.sourceforge.net/graphic/index.html")
    (synopsis "Text based network interface status monitor")
    (description
     "IFStatus is a simple, easy-to-use program for displaying commonly
needed/wanted real-time traffic statistics of multiple network
interfaces, with a simple and efficient view on the command line.  It is
intended as a substitute for the PPPStatus and EthStatus projects.")
    (license license:gpl2+)))

(define-public nload
  (package
    (name "nload")
    (version "0.7.4")
    (source (origin
              (method url-fetch)
              (uri (string-append "mirror://sourceforge/nload/nload/" version
                                  "/nload-" version ".tar.gz"))
              (sha256
               (base32
                "1rb9skch2kgqzigf19x8bzk211jdfjfdkrcvaqyj89jy2pkm3h61"))))
    (build-system gnu-build-system)
    (inputs `(("ncurses" ,ncurses)))
    (home-page "http://www.roland-riegel.de/nload/")
    (synopsis "Realtime console network usage monitor")
    (description
     "Nload is a console application which monitors network traffic and
bandwidth usage in real time.  It visualizes the in- and outgoing traffic using
two graphs, and provides additional info like total amount of transferred data
and min/max network usage.")
    (license license:gpl2+)))

(define-public iodine
  (package
    (name "iodine")
    (version "0.7.0")
    (source (origin
              (method url-fetch)
              (uri (string-append "http://code.kryo.se/" name "/"
                                  name "-" version ".tar.gz"))
              (sha256
               (base32
                "0gh17kcxxi37k65zm4gqsvbk3aw7yphcs3c02pn1c4s2y6n40axd"))))
    (build-system gnu-build-system)
    (arguments
     '(#:phases
       (modify-phases %standard-phases
         (delete 'configure)
         (add-before 'build 'fix-ifconfig-path
           ;; This package works only with the net-tools version of ifconfig.
           (lambda* (#:key inputs #:allow-other-keys)
             (substitute* "src/tun.c"
               (("PATH=[^ ]* ")
                (string-append (assoc-ref inputs "net-tools") "/bin/")))
             #t))
         (add-before 'check 'delete-failing-tests
           ;; Avoid https://bugs.debian.org/cgi-bin/bugreport.cgi?bug=802105.
           (lambda _
             (substitute* "tests/common.c"
               (("tcase_add_test\\(tc, \
test_parse_format_ipv(4(|_listen_all|_mapped_ipv6)|6)\\);")
                ""))
             #t)))
       #:make-flags (list "CC=gcc"
                          (string-append "prefix=" (assoc-ref %outputs "out")))
       #:test-target "test"))
    (inputs `(("net-tools" ,net-tools)
              ("zlib" ,zlib)))
    (native-inputs `(("check" ,check)
                     ("pkg-config" ,pkg-config)))
    (home-page "https://code.kryo.se/iodine/")
    (synopsis "Tunnel IPv4 data through a DNS server")
    (description "Iodine tunnels IPv4 data through a DNS server.  This
can be useful in different situations where internet access is firewalled, but
DNS queries are allowed.  The bandwidth is asymmetrical, with limited upstream
and up to 1 Mbit/s downstream.")
    ;; src/md5.[ch] is released under the zlib license
    (license (list license:isc license:zlib))))

(define-public whois
  (package
    (name "whois")
    (version "5.5.6")
    (source
     (origin
       (method url-fetch)
       (uri (string-append "mirror://debian/pool/main/w/whois/"
                           "whois_" version ".tar.xz"))
       (sha256
        (base32 "0kpi981zjczvdcxfcq455c529vlaxa73x8kbm530z5b01h0fk8fb"))))
    (build-system gnu-build-system)
    (arguments
     `(#:tests? #f                      ; no test suite
       #:make-flags (list "CC=gcc"
                          (string-append "prefix=" (assoc-ref %outputs "out")))
       #:phases
       (modify-phases %standard-phases
         (delete 'configure)            ; no configure script
         (add-before 'build 'setenv
           (lambda _
             (setenv "HAVE_ICONV" "1")
             #t)))))
    (inputs
     `(("libidn2" ,libidn2)))
    (native-inputs
     `(("gettext" ,gettext-minimal)
       ("perl" ,perl)
       ("pkg-config" ,pkg-config)))
    (synopsis "Intelligent client for the WHOIS directory service")
    (description
      "whois searches for an object in a @dfn{WHOIS} (RFC 3912) database.
It is commonly used to look up the registered users or assignees of an Internet
resource, such as a domain name, an IP address block, or an autonomous system.
It can automatically select the appropriate server for most queries.

For historical reasons, this package also includes @command{mkpasswd}, which
encrypts passwords using @code{crypt(3)} and is unrelated to the Expect command
of the same name.")
    (home-page "https://github.com/rfc1036/whois")
    (license license:gpl2+)))

(define-public wireshark
  (package
    (name "wireshark")
    (version "3.2.4")
    (source
     (origin
       (method url-fetch)
       (uri (string-append "https://www.wireshark.org/download/src/wireshark-"
                           version ".tar.xz"))
       (sha256
        (base32 "1amqgn94g6h6cfnsccm2zb4c73pfv1qmzi1i6h1hnbcyhhg4czfi"))))
    (build-system cmake-build-system)
    (arguments
     `(#:phases
       (modify-phases %standard-phases
         (add-after 'unpack 'remove-failing-test
           ;; Test 31/32 fails with errors like "Program reassemble_test is
           ;; not available".  Skipping it for now.
           (lambda _
             (substitute* "CMakeLists.txt"
               (("suite_unittests" all) (string-append "# " all)))
             #t)))
       ;; Build process chokes during `validate-runpath' phase.
       ;;
       ;; Errors are like the following:
       ;; "/gnu/store/...wireshark-3.0.0/lib/wireshark/plugins/3.0/epan/ethercat.so:
       ;; error: depends on 'libwireshark.so.12', which cannot be found in
       ;; RUNPATH".  That is, "/gnu/store/...wireshark-3.0.0./lib" doesn't
       ;; belong to RUNPATH.
       ;;
       ;; That’s not a problem in practice because "ethercat.so" is a plugin,
       ;; so it’s dlopen’d by a process that already provides "libwireshark".
       ;; For now, we disable this phase.
       #:validate-runpath? #f))
    (inputs
     `(("c-ares" ,c-ares)
       ("glib" ,glib)
       ("gnutls" ,gnutls)
       ("libcap" ,libcap)
       ("libgcrypt" ,libgcrypt)
       ("libnl" ,libnl)
       ("libpcap" ,libpcap)
       ("libssh" ,libssh)
       ("libxml2" ,libxml2)
       ("lz4" ,lz4)
       ("lua" ,lua-5.2)                 ;Lua 5.3 unsupported
       ("krb5" ,mit-krb5)
       ("qtbase" ,qtbase)
       ("qtmultimedia" ,qtmultimedia)
       ("qtsvg" ,qtsvg)
       ("sbc" ,sbc)
       ("snappy" ,snappy)
       ("zlib" ,zlib)))
    (native-inputs
     `(("bison" ,bison)
       ("doxygen" ,doxygen)
       ("flex" ,flex)
       ("gettext" ,gettext-minimal)
       ("perl" ,perl)
       ("pkg-config" ,pkg-config)
       ("python" ,python-wrapper)
       ("qttools" ,qttools)))
    (synopsis "Network traffic analyzer")
    (description "Wireshark is a network protocol analyzer, or @dfn{packet
sniffer}, that lets you capture and interactively browse the contents of
network frames.")
    (home-page "https://www.wireshark.org/")
    (license license:gpl2+)))

(define-public fping
  (package
    (name "fping")
    (version "4.2")
    (source
     (origin
       (method url-fetch)
       (uri (string-append "https://fping.org/dist/fping-"
                           version ".tar.gz"))
       (sha256
        (base32 "0jmnf4vmr43aiwk3h2b5qdsb95gxar8gz1yli8fswnm9nrs9ccvx"))))
    (build-system gnu-build-system)
    (home-page "https://fping.org/")
    (synopsis "Send ICMP ECHO_REQUEST packets to network hosts")
    (description
     "fping is a ping like program which uses the Internet Control Message
Protocol (ICMP) echo request to determine if a target host is responding.
fping differs from ping in that you can specify any number of targets on the
command line, or specify a file containing the lists of targets to ping.
Instead of sending to one target until it times out or replies, fping will
send out a ping packet and move on to the next target in a round-robin
fashion.")
    (license license:expat)))

(define-public gandi.cli
  (package
    (name "gandi.cli")
    (version "1.5")
    (source
     (origin
       (method url-fetch)
       (uri (pypi-uri name version))
       (sha256
        (base32 "110wc9zgxsrvw4yzp21p0ian5lcf7vhcpxhnmsc4fg9pzl2bwxd5"))))
    (build-system python-build-system)
    (arguments
     `(#:phases
       (modify-phases %standard-phases
         (add-after 'unpack 'embed-store-file-names
           (lambda _
             (substitute* (list "gandi/cli/modules/cert.py"
                                "gandi/cli/tests/commands/test_certificate.py")
               (("openssl") (which "openssl")))
             #t))
         (add-after 'install 'install-documentation
           ;; The included man page may be outdated but we install it anyway,
           ;; since it's mentioned in 'gandi --help' and better than nothing.
           (lambda* (#:key outputs #:allow-other-keys)
             (let* ((out  (assoc-ref outputs "out"))
                    (man1 (string-append out "/share/man/man1")))
               (mkdir-p man1)
               (with-output-to-file (string-append man1 "/gandi.1")
                 (lambda _
                   (invoke "rst2man.py" "gandicli.man.rst")))
               #t))))))
    (native-inputs
     `(("python-docutils" ,python-docutils)   ; for rst2man.py
       ("python-pytest-cov" ,python-pytest-cov)
       ("python-tox" ,python-tox)))
    (inputs
     `(("openssl" ,openssl)
       ("python-click" ,python-click)
       ("python-ipy" ,python-ipy)
       ("python-pyyaml" ,python-pyyaml)
       ("python-requests" ,python-requests)))
    (home-page "https://cli.gandi.net")
    (synopsis "Command-line interface to the Gandi.net Web API")
    (description
     "This package provides a command-line client (@command{gandi}) to buy,
manage, and delete Internet resources from Gandi.net such as domain names,
virtual machines, and certificates.")
    (license license:gpl3+)))

(define-public go-netns
  (let ((commit "13995c7128ccc8e51e9a6bd2b551020a27180abd")
        (revision "1"))
    (package
      (name "go-netns")
      (version (git-version "0.0.0" revision commit))
      (source (origin
                (method git-fetch)
                (uri (git-reference
                      (url "https://github.com/vishvananda/netns.git")
                      (commit commit)))
                (file-name (git-file-name name version))
                (sha256
                 (base32
                  "1zk6w8158qi4niva5rijchbv9ixgmijsgqshh54wdaav4xrhjshn"))))
      (build-system go-build-system)
      (arguments
       `(#:import-path "github.com/vishvananda/netns"
         #:tests? #f))                  ;tests require root privileges
      (home-page "https://github.com/vishvananda/netns")
      (synopsis "Simple network namespace handling for Go")
      (description "The netns package provides a simple interface for
handling network namespaces in Go.")
      (license license:asl2.0))))

(define-public go-sctp
  ;; docker-libnetwork-cmd-proxy requires this exact commit.
  (let ((commit "07191f837fedd2f13d1ec7b5f885f0f3ec54b1cb")
        (revision "1"))
    (package
      (name "go-sctp")
      (version (git-version "0.0.0" revision commit))
      (source (origin
                (method git-fetch)
                (uri (git-reference
                      (url "https://github.com/ishidawataru/sctp.git")
                      (commit commit)))
                (file-name (git-file-name name version))
                (sha256
                 (base32
                  "1mk9ncm10gwi5pn5wcw4skbyf4qg7n5qdf1mim4gf3mrckvi6g6h"))))
      (build-system go-build-system)
      (arguments
       `(#:import-path "github.com/ishidawataru/sctp"))
      (home-page "https://github.com/ishidawataru/sctp")
      (synopsis "SCTP library for the Go programming language")
      (description "This library provides methods for using the stream control
transmission protocol (SCTP) in a Go application.")
      (license license:asl2.0))))

(define-public httping
  (package
    (name "httping")
    (version "2.5")
    (source
     (origin
       (method url-fetch)
       (uri (string-append "https://www.vanheusden.com/httping/httping-"
                           version ".tgz"))
       (sha256
        (base32
         "1y7sbgkhgadmd93x1zafqc4yp26ssiv16ni5bbi9vmvvdl55m29y"))))
    (build-system gnu-build-system)
    (native-inputs
     `(("gettext" ,gettext-minimal)))
    (inputs
     `(("fftw" ,fftw)
       ("ncurses" ,ncurses)
       ("openssl" ,openssl)))
    (arguments
     `(#:make-flags (list "CC=gcc"
                          (string-append "DESTDIR=" (assoc-ref %outputs "out"))
                          "PREFIX=")
       #:tests? #f)) ; no tests
    (home-page "https://www.vanheusden.com/httping/")
    (synopsis "Web server latency and throughput monitor")
    (description
     "httping measures how long it takes to connect to a web server, send an
HTTP(S) request, and receive the reply headers.  It is somewhat similar to
@command{ping}, but can be used even in cases where ICMP traffic is blocked
by firewalls or when you want to monitor the response time of the actual web
application stack itself.")
    (license license:gpl2)))        ; with permission to link with OpenSSL

(define-public httpstat
  (package
    (name "httpstat")
    (version "1.2.1")
    (source
     (origin
       (method url-fetch)
       (uri (pypi-uri "httpstat" version))
       (sha256
        (base32
         "1chw2nk56vaq87aba012a270k9na06hfx1pfbsrc3jfvlc2kb9hb"))))
    (build-system python-build-system)
    (inputs `(("curl" ,curl)))
    (arguments
     '(#:phases
       (modify-phases %standard-phases
         (add-before 'build 'fix-curl-path
           (lambda* (#:key inputs #:allow-other-keys)
             (substitute* "httpstat.py"
               (("ENV_CURL_BIN.get\\('curl'\\)")
                (string-append "ENV_CURL_BIN.get('"
                               (assoc-ref inputs "curl")
                               "/bin/curl')")))
             #t)))))
    (home-page "https://github.com/reorx/httpstat")
    (synopsis "Visualize curl statistics")
    (description
     "@command{httpstat} is a tool to visualize statistics from the
@command{curl} HTTP client.  It acts as a wrapper for @command{curl} and
prints timing information for each step of the HTTP request (DNS lookup,
TCP connection, TLS handshake and so on) in the terminal.")
    (license license:expat)))

(define-public squid
  (package
    (name "squid")
    (version "4.11")
    (source
     (origin
       (method url-fetch)
       (uri (string-append "http://www.squid-cache.org/Versions/v4/squid-"
                           version ".tar.xz"))
       (sha256
        (base32
          "0z986kykx539wjqd7mr8y0abf3z6hz8byf8fmmbky9hh4ihlgnaf"))))
    (build-system gnu-build-system)
    (arguments
     '(#:phases
       (modify-phases %standard-phases
         (add-before 'build 'fix-true-path
           (lambda* (#:key inputs #:allow-other-keys)
             (substitute* "test-suite/testheaders.sh"
               (("/bin/true")
                (string-append (assoc-ref inputs "coreutils")
                               "/bin/true")))
             #t)))))
    (inputs
     `(("perl" ,perl)
       ("openldap" ,openldap)
       ("linux-pam" ,linux-pam)
       ("libcap" ,libcap)
       ("cyrus-sasl" ,cyrus-sasl)
       ("expat" ,expat)
       ("libxml2" ,libxml2)
       ("openssl" ,openssl)))
    (native-inputs
     `(("cppunit" ,cppunit)
       ("pkg-config" ,pkg-config)))
    (synopsis "Web caching proxy")
    (description "Squid is a caching proxy for the Web supporting HTTP, HTTPS,
FTP, and more.  It reduces bandwidth and improves response times by caching and
reusing frequently-requested web pages.")
    (home-page "http://www.squid-cache.org/")
    (license license:gpl2+)))

(define-public bwm-ng
  (package
    (name "bwm-ng")
    (version "0.6.2")
    (source
     (origin
       (method git-fetch)
       (uri (git-reference
             (url "https://github.com/vgropp/bwm-ng.git")
             (commit (string-append "v" version))))
       (file-name (git-file-name name version))
       (sha256
        (base32 "0k906wb4pw3dcqpcwnni78lahzi3bva483f8c17sjykic7as4y5n"))))
    (build-system gnu-build-system)
    (arguments
     `(#:phases
       (modify-phases %standard-phases
         (add-after 'unpack 'disable-premature-./configure
           (lambda _
             (substitute* "autogen.sh"
               (("\\$srcdir/configure")
                "true"))
             #t)))))
    (native-inputs
     `(("autoconf" ,autoconf)
       ("automake" ,automake)))
    (inputs
     `(("ncurses" ,ncurses)))
    (synopsis "Console based live network and disk I/O bandwidth monitor")
    (description "Bandwidth Monitor NG is a small and simple console based
live network and disk I/O bandwidth monitor.")
    (home-page "https://www.gropp.org/?id=projects&sub=bwm-ng")
    (license license:gpl2)))

(define-public aircrack-ng
  (package
    (name "aircrack-ng")
    (version "1.6")
    (source
     (origin
       (method url-fetch)
       (uri (string-append "https://download.aircrack-ng.org/aircrack-ng-"
                           version ".tar.gz"))
       (sha256
        (base32 "0ix2k64qg7x3w0bzdsbk1m50kcpq1ws59g3zkwiafvpwdr4gs2sg"))))
    (build-system gnu-build-system)
    (native-inputs
     `(("autoconf" ,autoconf)
       ("automake" ,automake)
       ("libtool" ,libtool)
       ("pkg-config" ,pkg-config)
       ("which" ,which)))
    (inputs
     `(("libgcrypt" ,libgcrypt)
       ("libnl" ,libnl)
       ("libpcap" ,libpcap)
       ("ethtool" ,ethtool)
       ("pcre" ,pcre)
       ("sqlite" ,sqlite)
       ("zlib" ,zlib)))
    (arguments
     `(#:configure-flags
       (list "--with-experimental=yes"  ; build wesside-ng, etc.
             "--with-gcrypt")           ; openssl's the default
       #:phases (modify-phases %standard-phases
                  (add-before 'bootstrap 'patch-evalrev
                    (lambda _
                      ;; Called by ./autogen.sh below, before the default
                      ;; ‘patch-shebangs’ phase has had a chance to run.
                      (substitute* "evalrev"
                        (("/bin/sh")
                         (which "sh")))
                      #t))
                  (add-after 'build 'absolutize-tools
                    (lambda* (#:key inputs #:allow-other-keys)
                      (let ((ethtool (string-append (assoc-ref inputs "ethtool")
                                                    "/sbin/ethtool")))
                        (substitute* "scripts/airmon-ng"
                          (("ethtool ")
                           (string-append ethtool " ")))
                        #t))))))
    (home-page "https://www.aircrack-ng.org")
    (synopsis "Assess WiFi network security")
    (description
     "Aircrack-ng is a complete suite of tools to assess WiFi network
security.  It focuses on different areas of WiFi security: monitoring,
attacking, testing, and cracking.  All tools are command-line driven, which
allows for heavy scripting.")
    (license (list license:gpl2+ license:bsd-3))))

(define-public pixiewps
  (package
    (name "pixiewps")
    (version "1.4.2")
    (source (origin
              (method url-fetch)
              (uri (string-append
                    "https://github.com/wiire-a/pixiewps/releases/"
                    "download/v" version "/" name "-" version ".tar.xz"))
              (sha256
               (base32
                "07nym6bqml0k9v29vnj003nrgnwrywgjvnljb7cdpsvnwilhbp64"))))
    (build-system gnu-build-system)
    (arguments
     '(#:make-flags
       (list "CC=gcc"
             (string-append "PREFIX=" (assoc-ref %outputs "out")))
       #:phases
       (modify-phases %standard-phases
         (delete 'configure)) ; no configure script
       #:tests? #f)) ; there are no tests
    (home-page "https://github.com/wiire-a/pixiewps/")
    (synopsis "Offline brute-force tool for Wi-Fi Protected Setup")
    (description "Pixiewps implements the pixie-dust attack to brute
force the Wi-Fi Protected Setup (WPS) PIN by exploiting the low or
non-existing entropy of some access points.")
    (license license:gpl3+)))

(define-public reaver
  (package
    (name "reaver")
    (version "1.6.6")
    (source (origin
              (method url-fetch)
              (uri (string-append
                    "https://github.com/t6x/reaver-wps-fork-t6x/releases/"
                    "download/v" version "/reaver-" version ".tar.xz"))
              (sha256
               (base32
                "00k7mc81ifv0wma7k4v18mj498badbw5yls6c28qin3d1gda0ag3"))))
    (build-system gnu-build-system)
    (arguments
     `(#:configure-flags
       ;; Save session files to current directory instead of /var.
       (list "--enable-savetocurrent"
             "--localstatedir=/tmp/dummy") ; prevent creating /var during install
       #:phases
       (modify-phases %standard-phases
         (add-before 'configure 'change-directory
           (lambda _
             (chdir "src")
             #t))
         (add-after 'install 'install-doc
           (lambda* (#:key outputs #:allow-other-keys)
             (chdir "../docs")
             (let* ((out (assoc-ref outputs "out"))
                    (doc (string-append out "/share/doc/" ,name "-" ,version))
                    (man1 (string-append out "/share/man/man1")))
               (for-each (lambda (file) (install-file file doc))
                         (find-files "." "README.*"))
               (install-file "reaver.1" man1)
               #t))))
       #:tests? #f))                    ; there are no tests
    (inputs
     `(("libpcap" ,libpcap)))
    (propagated-inputs
     `(("aircrack-ng" ,aircrack-ng)
       ("pixiewps" ,pixiewps)))
    (home-page "https://github.com/t6x/reaver-wps-fork-t6x/")
    (synopsis "Attack tool for Wi-Fi Protected Setup")
    (description "Reaver performs a brute force attack against an access
point's Wi-Fi Protected Setup (WPS) PIN.  Once the PIN is found, the WPA
passphrase can be recovered and the AP's wireless settings can be
reconfigured.")
    (license license:gpl2+)))

(define-public perl-danga-socket
  (package
    (name "perl-danga-socket")
    (version "1.62")
    (source
     (origin
       (method url-fetch)
       (uri (string-append "mirror://cpan/authors/id/N/NM/NML/"
                           "Danga-Socket-" version ".tar.gz"))
       (sha256
        (base32 "0x4bvirmf0kphks19jwgva00zz73zx344218dfaiv8gigrw3yg4m"))))
    (build-system perl-build-system)
    (native-inputs
     `(("perl-test-tcp" ,perl-test-tcp)))
    (propagated-inputs
     `(("perl-sys-syscall" ,perl-sys-syscall)))
    (home-page "https://metacpan.org/release/Danga-Socket")
    (synopsis "Event loop and event-driven async socket base class")
    (description
     "Danga::Socket is an abstract base class for objects backed by a socket
which provides the basic framework for event-driven asynchronous IO, designed
to be fast.  Danga::Socket is both a base class for objects, and an event
loop.")
    (license license:perl-license)))

(define-public perl-data-validate-ip
  (package
    (name "perl-data-validate-ip")
    (version "0.27")
    (source
     (origin
       (method url-fetch)
       (uri (string-append
             "mirror://cpan/authors/id/D/DR/DROLSKY/Data-Validate-IP-"
             version ".tar.gz"))
       (sha256
        (base32 "1mmppyzsh1w2z2h86kvzqxy56wxgs62a3kf8nvcnz76bblir5ap1"))))
    (build-system perl-build-system)
    (native-inputs
     `(("perl-test-requires" ,perl-test-requires)))
    (propagated-inputs
     `(("perl-netaddr-ip" ,perl-netaddr-ip)))
    (home-page "https://metacpan.org/release/Data-Validate-IP")
    (synopsis "IPv4 and IPv6 validation methods")
    (description
     "This module provides several IP address validation subroutines that both
validate and untaint their input.  This includes both basic validation
(@code{is_ipv4()} and @code{is_ipv6()}) and special cases like checking whether
an address belongs to a specific network or whether an address is public or
private (reserved).")
    (license license:perl-license)))

(define-public perl-net-dns
 (package
  (name "perl-net-dns")
  (version "1.24")
  (source
    (origin
      (method url-fetch)
      (uri
       (list
        (string-append "https://www.net-dns.org/download/Net-DNS-"
                       version ".tar.gz")
        (string-append "mirror://cpan/authors/id/N/NL/NLNETLABS/Net-DNS-"
                       version ".tar.gz")))
      (sha256
       (base32 "0qyy5k4k0llqjjmkkfg96919gqybdc1z5fy9047n9imidjxc59hi"))))
  (build-system perl-build-system)
  (inputs
    `(("perl-digest-hmac" ,perl-digest-hmac)))
  (home-page "https://www.net-dns.org/")
  (synopsis
    "Perl Interface to the Domain Name System")
  (description "Net::DNS is the Perl Interface to the Domain Name System.")
  (license license:x11)))

(define-public perl-socket6
 (package
  (name "perl-socket6")
  (version "0.29")
  (source
    (origin
      (method url-fetch)
      (uri (string-append
             "mirror://cpan/authors/id/U/UM/UMEMOTO/Socket6-"
             version
             ".tar.gz"))
      (sha256
        (base32
          "054izici8klfxs8hr5rljib28plijpsfymy99xbzdp047bx1b2a6"))))
  (build-system perl-build-system)
  (arguments
   `(#:phases
     (modify-phases %standard-phases
         (replace 'configure
           (lambda* (#:key outputs #:allow-other-keys)
             (let* ((out (assoc-ref outputs "out"))
                    (args `("Makefile.PL"
                            ,(string-append "PREFIX=" out)
                            "INSTALLDIRS=site")))
               (setenv "CONFIG_SHELL" (which "sh"))
               (apply invoke "perl" args)))))))
  (home-page "https://metacpan.org/release/Socket6")
  (synopsis
    "IPv6 related part of the C socket.h defines and structure manipulators for Perl")
  (description "Socket6 binds the IPv6 related part of the C socket header
definitions and structure manipulators for Perl.")
  (license license:bsd-3)))

(define-public perl-net-dns-resolver-programmable
 (package
  (name "perl-net-dns-resolver-programmable")
  (version "0.003")
  (source
    (origin
      (method url-fetch)
      (uri (string-append
             "mirror://cpan/authors/id/J/JM/JMEHNLE/net-dns-resolver-programmable/"
             "Net-DNS-Resolver-Programmable-v" version ".tar.gz"))
      (sha256
        (base32
          "1v3nl2kaj4fs55n1617n53q8sa3mir06898vpy1rq98zjih24h4d"))
      (patches
       (search-patches "perl-net-dns-resolver-programmable-fix.patch"))))
  (build-system perl-build-system)
  (native-inputs
    `(("perl-module-build" ,perl-module-build)))
  (inputs `(("perl-net-dns" ,perl-net-dns)))
  (home-page
    "https://metacpan.org/release/Net-DNS-Resolver-Programmable")
  (synopsis
    "Programmable DNS resolver class for offline emulation of DNS")
  (description "Net::DNS::Resolver::Programmable is a programmable DNS resolver for
offline emulation of DNS.")
  (license license:perl-license)))

(define-public perl-net-dns-resolver-mock
  (package
    (name "perl-net-dns-resolver-mock")
    (version "1.20171219")
    (source (origin
              (method url-fetch)
              (uri (string-append
                     "mirror://cpan/authors/id/M/MB/MBRADSHAW/"
                     "Net-DNS-Resolver-Mock-" version ".tar.gz"))
              (sha256
               (base32
                "0m3rxpkv1b9121srvbqkrgzg4m8mnydiydqv34in1i1ixwrl6jn9"))))
    (build-system perl-build-system)
    (inputs
     `(("perl-net-dns" ,perl-net-dns)))
    (home-page "https://metacpan.org/release/Net-DNS-Resolver-Mock")
    (synopsis "Mock DNS Resolver object for testing")
    (description
     "Net::DNS::Resolver::Mock is a subclass of Net::DNS::Resolver, but returns
static data from any provided DNS zone file instead of querying the network.
It is intended primarily for use in testing.")
    (license license:perl-license)))

(define-public perl-netaddr-ip
 (package
  (name "perl-netaddr-ip")
  (version "4.079")
  (source
    (origin
      (method url-fetch)
      (uri (string-append
             "mirror://cpan/authors/id/M/MI/MIKER/NetAddr-IP-"
             version
             ".tar.gz"))
      (sha256
        (base32
          "1rx0dinrz9fk9qcg4rwqq5n1dm3xv2arymixpclcv2q2nzgq4npc"))))
  (build-system perl-build-system)
  (arguments
    `(#:phases
       (modify-phases %standard-phases
         (replace 'configure
           (lambda* (#:key outputs #:allow-other-keys)
             (let* ((out (assoc-ref outputs "out"))
                    (args `("Makefile.PL"
                            ,(string-append "PREFIX=" out)
                            "INSTALLDIRS=site")))
               (setenv "CONFIG_SHELL" (which "sh"))
               (apply invoke "perl" args)))))))
  (home-page
    "https://metacpan.org/release/NetAddr-IP")
  (synopsis
    "Manages IPv4 and IPv6 addresses and subnets")
  (description "NetAddr::IP manages IPv4 and IPv6 addresses and subsets.")
  (license license:perl-license)))

(define-public perl-net-patricia
 (package
  (name "perl-net-patricia")
  (version "1.22")
  (source
    (origin
      (method url-fetch)
      (uri (string-append
             "mirror://cpan/authors/id/G/GR/GRUBER/Net-Patricia-"
             version
             ".tar.gz"))
      (sha256
        (base32
          "0ln5f57vc8388kyh9vhx2infrdzfhbpgyby74h1qsnhwds95m0vh"))))
  (build-system perl-build-system)
  (arguments
   '(#:phases
     (modify-phases %standard-phases
       (add-after 'unpack 'dont-link-with-nsl ; Borrowed from Debian.
         (lambda _
           (substitute* "Makefile.PL"
             (("-lnsl") ""))
           #t)))))
  (inputs
    `(("perl-net-cidr-lite" ,perl-net-cidr-lite)
      ("perl-socket6" ,perl-socket6)))
  (home-page
    "https://metacpan.org/release/Net-Patricia")
  (synopsis
    "Patricia Trie Perl module for fast IP address lookups")
  (description
    "Net::Patricia does IP address lookups quickly in Perl.")
  ;; The bindings are licensed under GPL2 or later.
  ;; libpatricia is licensed under 2-clause BSD.
  (license (list license:gpl2+ license:bsd-2))))

(define-public perl-net-cidr-lite
 (package
  (name "perl-net-cidr-lite")
  (version "0.21")
  (source
    (origin
      (method url-fetch)
      (uri (string-append
             "mirror://cpan/authors/id/D/DO/DOUGW/Net-CIDR-Lite-"
             version
             ".tar.gz"))
      (sha256
        (base32
          "14shj73zbqmfjbp0qz1fs9j4p2dpvz5hfkm4qfdjbydflbl2b8fg"))))
  (build-system perl-build-system)
  (home-page
    "https://metacpan.org/release/Net-CIDR-Lite")
  (synopsis
    "Perl extension for merging IPv4 or IPv6 CIDR addresses")
  (description "Net::CIDR::Lite merges IPv4 or IPv6 CIDR addresses.")
  (license license:gpl1+)))

;; TODO: Use the geolite-mirror-simple.pl script from the example
;; directory to stay current with the databases. How?
(define-public perl-geo-ip
 (package
  (name "perl-geo-ip")
  (version "1.51")
  (source
    (origin
      (method url-fetch)
      (uri (string-append
             "mirror://cpan/authors/id/M/MA/MAXMIND/Geo-IP-"
             version
             ".tar.gz"))
      (sha256
        (base32
          "1fka8fr7fw6sh3xa9glhs1zjg3s2gfkhi7n7da1l2m2wblqj0c0n"))))
  (build-system perl-build-system)
  (home-page "https://metacpan.org/release/Geo-IP")
  (synopsis
    "Look up location and network information by IP Address in Perl")
  (description "The Perl module @code{Geo::IP}.  It looks up location and
network information by IP Address.")
  (license license:perl-license)))

(define-public perl-io-socket-inet6
 (package
  (name "perl-io-socket-inet6")
  (version "2.72")
  (source
    (origin
      (method url-fetch)
      (uri (string-append
             "mirror://cpan/authors/id/S/SH/SHLOMIF/IO-Socket-INET6-"
             version
             ".tar.gz"))
      (sha256
        (base32
          "1fqypz6qa5rw2d5y2zq7f49frwra0aln13nhq5gi514j2zx21q45"))))
  (build-system perl-build-system)
  (native-inputs
    `(("perl-module-build" ,perl-module-build)
      ("perl-test-pod" ,perl-test-pod)
      ("perl-test-pod-coverage" ,perl-test-pod-coverage)))
  (inputs `(("perl-socket6" ,perl-socket6)))
  (arguments `(;; Need network socket API
               #:tests? #f))
  (home-page
    "https://metacpan.org/release/IO-Socket-INET6")
  (synopsis
    "Perl object interface for AF_INET/AF_INET6 domain sockets")
  (description "IO::Socket::INET6 is an interface for AF_INET/AF_INET6 domain
sockets in Perl.")
  (license license:perl-license)))

(define-public libproxy
  (package
    (name "libproxy")
    (version "0.4.15")
    (source (origin
              (method url-fetch)
              (uri (string-append "https://github.com/libproxy/libproxy/"
                                  "releases/download/" version "/libproxy-"
                                  version ".tar.xz"))
              (sha256
               (base32
                "0kvdrazlzwia876w988cmlypp253gwy6idlh8mjk958c29jb8kb5"))))
    (build-system cmake-build-system)
    (native-inputs
     `(("pkg-config" ,pkg-config)))
    (inputs
     `(("dbus" ,dbus)
       ("zlib" ,zlib)))
    (arguments
     `(#:phases
       (modify-phases %standard-phases
         (replace 'check
                  (lambda _
                    (invoke "ctest" "-E" "url-test"))))))
    (synopsis "Library providing automatic proxy configuration management")
    (description "Libproxy handles the details of HTTP/HTTPS proxy
configuration for applications across all scenarios.  Applications using
libproxy only have to specify which proxy to use.")
    (home-page "https://libproxy.github.io/libproxy")
    (license license:lgpl2.1+)))

(define-public proxychains-ng
  (package
    (name "proxychains-ng")
    (version "4.14")
    (source
     (origin
       (method url-fetch)
       (uri (string-append "http://ftp.barfooze.de/pub/sabotage/tarballs/"
                           "proxychains-ng-" version ".tar.xz"))
       (sha256
        (base32 "1bmhfbl1bzc87vl0xwr1wh5xvslfyc41nl2hqzhbj258p0sy004x"))))
    (build-system gnu-build-system)
    (arguments
     `(#:tests? #f                      ; there are no tests
       #:phases
       (modify-phases %standard-phases
         (add-after 'unpack 'fix-configure-script
           (lambda _
             ;; The configure script is very intolerant to unknown arguments,
             ;; such as "CONFIG_SHELL".
             (substitute* "configure"
               (("\\*\\) break ;;" line)
                (string-append "[A-Z]*) shift ;;\n"
                               line)))
             #t))
         (add-before 'configure 'set-up-environment
           (lambda _
             (setenv "CC" "gcc")
             #t)))))
    (synopsis "Redirect any TCP connection through a proxy or proxy chain")
    (description "Proxychains-ng is a preloader which hooks calls to sockets
in dynamically linked programs and redirects them through one or more SOCKS or
HTTP proxies.")
    (home-page "https://github.com/rofl0r/proxychains-ng")
    (license license:gpl2+)))

(define-public enet
  (package
    (name "enet")
    (version "1.3.15")
    (source (origin
              (method url-fetch)
              (uri (string-append "http://enet.bespin.org/download/"
                                  "enet-" version ".tar.gz"))
              (sha256
               (base32
                "1yxxf9bkx6dx3j8j70fj17c05likyfibb1419ls74hp58qrzdgas"))))
    (build-system gnu-build-system)
    (native-inputs
     `(("pkg-config" ,pkg-config)))
    (synopsis "Network communication layer on top of UDP")
    (description
     "ENet's purpose is to provide a relatively thin, simple and robust network
communication layer on top of UDP.  The primary feature it provides is optional
reliable, in-order delivery of packets.  ENet omits certain higher level
networking features such as authentication, server discovery, encryption, or
other similar tasks that are particularly application specific so that the
library remains flexible, portable, and easily embeddable.")
    (home-page "http://enet.bespin.org")
    (license license:expat)))

(define-public sslh
  (package
    (name "sslh")
    (version "1.20")
    (source
     (origin
       (method git-fetch)
       (uri (git-reference
             (url "https://github.com/yrutschle/sslh.git")
             (commit (string-append "v" version))))
       (file-name (git-file-name name version))
       (sha256
        (base32 "18zhkqlwfh6f5dg1a41a4p7p9g94dgb9nwls1ksy9r5yz174i2fx"))))
    (build-system gnu-build-system)
    (native-inputs
     `(;; Test dependencies.
       ("lcov" ,lcov)
       ("perl" ,perl)
       ("perl-conf-libconfig" ,perl-conf-libconfig)
       ("perl-io-socket-inet6" ,perl-io-socket-inet6)
       ("perl-socket6" ,perl-socket6)
       ("psmisc" ,psmisc)))             ; for ‘killall’
    (inputs
     `(("libcap" ,libcap)
       ("libconfig" ,libconfig)
       ("pcre" ,pcre)
       ("tcp-wrappers" ,tcp-wrappers)))
    (arguments
     '(#:phases
       (modify-phases %standard-phases
         (delete 'configure)            ; no configure script
         (add-before 'check 'fix-tests
           (lambda _
             (substitute* "./t"
               (("\"/tmp") "$ENV{\"TMPDIR\"} . \"")
               ;; The Guix build environment lacks ‘ip6-localhost’.
               (("ip6-localhost") "localhost"))
             #t))
         ;; Many of these files are mentioned in the man page. Install them.
         (add-after 'install 'install-documentation
           (lambda* (#:key outputs #:allow-other-keys)
             (let* ((out (assoc-ref outputs "out"))
                    (doc (string-append out "/share/doc/sslh")))
               (install-file "README.md" doc)
               (for-each
                (lambda (file)
                  (install-file file (string-append doc "/examples")))
                (append (find-files "." "\\.cfg")
                        (find-files "scripts"))))
             #t)))
       #:make-flags (list "CC=gcc"
                          "USELIBCAP=1"
                          "USELIBWRAP=1"
                          (string-append "PREFIX=" (assoc-ref %outputs "out")))
       #:test-target "test"))
    (home-page "https://www.rutschle.net/tech/sslh/README.html")
    (synopsis "Applicative network protocol demultiplexer")
    (description
     "sslh is a network protocol demultiplexer.  It acts like a switchboard,
accepting connections from clients on one port and forwarding them to different
servers based on the contents of the first received data packet.  Detection of
common protocols like HTTP(S), SSL, SSH, OpenVPN, tinc, and XMPP is already
implemented, but any other protocol that matches a regular expression can be
added.  sslh's name comes from its original application of serving both SSH and
HTTPS on port 443, allowing SSH connections from inside corporate firewalls
that block port 22.")
    (license (list license:bsd-2        ; tls.[ch]
                   license:gpl2+))))    ; everything else

(define-public iperf
  (package
    (name "iperf")
    (version "3.7")
    (source (origin
              (method url-fetch)
              (uri (string-append "http://downloads.es.net/pub/iperf"
                                  "/iperf-" version ".tar.gz"))
              (sha256
                (base32
                 "033is7b5grfbiil98jxlz4ixp9shm44x6hy8flpsyz1i4h108inq"))))
    (build-system gnu-build-system)
    (synopsis "TCP, UDP and SCTP bandwidth measurement tool")
    (description
     "iPerf is a tool to measure achievable bandwidth on IP networks.  It
supports tuning of various parameters related to timing, buffers and
protocols (TCP, UDP, SCTP with IPv4 and IPv6).  For each test it reports
the bandwidth, loss, and other parameters.")
    (home-page "https://software.es.net/iperf/")
    (license (list license:bsd-3             ; Main distribution.
                   license:ncsa              ; src/{units,iperf_locale,tcp_window_size}.c
                   license:expat             ; src/{cjson,net}.[ch]
                   license:public-domain)))) ; src/portable_endian.h

(define-public nethogs
  (package
    (name "nethogs")
    (version "0.8.6")
    (source
     (origin
       (method git-fetch)
       (uri (git-reference
             (url "https://github.com/raboof/nethogs")
             (commit (string-append "v" version))))
       (hash
        (content-hash
         (base32 "0sn1sdp86akwlm4r1vmkxjjl50c0xaisk91bbz57z7kcsaphxna9")
         sha256))
       (file-name (git-file-name name version))))
    (build-system gnu-build-system)
    (inputs
     `(("libpcap" ,libpcap)
       ("ncurses" ,ncurses)))
    (arguments
     `(#:make-flags `("CC=gcc"
                      ,(string-append "PREFIX=" %output)
                      ,(string-append "VERSION=" ,version))
       #:phases
       (modify-phases %standard-phases
         (delete 'configure))))         ; no ./configure script.
    (home-page "https://github.com/raboof/nethogs")
    (synopsis "Per-process bandwidth monitor")
    (description "NetHogs is a small 'net top' tool for Linux.  Instead of
breaking the traffic down per protocol or per subnet, like most tools do, it
groups bandwidth by process.

NetHogs does not rely on a special kernel module to be loaded.  If there's
suddenly a lot of network traffic, you can fire up NetHogs and immediately see
which PID is causing this.  This makes it easy to identify programs that have
gone wild and are suddenly taking up your bandwidth.")
    (license license:gpl2+)))

(define-public nzbget
  (package
    (name "nzbget")
    (version "21.0")
    (source
     (origin
       (method url-fetch)
       (uri (string-append "https://github.com/nzbget/nzbget/archive/v"
                           version ".tar.gz"))
       (file-name (string-append name "-" version ".tar.gz"))
       (sha256
        (base32
         "0l3dzxz7d7jf6cyach41zirvsx1x0vs4nh053c0miycv7zjyrly7"))
       (modules '((guix build utils)))
       (snippet
        ;; Reported upstream as <https://github.com/nzbget/nzbget/pull/414>.
        '(begin
           (substitute* "daemon/connect/TlsSocket.cpp"
             (("gnutls_certificate-verification_status_print")
              "gnutls_certificate_verification_status_print"))
           #t))))
    (arguments
     `(#:configure-flags
       (list
        (string-append "--with-libcurses-includes="
                       (assoc-ref %build-inputs "ncurses") "/include")
        (string-append "--with-libcurses-libraries="
                       (assoc-ref %build-inputs "ncurses") "/lib")
        (string-append "--with-tlslib=GnuTLS"))))
    (build-system gnu-build-system)
    (inputs `(("gnutls" ,gnutls)
              ("libxml2" ,libxml2)
              ("ncurses" ,ncurses)
              ("zlib" ,zlib)))
    (native-inputs `(("pkg-config" ,pkg-config)))
    (home-page "https://github.com/nzbget/nzbget")
    (synopsis "Usenet binary file downloader")
    (description
     "NZBGet is a binary newsgrabber, which downloads files from Usenet based
on information given in @code{nzb} files.  NZBGet can be used in standalone
and in server/client modes.  In standalone mode, you pass NZBGet @command{nzb}
files as command-line parameters and it downloads them and exits.  NZBGet also
contains a Web interface.  Its server can be controlled through remote
procedure calls (RPCs).")
    (license license:gpl2+)))

(define-public openvswitch
  (package
    (name "openvswitch")
    (version "2.12.0")
    (source (origin
              (method url-fetch)
              (uri (string-append
                    "https://www.openvswitch.org/releases/openvswitch-"
                    version ".tar.gz"))
              (sha256
               (base32
                "1y78ix5inhhcvicbvyy2ij38am1215nr55vydhab3d4065q45z8k"))))
    (build-system gnu-build-system)
    (arguments
     '(;; FIXME: many tests fail with:
       ;;    […]
       ;;    test -e $OVS_RUNDIR/ovs-vswitchd.pid
       ;;    ovs-appctl -t ovs-vswitchd exit
       ;;    hard failure
       #:tests? #f
       #:configure-flags
       '("--enable-shared"
         "--localstatedir=/var"
         "--with-dbdir=/var/lib/openvswitch")
       #:phases
       (modify-phases %standard-phases
         (replace 'install
           (lambda _
             (invoke "make"
                     ;; Don't try to create directories under /var.
                     "RUNDIR=/tmp"
                     "PKIDIR=/tmp"
                     "LOGDIR=/tmp"
                     "DBDIR=/tmp"
                     "install"))))))
    (native-inputs
     `(("perl" ,perl)
       ("pkg-config" ,pkg-config)
       ("python" ,python-2)
       ;; for testing
       ("util-linux" ,util-linux)))
    (propagated-inputs
     `(("python-six" ,python2-six)))
    (inputs
     `(("libcap-ng" ,libcap-ng)
       ("openssl" ,openssl)))
    (synopsis "Virtual network switch")
    (home-page "https://www.openvswitch.org/")
    (description
     "Open vSwitch is a multilayer virtual switch.  It is designed to enable
massive network automation through programmatic extension, while still
supporting standard management interfaces and protocols (e.g. NetFlow, sFlow,
IPFIX, RSPAN, CLI, LACP, 802.1ag).")
    (license                            ; see debian/copyright for detail
     (list license:lgpl2.1              ; xenserver and utilities/bugtool
           license:gpl2                 ; datapath
           license:bsd-2 license:bsd-3
           license:asl2.0))))           ; all other

(define-public python-ipy
  (package
    (name "python-ipy")
    (version "1.00")
    (source (origin
              (method url-fetch)
              (uri (pypi-uri "IPy" version))
              (sha256
               (base32
                "08d6kcacj67mvh0b6y765ipccy6gi4w2ndd4v1l3im2qm1cgcarg"))))
    (build-system python-build-system)
    (home-page "https://github.com/autocracy/python-ipy/")
    (synopsis "Python class and tools for handling IP addresses and networks")
    (description "The @code{IP} class allows a comfortable parsing and
handling for most notations in use for IPv4 and IPv6 addresses and
networks.")
    (license license:bsd-3)))

(define-public python2-ipy
  (package-with-python2 python-ipy))

(define-public speedtest-cli
  (package
    (name "speedtest-cli")
    (version "2.1.2")
    (source
     (origin
       (method git-fetch)
       (uri (git-reference
             (url "https://github.com/sivel/speedtest-cli")
             (commit (string-append "v" version))))
       (file-name (git-file-name name version))
       (sha256
        (base32 "1456yly6iym2c9bl6pi4sz8xbw34bm2dxm1vzpydsd6jazwpmy26"))))
    (build-system python-build-system)
    (home-page "https://github.com/sivel/speedtest-cli")
    (synopsis "Internet bandwidth tester")
    (description
     "Command line interface for testing internet bandwidth using
speedtest.net.")
    (license license:asl2.0)))

(define-public tftp-hpa
  (package
    (name "tftp-hpa")
    (version "5.2")
    (source (origin
              (method url-fetch)
              (uri (string-append "mirror://kernel.org/software/"
                                  "network/tftp/tftp-hpa/tftp-hpa-" version
                                  ".tar.xz"))
              (sha256
               (base32
                "12vidchglhyc20znq5wdsbhi9mqg90jnl7qr9qs8hbvaz4fkdvmg"))))
    (build-system gnu-build-system)
    (arguments `(#:tests? #f)) ; no test target
    (synopsis "HPA's tftp client")
    (description
     "This is a tftp client derived from OpenBSD tftp with some extra options
added and bugs fixed.  The source includes readline support but it is not
enabled due to license conflicts between the BSD advertising clause and the GPL.")
    (home-page "https://git.kernel.org/cgit/network/tftp/tftp-hpa.git/about/")
    ;; Some source files are distributed under a 3-clause BSD license, and
    ;; others under a 4-clause BSD license. Refer to the files in the source
    ;; distribution for clarification.
    (license (list license:bsd-3 license:bsd-4))))

(define-public pidentd
  (package
    (name "pidentd")
    (version "3.0.19")
    (source
     (origin
       (method url-fetch)
       (uri (string-append "https://github.com/ptrrkssn/pidentd/archive/"
                           "v" version ".tar.gz"))
       (file-name (string-append name "-" version ".tar.gz"))
       (sha256
        (base32
         "0y3kd1bkydqkpc1qdff24yswysamsqivvadjy0468qri5730izgc"))))
    (build-system gnu-build-system)
    (arguments
     `(#:tests? #f)) ; No tests are included
    (inputs
     `(("openssl" ,openssl-1.0)))       ;for the DES library
    (home-page "https://www.lysator.liu.se/~pen/pidentd/")
    (synopsis "Small Ident Daemon")
    (description
     "@dfn{Pidentd} (Peter's Ident Daemon) is a identd, which implements a
identification server.  Pidentd looks up specific TCP/IP connections and
returns the user name and other information about the connection.")
    (license license:public-domain)))

(define-public spiped
  (package
    (name "spiped")
    (version "1.6.1")
    (source (origin
              (method url-fetch)
              (uri (string-append "https://www.tarsnap.com/spiped/spiped-"
                                  version ".tgz"))
              (sha256
               (base32
                "04rpnc53whfky7pp2m9h35gwzwn6788pnl6c1qd576mpknbqjw4d"))))
    (build-system gnu-build-system)
    (arguments
     '(#:test-target "test"
       #:make-flags (let* ((out (assoc-ref %outputs "out"))
                           (bindir (string-append out "/bin"))
                           (man1dir (string-append out "/share/man/man1")))
                      (list "CC=gcc" ; It tries to invoke `c99`.
                            (string-append "BINDIR=" bindir)
                            (string-append "MAN1DIR=" man1dir)))
       #:phases
       (modify-phases %standard-phases
         (add-after 'unpack 'patch-command-invocations
           (lambda _
             (substitute* '("Makefile"
                            "libcperciva/cpusupport/Build/cpusupport.sh"
                            "libcperciva/POSIX/posix-cflags.sh"
                            "libcperciva/POSIX/posix-l.sh")
               (("command -p") ""))
             #t))
         (delete 'configure) ; No ./configure script.
         (add-after 'install 'install-more-docs
           (lambda* (#:key outputs #:allow-other-keys)
             (let* ((out (assoc-ref %outputs "out"))
                    (misc (string-append out "/share/doc/spiped")))
               (install-file "DESIGN.md" misc)
               #t))))))
    (native-inputs
     `(("procps" ,procps))) ; `ps` is used by the test suite.
    (inputs
     `(("openssl" ,openssl)))
    (home-page "https://www.tarsnap.com/spiped.html")
    (synopsis "Create secure pipes between sockets")
    (description "Spiped (pronounced \"ess-pipe-dee\") is a utility for creating
symmetrically encrypted and authenticated pipes between socket addresses, so
that one may connect to one address (e.g., a UNIX socket on localhost) and
transparently have a connection established to another address (e.g., a UNIX
socket on a different system).  This is similar to 'ssh -L' functionality, but
does not use SSH and requires a pre-shared symmetric key.")
    (license license:bsd-2)))

(define-public quagga
  (package
    (name "quagga")
    (version "1.2.4")
    (source (origin
              (method url-fetch)
              (uri (string-append "mirror://savannah/quagga/quagga-"
                                  version ".tar.gz"))
              (sha256
               (base32
                "1lsksqxij5f1llqn86pkygrf5672kvrqn1kvxghi169hqf1c0r73"))
              (patches
               (search-patches "quagga-reproducible-build.patch"))))
    (build-system gnu-build-system)
    (native-inputs `(("pkg-config" ,pkg-config)
                     ("perl" ,perl)
                     ("dejagnu" ,dejagnu)))
    (inputs `(("readline" ,readline)
              ("c-ares" ,c-ares)))
    (synopsis "Routing Software Suite")
    (description "Quagga is a routing software suite, providing implementations
of OSPFv2, OSPFv3, RIP v1 and v2, RIPng and BGP-4 for Unix platforms.

The Quagga architecture consists of a core daemon, @command{zebra}, which
acts as an abstraction layer to the underlying Unix kernel and presents the
Zserv API over a Unix or TCP stream to Quagga clients.  It is these Zserv
clients which typically implement a routing protocol and communicate routing
updates to the zebra daemon.")
    (home-page "https://www.nongnu.org/quagga/")
    (license license:gpl2+)))

(define-public thc-ipv6
  (let ((revision "0")
        (commit "4bb72573e0950ce6f8ca2800a10748477020029e"))
    (package
      (name "thc-ipv6")
      (version (git-version "3.4" revision commit))
      (source (origin
                (method git-fetch)
                (uri (git-reference
                       (url "https://github.com/vanhauser-thc/thc-ipv6.git")
                       (commit commit)))
                (file-name (git-file-name name version))
                (sha256
                 (base32
                  "1x5i6vbsddqc2yks7r1a2fw2fk16qxvd6hpzh1lykjfpkal8fdir"))))
      (build-system gnu-build-system)
      (arguments
       `(#:make-flags (list (string-append "PREFIX=" (assoc-ref %outputs "out")))
         #:tests? #f ; No test suite.
         #:phases
         (modify-phases %standard-phases
           (delete 'configure) ; No ./configure script.
           (add-before 'build 'patch-paths
             (lambda _
               (substitute* "Makefile"
                 (("/bin/echo") "echo"))
               #t))
           (add-after 'install 'install-more-docs
             (lambda* (#:key outputs #:allow-other-keys)
               (let* ((out (assoc-ref outputs "out"))
                      (doc (string-append out "/share/thc-ipv6/doc")))
                 (install-file "README" doc)
                 (install-file "HOWTO-INJECT" doc)
                 #t))))))
      ;; TODO Add libnetfilter-queue once packaged.
      (inputs
       `(("libpcap" ,libpcap)
         ("openssl" ,openssl)
         ("perl" ,perl)))
      (home-page "https://github.com/vanhauser-thc/thc-ipv6")
      (synopsis "IPv6 security research toolkit")
      (description "The THC IPv6 Toolkit provides command-line tools and a library
for researching IPv6 implementations and deployments.  It requires Linux 2.6 or
newer and only works on Ethernet network interfaces.")
      ;; AGPL 3 with exception for linking with OpenSSL. See the 'LICENSE' file in
      ;; the source distribution for more information.
      (license license:agpl3))))

(define-public bmon
  (package
    (name "bmon")
    (version "4.0")
    (source
     (origin
       (method url-fetch)
       (uri (string-append "https://github.com/tgraf/bmon/releases/download/v"
                           version "/bmon-" version ".tar.gz"))
       (sha256
        (base32
         "0ylzriv4pwh76344abzl1w219x188gshbycbna35gsyfp09c7z82"))))
    (build-system gnu-build-system)
    (inputs
     `(("libconfuse" ,libconfuse)
       ("libnl" ,libnl)
       ("ncurses" ,ncurses)))
    (native-inputs
     `(("pkg-config" ,pkg-config)))
    (synopsis "Bandwidth monitor")
    (description "bmon is a monitoring and debugging tool to capture
networking-related statistics and prepare them visually in a human-friendly
way.  It features various output methods including an interactive curses user
interface and a programmable text output for scripting.")
    (home-page "https://github.com/tgraf/bmon")
    ;; README.md mentions both the 2-clause BSD and expat licenses, but all
    ;; the source files only have expat license headers. Upstream has been
    ;; contacted for clarification: https://github.com/tgraf/bmon/issues/59
    ;; Update the license field when upstream responds.
    (license (list license:bsd-2
                   license:expat))))

(define-public libnet
  (package
    (name "libnet")
    (version "1.2")
    (source
     (origin
       (method url-fetch)
       (uri (string-append "https://github.com/libnet/libnet/releases/download"
                           "/v" version "/libnet-" version ".tar.gz"))
       (sha256
        (base32
         "19ys9vxk6fg70yzzdxsphfr0rwzgxxhr9b3ykhpg7rfray0qd96a"))))
    (build-system gnu-build-system)
    (arguments
     `(#:phases
       (modify-phases %standard-phases
         (add-before 'build 'build-doc
           (lambda* (#:key make-flags #:allow-other-keys)
             (apply invoke "make" "-C" "doc" "doc"
                    make-flags))))))
    (native-inputs
     `(;; To build the documentation, Doxygen and Perl is required.
       ("doxygen" ,doxygen)
       ("perl" ,perl)))
    (home-page "https://github.com/libnet/libnet")
    (synopsis "Framework for low-level network packet construction")
    (description
     "Libnet provides a fairly portable framework for network packet
construction and injection.  It features portable packet creation interfaces
at the IP layer and link layer, as well as a host of supplementary
functionality.  Using libnet, quick and simple packet assembly applications
can be whipped up with little effort.")
    (license license:bsd-2)))

(define-public mtr
  (package
    (name "mtr")
    (version "0.93")
    (source
     (origin
       (method url-fetch)
       (uri (string-append "ftp://ftp.bitwizard.nl/mtr/"
                           "mtr-" version ".tar.gz"))
       (sha256
        (base32 "03gid8g4r6a9r40855s4345xm1bylj2kfqkicjwxpmvvccyng712"))))
    (build-system gnu-build-system)
    (inputs
     `(("libcap" ,libcap)
       ("ncurses" ,ncurses)))
    (arguments
     `(#:tests? #f))                    ; tests require network access
    (home-page "https://www.bitwizard.nl/mtr/")
    (synopsis "Network diagnostic tool")
    (description
     "@acronym{mtr, My TraceRoute} combines the functionality of the
@command{traceroute} and @command{ping} programs in a single network diagnostic
tool.  @command{mtr} can use several network protocols to detect intermediate
routers (or @dfn{hops}) between the local host and a user-specified destination.
It then continually measures the response time and packet loss at each hop, and
displays the results in real time.")
    (license license:gpl2+)))

(define-public strongswan
  (package
    (name "strongswan")
    (version "5.8.4")
    (source
     (origin
       (method url-fetch)
       (uri (string-append "https://download.strongswan.org/strongswan-"
                           version ".tar.bz2"))
       (sha256
        (base32 "0g2m08gmgdi3qvvqz6zy7n16np53sp232xd0rdc2vdhk73img6id"))))
    (build-system gnu-build-system)
    (arguments
     `(#:phases
       (modify-phases %standard-phases
         (add-before 'build 'patch-command-file-names
           (lambda* (#:key inputs #:allow-other-keys)
             (substitute* "src/libstrongswan/utils/process.c"
               (("/bin/sh")
                (string-append (assoc-ref inputs "bash") "/bin/sh")))

             (substitute* "src/libstrongswan/tests/suites/test_process.c"
               (("/bin/sh") (which "sh"))
               (("/bin/echo") (which "echo"))
               (("cat") (which "cat")))
             #t))
         (add-before 'check 'set-up-test-environment
           (lambda* (#:key inputs #:allow-other-keys)
             (setenv "TZDIR" (string-append (assoc-ref inputs "tzdata")
                                            "/share/zoneinfo"))
             #t)))
       #:configure-flags
       (list
        ;; Disable bsd-4 licensed plugins.
        "--disable-des"
        "--disable-blowfish")))
    (inputs
     `(("curl" ,curl)
       ("gmp" ,gmp)
       ("libgcrypt" ,libgcrypt)
       ("openssl" ,openssl)))
    (native-inputs
     `(("coreutils" ,coreutils)
       ("tzdata" ,tzdata-for-tests)))
    (synopsis "IKEv1/v2 keying daemon")
    (description "StrongSwan is an IPsec implementation originally based upon
the FreeS/WAN project.  It contains support for IKEv1, IKEv2, MOBIKE, IPv6,
NAT-T and more.")
    (home-page "https://strongswan.org/")
    (license
     (list license:gpl2+
           ;; src/aikgen/*
           ;; src/libcharon/plugins/dnscert/*
           ;; src/libcharon/plugins/ext_auth/*
           ;; src/libcharon/plugins/vici/ruby/*
           ;; src/libcharon/plugins/xauth_pam/xauth_pam_listener.[ch]
           license:expat
           ;; src/inclue/sys/*
           license:bsd-3
           ;; src/libstrongswan/plugins/sha3/sha3_keccak.c
           license:public-domain
           ;; src/libstrongswan/plugins/pkcs11/pkcs11.h
           (license:non-copyleft
            "file://src/libstrongswan/plugins/pkcs11/pkcs11.h"
            "pkcs11 contains a unknown permissive license. View the specific
file for more details.")
           ;; These files are not included in the
           ;; build, they are disabled through
           ;; options to ./configure
           ;;
           ;; src/libstrongswan/plugins/blowfish/bf_enc.c
           ;; src/libstrongswan/plugins/blowfish/bf_locl.h
           ;; src/libstrongswan/plugins/blowfish/bf_pi.h
           ;; src/libstrongswan/plugins/blowfish/bf_skey.c
           ;; src/libstrongswan/plugins/blowfish/blowfish_crypter.c
           ;; src/libstrongswan/plugins/des/des_crypter.c
           license:bsd-4))))

(define-public amule
  (package
    (name "amule")
    (version "2.3.2")
    (source (origin
              (method git-fetch)
              (uri (git-reference
                     (url "https://github.com/amule-project/amule")
                     (commit version)))
              (file-name (git-file-name name version))
              (sha256
               (base32
                "010wxm6g9f92x6fympj501zbnjka32rzbx0sk3a2y4zpih5d2nsn"))
              ;; Patch for adopting crypto++ >= 6.0.
              (patches (search-patches "amule-crypto-6.patch"))))
    (build-system gnu-build-system)
    (arguments
     `(#:phases
       (modify-phases %standard-phases
         (delete 'bootstrap) ; bootstrap phase runs too early.
         (add-after 'patch-source-shebangs 'autogen
           (lambda _
             (invoke "sh" "autogen.sh")
             #t)))
       #:configure-flags
       '("--disable-rpath"
         "--enable-wxcas"
         "--enable-cas"
         "--enable-alc"
         "--enable-alcc"
         "--enable-xas"
         "--enable-amulecmd"
         "--enable-geoip"
         "--enable-ccache"
         "--enable-nls"
         "--enable-optimize"
         "--enable-amule-gui"
         "--enable-amule-daemon"
         "--enable-webserver"
         "--with-denoise-level=0")))
    (native-inputs
     `(("autoconf" ,autoconf)
       ("automake" ,automake)
       ("gettext-minimal" ,gettext-minimal)
       ("perl" ,perl)))
    (inputs
     `(("zlib" ,zlib)
       ("crypto++" ,crypto++)
       ("libpng" ,libpng)
       ("wxwidgets-gtk2" ,wxwidgets-gtk2)))
    (home-page "http://amule.org/")
    (synopsis "Peer-to-peer client for the eD2K and Kademlia networks")
    (description
     "aMule is an eMule-like client for the eD2k and Kademlia peer-to-peer
file sharing networks.  It includes a graphical user interface (GUI), a daemon
allowing you to run a client with no graphical interface, and a Web GUI for
remote access.  The @command{amulecmd} command allows you to control aMule
remotely.")
    (license license:gpl2+)))

(define-public zyre
  (package
    (name "zyre")
    (version "2.0.0")
    (source (origin
              (method url-fetch)
              (uri
               (string-append "https://github.com/zeromq/zyre/releases/download/v"
                              version "/" name "-" version ".tar.gz"))
              (sha256
               (base32
                "0qz2730bng1gs9xbqxhkw88qbsmszgmmrl2g9k6xrg6r3bqvsdc7"))))
    (build-system gnu-build-system)
    (inputs `(("zeromq" ,zeromq)
              ("czmq" ,czmq)
              ("libsodium" ,libsodium)))
    (synopsis "Framework for proximity-based peer-to-peer applications")
    (description "Zyre provides reliable group messaging over local area
networks using zeromq.  It has these key characteristics:

@itemize
@item Zyre needs no administration or configuration.
@item Peers may join and leave the network at any time.
@item Peers talk to each other without any central brokers or servers.
@item Peers can talk directly to each other.
@item Peers can join groups, and then talk to groups.
@item Zyre is reliable, and loses no messages even when the network is heavily loaded.
@item Zyre is fast and has low latency, requiring no consensus protocols.
@item Zyre is designed for WiFi networks, yet also works well on Ethernet networks.
@end itemize")
    (home-page "https://github.com/zeromq/zyre")
    (license license:mpl2.0)))

(define-public can-utils
  (package
    (name "can-utils")
    (version "2018.02.0")
    (source (origin
              (method git-fetch)
              (uri (git-reference
                    (url "https://github.com/linux-can/can-utils.git")
                    (commit (string-append "v" version))))
              (file-name (git-file-name name version))
              (sha256
               (base32
                "0r0zkm67bdcmbfypjr7z041d4zp0xzb379dyl8cvhmflh12fd2jb"))))
    (build-system gnu-build-system)
    (arguments
     `(#:tests? #f                      ; No tests exist.
       #:make-flags (list "CC=gcc"
                          (string-append "PREFIX="
                                         (assoc-ref %outputs "out")))
       #:phases
       (modify-phases %standard-phases
         (delete 'bootstrap)
         (delete 'configure))))
    (home-page "https://github.com/linux-can/can-utils")
    (synopsis "CAN utilities")
    (description "This package provides CAN utilities in the following areas:

@itemize
@item Basic tools to display, record, generate and replay CAN traffic
@item CAN access via IP sockets
@item CAN in-kernel gateway configuration
@item CAN bus measurement and testing
@item ISO-TP (ISO15765-2:2016 - this means messages with a body larger than
eight bytes) tools
@item Log file converters
@item Serial Line Discipline configuration for slcan driver
@end itemize")
    ;; Either BSD-3 or GPL-2 can be used.
    (license (list license:bsd-3 license:gpl2))))

(define-public asio
  (package
    (name "asio")
    (version "1.12.2")
    (source
     (origin
       (method url-fetch)
       (uri (string-append "mirror://sourceforge/asio/asio/"
                           version " (Stable)/asio-" version ".tar.bz2"))
       (sha256
        (base32 "1akray4l3hgahmb92sbvsqg128c7g7s92jrkf1sp1fjnfjrxq9sf"))))
    (build-system gnu-build-system)
    (inputs
     `(("boost" ,boost)
       ("openssl" ,openssl)))
    (arguments
     `(#:configure-flags
       (list
        (string-append "--with-boost=" (assoc-ref %build-inputs "boost"))
        (string-append "--with-openssl=" (assoc-ref %build-inputs "openssl")))))
    (home-page "https://think-async.com/Asio")
    (synopsis "C++ library for ASynchronous network I/O")
    (description "Asio is a cross-platform C++ library for network and
low-level I/O programming that provides developers with a consistent
asynchronous model using a modern C++ approach.")
    (license license:boost1.0)))

(define-public shadowsocks
  ;; There are some security fixes after the last release.
  (let* ((commit "e332ec93e9c90f1cbee676b022bf2c5d5b7b1239")
         (revision "0")
         (version (git-version "2.8.2" revision commit)))
    (package
      (name "shadowsocks")
      (version version)
      (home-page "https://github.com/shadowsocks/shadowsocks")
      (source (origin
                (method git-fetch)
                (uri (git-reference
                      (url home-page)
                      (commit commit)))
                (sha256
                 (base32
                  "1idd9b4f2pnhcpk1bh030hqg5zq25gkwxd53xi3c0cj242w7sp2j"))
                (file-name (git-file-name name version))))
      (build-system python-build-system)
      (synopsis "Fast tunnel proxy that helps you bypass firewalls")
      (description
       "This package is a fast tunnel proxy that helps you bypass firewalls.

Features:
@itemize
@item TCP & UDP support
@item User management API
@item TCP Fast Open
@item Workers and graceful restart
@item Destination IP blacklist
@end itemize")
      (license license:asl2.0))))

(define-public net-snmp
  (package
    (name "net-snmp")
    (version "5.8")
    (source (origin
              (method url-fetch)
              (uri (string-append "mirror://sourceforge/net-snmp/net-snmp/"
                                  version "/net-snmp-" version ".tar.gz"))
              (sha256
               (base32
                "1pvajzj9gmj56dmwix0ywmkmy2pglh6nny646hkm7ghfhh03bz5j"))
              (modules '((guix build utils)))
              (snippet
               '(begin
                  ;; Drop bundled libraries.
                  (delete-file-recursively "snmplib/openssl")
                  #t))))
    (build-system gnu-build-system)
    (arguments
     `(#:test-target "test"
       ;; XXX: With parallel build enabled, Perl modules may not get linked with
       ;; libnetsnmp.  See e.g. <https://bugzilla.novell.com/show_bug.cgi?id=819497>.
       #:parallel-build? #f
       #:configure-flags
       (list (string-append "LDFLAGS=-Wl,-rpath="
                            (assoc-ref %outputs "out")
                            "/lib")
             "--with-logfile=/var/log/snmpd.log"
             (string-append "--with-openssl="
                            (assoc-ref %build-inputs "openssl")))
       #:phases
       (modify-phases %standard-phases
         (add-after 'unpack 'patch-tests
           (lambda* (#:key inputs #:allow-other-keys)
             (substitute* "testing/fulltests/support/simple_TESTCONF.sh"
               (("NETSTAT=\"\"")
                (string-append "NETSTAT=\"" (which "netstat") "\"")))
             (substitute* '("testing/fulltests/default/T065agentextend_simple"
                            "testing/fulltests/default/T115agentxperl_simple")
               (("/usr/bin/env") (which "env")))
             (substitute* "testing/fulltests/default/T065agentextend_sh_simple"
               (("/bin/sh") (which "sh")))
             ;; These tests require network access.
             (for-each delete-file
                       '("testing/fulltests/default/T070com2sec_simple"
                         "testing/fulltests/default/T071com2sec6_simple"))
             #t))
         (add-after 'unpack 'patch-Makefile.PL
           (lambda* (#:key outputs #:allow-other-keys)
             (substitute* "Makefile.in"
               (("Makefile.PL -NET")
                (string-append "Makefile.PL PREFIX="
                               (assoc-ref outputs "out")
                               " INSTALLDIRS=site" " NO_PERLLOCAL=1"
                               " -NET")))
             #t)))))
    (inputs
     `(("perl" ,perl)
       ("openssl" ,openssl)
       ("libnl" ,libnl)))
    ;; These inputs are only needed for tests.
    (native-inputs
     `(("net-tools" ,net-tools)
       ("coreutils" ,coreutils)
       ("grep" ,grep)))
    (home-page "http://www.net-snmp.org/")
    (synopsis "Simple Network Management Protocol library and tools")
    (description "The @dfn{Simple Network Management Protocol} (SNMP) is a
widely used protocol for monitoring the health and welfare of network
equipment (e.g. routers), computer equipment and even devices like UPSs.
Net-SNMP is a suite of applications used to implement SNMP v1, SNMP v2c and
SNMP v3 using both IPv4 and IPv6.")
    ;; This only affects OpenBSD
    ;; https://cve.mitre.org/cgi-bin/cvename.cgi?name=CVE-2015-8100
    (properties `((lint-hidden-cve . ("CVE-2015-8100"))))
    (license (list license:bsd-3
                   (license:non-copyleft
                    "http://www.net-snmp.org/about/license.html"
                    "CMU/UCD copyright notice")))))

(define-public ubridge
  (package
    (name "ubridge")
    (version "0.9.18")
    (source
     (origin
       (method git-fetch)
       (uri (git-reference
             (url "https://github.com/GNS3/ubridge.git")
             (commit (string-append "v" version))))
       (file-name (git-file-name name version))
       (sha256
        (base32 "0jg66jhhpv4c9340fsdp64hf9h253i8r81fknxa0gq241ripp3jn"))))
    (build-system gnu-build-system)
    (arguments
     `(#:tests? #f                      ; no tests
       #:make-flags
       (list ,(string-append "CC=" (cc-for-target)))
       #:phases
       (modify-phases %standard-phases
         (delete 'configure)            ; no configure script
         (add-before 'install 'set-bindir
           (lambda* (#:key  inputs outputs #:allow-other-keys)
             (let ((bin (string-append (assoc-ref outputs "out")
                                       "/bin")))
               (mkdir-p bin)
               (substitute* "Makefile"
                 (("\\$\\(BINDIR\\)") bin)
                 (("\tsetcap cap_net.*$") "")))
             #t)))))
    (inputs
     `(("libpcap" ,libpcap)))
    (home-page "https://github.com/GNS3/ubridge/")
    (synopsis "Bridge for UDP tunnels, Ethernet, TAP and VMnet interfaces")
    (description "uBridge is a simple program to create user-land bridges
between various technologies.  Currently, bridging between UDP tunnels,
Ethernet and TAP interfaces is supported.  Packet capture is also supported.")
    (license license:gpl3+)))

(define-public hcxtools
  (package
    (name "hcxtools")
    (version "5.2.0")
    (source
     (origin
       (method git-fetch)
       (uri (git-reference
             (url "https://github.com/ZerBea/hcxtools.git")
             (commit version)))
       (sha256
        (base32 "0k2qlq9hz5zc21nyc6yrnfqzga7hydn5mm0x3rpl2fhkwl81lxcn"))
       (file-name (git-file-name name version))))
    (build-system gnu-build-system)
    (inputs
     `(("curl" ,curl)
       ("libpcap" ,libpcap)
       ("openssl" ,openssl)
       ("zlib" ,zlib)))
    (arguments
     `(#:make-flags
       (list "CC=gcc"
             (string-append "INSTALLDIR=" (assoc-ref %outputs "out") "/bin"))
       #:tests? #f                      ; no test suite
       #:phases
       (modify-phases %standard-phases
         (delete 'configure))))
    (home-page "https://github.com/ZerBea/hcxtools")
    (synopsis "Capture wlan traffic to hashcat and John the Ripper")
    (description
     "This package contains a small set of tools to capture and convert
packets from wireless devices for use with hashcat or John the Ripper.")
    (license license:expat)))

(define-public hcxdumptool
  (package
    (name "hcxdumptool")
    (version "6.0.6")
    (source
     (origin
       (method git-fetch)
       (uri (git-reference
             (url "https://github.com/ZerBea/hcxdumptool.git")
             (commit version)))
       (sha256
        (base32 "1b4d543y64ib92w9gcmiyjn5hz2vyjqmxk3f3yr1zk04fhw16gmf"))
       (file-name (git-file-name name version))))
    (build-system gnu-build-system)
    (arguments
     `(#:make-flags
       (list ,(string-append "CC=" (cc-for-target))
             (string-append "INSTALLDIR=" (assoc-ref %outputs "out") "/bin"))
       #:tests? #f                      ; no test suite
       #:phases
       (modify-phases %standard-phases
         (delete 'configure))))
    (inputs
     `(("openssl" ,openssl)))
    (home-page "https://github.com/ZerBea/hcxdumptool")
    (synopsis "Small tool to capture packets from wlan devices")
    (description
     "Small tool to capture packets from WLAN devices.  After capturing,
upload the \"uncleaned\" cap to @url{https://wpa-sec.stanev.org/?submit} to
see if the access point or the client is vulnerable to a dictionary attack.
Convert the cap file to hccapx format and/or to WPA-PMKID-PBKDF2
hashline (16800) with @command{hcxpcaptool} from the @code{hcxtools} package
and check if the WLAN key or the master key was transmitted unencrypted.")
    (license license:expat)))

(define-public dante
  (package
    (name "dante")
    (version "1.4.2")
    (source
     (origin
       (method url-fetch)
       (uri (string-append "https://www.inet.no/dante/files/dante-"
                           version ".tar.gz"))
       (sha256
        (base32
         "19rqzj167q73ag20zxpvswhkk0bj56r5maf83v5016sw7vrcz5sc"))))
    (build-system gnu-build-system)
    (arguments
     ;; XXX: The dynamic socks library doesn't work with 'libc.so' (GNU ld
     ;; script).  When preloading is enabled, 'sockd' failed with:
     ;;    … Failed to open library "libc.so": …: invalid ELF header
     '(#:configure-flags '("--disable-preload")))
    (home-page "https://www.inet.no/dante/")
    (synopsis "SOCKS server and client")
    (description "Dante is a SOCKS client and server implementation.  It can
be installed on a machine with access to an external TCP/IP network and will
allow all other machines, without direct access to that network, to be relayed
through the machine the Dante server is running on.  The external network will
never see any machines other than the one Dante is running on.")
    (license (license:non-copyleft "file://LICENSE"))))

(define-public restbed
  (let ((commit "6eb385fa9051203f28bf96cc1844bbb5a9a6481f"))
    (package
      (name "restbed")
      (version (git-version "4.6" "1" commit))
      (source
       (origin
         (method git-fetch)
         (uri (git-reference
               (url "https://github.com/Corvusoft/restbed/")
               (commit commit)))
         (file-name (string-append name "-" version ".tar.gz"))
         (sha256
          (base32 "0k60i5drklqqrb4khb25fzkgz9y0sncxf1sp6lh2bm1m0gh0661n"))))
      (build-system cmake-build-system)
      (inputs
       `(("asio" ,asio)
         ("catch" ,catch-framework)
         ("openssl" ,openssl)))
      (arguments
       `(#:tests? #f
         #:configure-flags
         '("-DBUILD_TESTS=NO"
           "-DBUILD_EXAMPLES=NO"
           "-DBUILD_SSL=NO"
           "-DBUILD_SHARED=NO")
         #:phases
         (modify-phases %standard-phases
           (add-after 'unpack 'apply-patches-and-fix-paths
             (lambda* (#:key inputs #:allow-other-keys)
               (let ((asio (assoc-ref inputs "asio"))
                     (catch (assoc-ref inputs "catch"))
                     (openssl (assoc-ref inputs "openssl")))
                 (substitute* "cmake/Findasio.cmake"
                   (("(find_path\\( asio_INCLUDE asio\\.hpp HINTS ).*$" all begin)
                    (string-append begin " \"" asio "/include\" )")))
                 (substitute* "cmake/Findcatch.cmake"
                   (("(find_path\\( catch_INCLUDE catch\\.hpp HINTS ).*$" all begin)
                    (string-append begin " \"" catch "/include\" )")))
                 (substitute* "cmake/Findopenssl.cmake"
                   (("(find_library\\( ssl_LIBRARY ssl ssleay32 HINTS ).*$" all begin)
                    (string-append begin " \"" openssl "/lib\" )"))
                   (("(find_library\\( crypto_LIBRARY crypto libeay32 HINTS ).*$" all begin)
                    (string-append begin " \"" openssl "/lib\" )"))
                   (("(find_path\\( ssl_INCLUDE openssl/ssl\\.h HINTS ).*$" all begin)
                    (string-append begin " \"" openssl "/include\" )")))))))))
      (synopsis "Asynchronous RESTful functionality to C++11 applications")
      (description "Restbed is a comprehensive and consistent programming
model for building applications that require seamless and secure
communication over HTTP.")
      (home-page "https://github.com/Corvusoft/restbed")
      (license license:agpl3+))))

(define-public restinio
  (package
    (name "restinio")
    (version "0.6.1.1")
    (source (origin
              (method git-fetch)
              (uri (git-reference
                    (url "https://github.com/Stiffstream/restinio.git")
                    (commit (string-append "v." version))))
              (file-name (git-file-name name version))
              (sha256
               (base32
                "141a96hx8zhcdv121g6cs91n46kb47y040v25pnvz5f54964z7f5"))))
    (build-system cmake-build-system)
    (inputs                             ; TODO: Need to force-keep references on some inputs, e.g. boost.
     `(("zlib" ,zlib)
       ("catch2" ,catch-framework2)
       ("openssl" ,openssl)
       ("boost" ,boost)
       ("pcre" ,pcre)
       ("pcre2" ,pcre2)
       ("sobjectizer" ,sobjectizer)))
    (propagated-inputs
     `(("asio", asio)
       ("fmt" ,fmt)
       ("http-parser", http-parser)))
    (arguments
     `(#:configure-flags '("-DRESTINIO_INSTALL=on")
       #:tests? #f ; TODO: The tests are called from the root CMakelist, need RESTINIO_TEST=on.
       #:phases
       (modify-phases %standard-phases
         (add-after 'unpack 'change-directory
           (lambda _
             (chdir "dev/restinio")
             #t)))))
    (home-page "https://stiffstream.com/en/products/restinio.html")
    (synopsis "C++14 library that gives you an embedded HTTP/Websocket server")
    (description "RESTinio is a header-only C++14 library that gives you an embedded
HTTP/Websocket server.  It is based on standalone version of ASIO
and targeted primarily for asynchronous processing of HTTP-requests.")
    (license license:bsd-3)))

(define-public opendht
  (package
    (name "opendht")
    (version "2.0.0")
    (source (origin
              (method git-fetch)
              (uri (git-reference
                    (url "https://github.com/savoirfairelinux/opendht.git")
                    (commit version)))
              (file-name (git-file-name name version))
              (sha256
               (base32
                "1q1fwk8wwk9r6bp0indpr60ql668lsk16ykslacyhrh7kg97kvhr"))))
    ;; Since 2.0, the gnu-build-system does not seem to work anymore, upstream bug?
    (build-system cmake-build-system)
    (inputs
     `(("gnutls" ,gnutls)
       ("nettle" ,nettle)
       ("readline" ,readline)
       ("jsoncpp" ,jsoncpp)
       ("openssl" ,openssl)
       ("fmt" ,fmt)))
    (propagated-inputs
     `(("argon2" ,argon2)  ; TODO: Needed for the pkg-config .pc file to work?
       ("msgpack" ,msgpack)))           ;included in several installed headers
    (native-inputs
     `(("autoconf" ,autoconf)
       ("pkg-config" ,pkg-config)
       ("restinio" ,restinio)
       ("automake" ,automake)
       ("libtool" ,libtool)
       ("cppunit" ,cppunit)))
    (arguments
     `(#:tests? #f                      ; Tests require network connection.
       #:configure-flags
       '(;; "-DOPENDHT_TESTS=on"
         "-DOPENDHT_TOOLS=off"
         "-DOPENDHT_PYTHON=off"
         "-DOPENDHT_PROXY_SERVER=on"
         "-DOPENDHT_PUSH_NOTIFICATIONS=on"
         "-DOPENDHT_PROXY_SERVER_IDENTITY=on"
         "-DOPENDHT_PROXY_CLIENT=on")))
    (home-page "https://github.com/savoirfairelinux/opendht/")
    (synopsis "Distributed Hash Table (DHT) library")
    (description "OpenDHT is a Distributed Hash Table (DHT) library.  It may
be used to manage peer-to-peer network connections as needed for real time
communication.")
    (license license:gpl3+)))

(define-public frrouting
  (package
    (name "frrouting")
    (version "6.0.2")
    (source (origin
              (method url-fetch)
              (uri (string-append "https://github.com/FRRouting/frr/releases/"
                                  "download/frr-" version "/frr-" version
                                  ".tar.xz"))
              (sha256
               (base32
                "0xfrvi62w8qlh46f504ka0skb7pm0g0p8vmdng4w90gsbirlzpdd"))))
    (build-system gnu-build-system)
    (inputs
     `(("c-ares" ,c-ares)
       ("json-c" ,json-c)
       ("readline" ,readline)))
    (native-inputs
     `(("perl" ,perl)
       ("pkg-config" ,pkg-config)
       ("python" ,python-wrapper)
       ("python-pytest" ,python-pytest)))
    (home-page "https://frrouting.org/")
    (synopsis "IP routing protocol suite")
    (description "FRRouting (FRR) is an IP routing protocol suite which includes
protocol daemons for BGP, IS-IS, LDP, OSPF, PIM, and RIP. ")
    (license license:gpl2+)))

(define-public iwd
  (package
    (name "iwd")
    (version "0.21")
    (source (origin
              (method git-fetch)
              (uri (git-reference
                    (url "https://git.kernel.org/pub/scm/network/wireless/iwd.git")
                    (commit version)))
              (file-name (git-file-name name version))
              (sha256
               (base32
                "001dikinsa6kshwscjbvwipavzwpqnpvx9fpshcn63gbvbhyd393"))))
    (build-system gnu-build-system)
    (inputs
     `(("dbus" ,dbus)
       ("ell" ,ell)
       ("readline" ,readline)))
    (native-inputs
     `(("asciidoc" ,asciidoc)
       ("autoconf" ,autoconf)
       ("automake" ,automake)
       ("libtool" ,libtool)
       ("pkgconfig" ,pkg-config)
       ("python" ,python)
       ("openssl" ,openssl)))
    (arguments
     `(#:configure-flags
       (let ((dbus (assoc-ref %outputs "out")))
         (list "--disable-systemd-service"
               "--enable-external-ell"
               "--enable-hwsim"
               "--enable-tools"
               "--enable-wired"
               "--enable-docs"
               "--localstatedir=/var"
               (string-append "--with-dbus-datadir=" dbus "/share/")
               (string-append "--with-dbus-busdir="
                              dbus "/share/dbus-1/system-services")))
       #:phases
       (modify-phases %standard-phases
         (add-before 'bootstrap 'pre-bootstrap
           (lambda _
             (substitute* "Makefile.am"
               ;; Test disabled because it needs the kernel module
               ;; 'pkcs8_key_parser' loaded.
               (("unit\\/test-eapol.*? ") "")
               ;; Don't try to 'mkdir /var'.
               (("\\$\\(MKDIR_P\\) -m 700") "true"))
             #t)))))
    (home-page "https://git.kernel.org/pub/scm/network/wireless/iwd.git/")
    (synopsis "Internet Wireless Daemon")
    (description "iwd is a wireless daemon for Linux that aims to replace WPA
Supplicant.  It optimizes resource utilization by not depending on any external
libraries and instead utilizing features provided by the Linux kernel to the
maximum extent possible.")
    (license license:lgpl2.1+)))

(define-public batctl
  (package
   (name "batctl")
   (version "2020.1")
   (source
    (origin
     (method url-fetch)
     (uri (string-append "https://downloads.open-mesh.org/batman/releases/batman-adv-"
                         version "/batctl-" version ".tar.gz"))
     (sha256
      (base32 "0fy252q1my3a57v6pfz8i97h6zv7v03di01dhwjkj47pqnx1rqm3"))))
   (inputs
    `(("libnl" ,libnl)))
   (native-inputs
    `(("pkg-config" ,pkg-config)))
   (build-system gnu-build-system)
   (arguments
    `(#:tests? #f
      ;; Batctl only has a makefile. Thus we disable tests and
      ;; configuration, passing in a few make-flags.
      #:phases (modify-phases %standard-phases (delete 'configure))
      #:make-flags
      (list (string-append "PREFIX=" (assoc-ref %outputs "out"))
            (string-append "PKG_CONFIG=" (assoc-ref %build-inputs "pkg-config")
                           "/bin/pkg-config")
            "CC=gcc")))
   (home-page "https://www.open-mesh.org/projects/batman-adv/wiki/Wiki")
   (synopsis "Management tool for the mesh networking BATMAN protocol")
   (description "This package provides a control tool for the
B.A.T.M.A.N. mesh networking routing protocol provided by the Linux kernel
module @code{batman-adv}, for Layer 2.")
   (license license:gpl2+)))

(define-public pagekite
  (package
    (name "pagekite")
    (version "1.5.2.200603")
    (source
     (origin
       (method git-fetch)
       (uri (git-reference
             (url "https://github.com/pagekite/PyPagekite.git")
             (commit (string-append "v" version))))
       (file-name (git-file-name name version))
       (sha256
        (base32 "08rcyr54dssnpand6y26f8x9cjmd91hr44my08kxw70s5iqiwizv"))))
    (build-system python-build-system)
    (arguments
     `(#:phases
       (modify-phases %standard-phases
         (add-after 'install 'install-man-page
           (lambda* (#:key inputs outputs #:allow-other-keys)
             (let* ((out (assoc-ref outputs "out"))
                    (man (string-append out "/share/man")))
               (invoke "make"
                       (string-append "PYTHONPATH=" (getenv "PYTHONPATH"))
                       "doc/pagekite.1")
               (install-file "doc/pagekite.1" (string-append man "/man1"))
               #t))))))
    (inputs
     `(("python-six" ,python-six)
       ("python-socksipychain" ,python-socksipychain)))
    (home-page "https://pagekite.net/")
    (synopsis "Make localhost servers publicly visible")
    (description
     "PageKite implements a tunneled reverse proxy which makes it easy to make
a service (such as an HTTP or SSH server) on localhost visible to the wider
Internet, even behind NAT or restrictive firewalls.  A managed front-end relay
service is available at @url{https://pagekite.net/}, or you can run your own.")
    (license license:agpl3+)))

(define-public ipcalc
  (package
    (name "ipcalc")
    (version "0.41")
    (source (origin
              (method url-fetch)
              (uri (string-append "http://jodies.de/ipcalc-archive/"
                                  name "-" version ".tar.gz"))
              (sha256
               (base32
                "12if9sm8h2ac0pgwkw835cgyqjxm6h27k4kfn2vfas9krrqwbafx"))))
    (inputs `(("perl" ,perl)
              ("tar" ,tar)
              ("gzip" ,gzip)
              ("tarball" ,source)))
    (build-system trivial-build-system) ;no Makefile.PL
    (arguments
     `(#:modules ((guix build utils))
       #:builder
       (begin
         (use-modules (guix build utils))
         (use-modules (srfi srfi-1))
         (let* ((source (assoc-ref %build-inputs "source"))
                (perl (string-append (assoc-ref %build-inputs "perl")
                                     "/bin"))
                (tar (assoc-ref %build-inputs "tar"))
                (gz  (assoc-ref %build-inputs "gzip"))
                (out (assoc-ref %outputs "out"))
                (bin (string-append out "/bin"))
                (doc (string-append out "/share/doc/ipcalc")))
           (setenv "PATH" (string-append gz "/bin"))
           (invoke (string-append tar "/bin/tar") "xvf" source)
           (chdir (string-append ,name "-" ,version))

           (install-file "ipcalc" bin)
           (patch-shebang (string-append bin "/ipcalc") (list perl))
           #t))))
    (synopsis "Simple IP network calculator")
    (description "ipcalc takes an IP address and netmask and calculates the
resulting broadcast, network, Cisco wildcard mask, and host range.  By giving
a second netmask, you can design subnets and supernets.  It is also intended
to be a teaching tool and presents the subnetting results as
easy-to-understand binary values.")
    (home-page "http://jodies.de/ipcalc")
    (license license:gpl2+)))

(define-public tunctl
  (package
    (name "tunctl")
    (version "1.5")
    (source
     (origin
       (method url-fetch)
       (uri (string-append "mirror://sourceforge/tunctl/tunctl/" version "/"
                           "tunctl-" version ".tar.gz"))
       (sha256
        (base32 "1zsgn7w6l2zh2q0j6qaw8wsx981qcr536qlz1lgb3b5zqr66qama"))))
    (build-system gnu-build-system)
    (arguments
     `(#:phases
       (modify-phases %standard-phases
         (delete 'bootstrap)            ;there is no configure.ac file
         (delete 'configure)            ;there is no configure script
         (delete 'check)                ;there are no tests
         (replace 'build
           (lambda _
             (setenv "CC" "gcc")
             (invoke "make" "tunctl")))
         ;; TODO: Requires docbook2x to generate man page from SGML.
         (replace 'install
           (lambda* (#:key outputs #:allow-other-keys)
             (let* ((out (assoc-ref outputs "out"))
                    (bin (string-append out "/bin")))
               (install-file "tunctl" bin))
             #t)))))
    (home-page "http://tunctl.sourceforge.net")
    (synopsis  "Utility to set up and maintain TUN/TAP network interfaces")
    (description "Tunctl is used to set up and maintain persistent TUN/TAP
network interfaces, enabling user applications to simulate network traffic.
Such interfaces are useful for VPN software, virtualization, emulation,
simulation, and a number of other applications.")
    (license license:gpl2)))

(define-public wol
  (package
    (name "wol")
    (version "0.7.1")
    (source
     (origin
       (method url-fetch)
       (uri (string-append "mirror://sourceforge/wake-on-lan/wol/"
                           version "/wol-" version ".tar.gz"))
       (sha256
        (base32 "08i6l5lr14mh4n3qbmx6kyx7vjqvzdnh3j9yfvgjppqik2dnq270"))))
    (build-system gnu-build-system)
    (home-page "https://sourceforge.net/projects/wake-on-lan/")
    (synopsis "Implements Wake On LAN functionality in a small program")
    (description "Tool to send a magic packet to wake another host on the
network.  This must be enabled on the target host, usually in the BIOS.")
    (license license:gpl2)))

(define-public vde2
  (package
    (name "vde2")
    (version "2.3.2")
    (source
     (origin
       (method url-fetch)
       (uri "mirror://sourceforge/vde/vde2/2.3.2/vde2-2.3.2.tar.gz")
       (sha256
        (base32 "14xga0ib6p1wrv3hkl4sa89yzjxv7f1vfqaxsch87j6scdm59pr2"))))
    (build-system gnu-build-system)
    (arguments
     `(#:parallel-build? #f))           ; Build fails if #t.
    (inputs
     `(("python" ,python)
       ("libpcap" ,libpcap)
       ("openssl" ,openssl-1.0)))       ; Build fails with 1.1.
    (home-page "https://github.com/virtualsquare/vde-2")
    (synopsis "Virtual Distributed Ethernet")
    (description "VDE is a set of programs to provide virtual software-defined
Ethernet network interface controllers across multiple virtual or
physical, local or remote devices.  The VDE architecture provides
virtual counterparts to hardware components such as switches and
cables.")
    (license (list license:gpl2
                   license:lgpl2.1       ; libvdeplug
                   (license:non-copyleft ; slirpvde
                    "file://COPYING.slirpvde"
                    "See COPYING.slirpvde in the distribution.")))))

(define-public haproxy
  (package
    (name "haproxy")
    (version "2.1.6")
    (source (origin
              (method url-fetch)
              (uri (string-append "https://www.haproxy.org/download/"
                                  (version-major+minor version)
                                  "/src/haproxy-" version ".tar.gz"))
              (sha256
               (base32
                "1pyz4gckdn8982vpb1iiw9agwp2s5p8wc0nn1qh1ic0wq3lrnpg6"))))
    (build-system gnu-build-system)
    (arguments
     `(#:make-flags
       (let* ((out (assoc-ref %outputs "out")))
         (list (string-append "PREFIX=" out)
               (string-append "DOCDIR=" out "/share/" ,name)
               "TARGET=linux-glibc"
               "USE_LUA=1"
               "USE_OPENSSL=1"
               "USE_ZLIB=1"
               "USE_PCRE_2=1"))
       #:tests? #f  ; there are only regression tests, using varnishtest
       #:phases
       (modify-phases %standard-phases
         (delete 'configure))))
    (inputs
     `(("lua" ,lua)
       ("openssl" ,openssl)
       ("pcre2" ,pcre2)
       ("zlib" ,zlib)))
    (home-page "https://www.haproxy.org/")
    (synopsis "Reliable, high performance TCP/HTTP load balancer")
    (description "HAProxy is a free, very fast and reliable solution offering
high availability, load balancing, and proxying for TCP and HTTP-based
applications.  It is particularly suited for web sites crawling under very
high loads while needing persistence or Layer7 processing.  Supporting tens of
thousands of connections is clearly realistic with today's hardware.")
    (license (list license:gpl2+
                   license:lgpl2.1
                   license:lgpl2.1+))))

(define-public lldpd
  (package
    (name "lldpd")
    (version "1.0.5")
    (source
     (origin
       (method url-fetch)
       (uri (string-append "https://media.luffy.cx/files/lldpd/lldpd-"
                           version ".tar.gz"))
       (sha256
        (base32
         "16fbqrs3l976gdslx647nds8x7sz4h5h3h4l4yxzrayvyh9b5lrd"))
       (modules '((guix build utils)))
       (snippet
        '(begin
           ;; Drop bundled library.
           (delete-file-recursively "libevent")
           #t))))
    (arguments
     `(#:configure-flags
       (list
        "--with-privsep-user=nobody"
        "--with-privsep-group=nogroup"
        "--localstatedir=/var"
        "--enable-pie"
        "--without-embedded-libevent"
        (string-append "--with-systemdsystemunitdir="
                       (assoc-ref %outputs "out")
                       "/lib/systemd/system"))))
    (build-system gnu-build-system)
    (inputs
     `(("libevent" ,libevent)
       ("libxml2" ,libxml2)
       ("openssl" ,openssl)
       ("readline" ,readline)))
    (native-inputs
     `(("pkg-config" ,pkg-config)))
    (home-page "https://vincentbernat.github.io/lldpd/")
    (synopsis "Locate neighbors of your network equipment")
    (description
     "The @dfn{Link Layer Discovery Protocol} (LLDP) is an industry standard
protocol designed to supplant proprietary Link-Layer protocols such as EDP or
CDP.  The goal of LLDP is to provide an inter-vendor compatible mechanism to
deliver Link-Layer notifications to adjacent network devices.  @code{lldpd} is
an implementation of LLDP.  It also supports some proprietary protocols.")
    (license license:isc)))<|MERGE_RESOLUTION|>--- conflicted
+++ resolved
@@ -589,22 +589,14 @@
 (define-public ethtool
   (package
     (name "ethtool")
-<<<<<<< HEAD
-    (version "5.6")
-=======
     (version "5.7")
->>>>>>> e88745a6
     (source (origin
               (method url-fetch)
               (uri (string-append "mirror://kernel.org/software/network/"
                                   "ethtool/ethtool-" version ".tar.xz"))
               (sha256
                (base32
-<<<<<<< HEAD
-                "159r0hwax0qs5diayw2glxshqxrigk0v67hgmbq56ldddm91n3ya"))))
-=======
                 "0f9w0pqkvwn540rasmj6c8897g9gj2hmjnbkhpi9yf1s7jyvhkkj"))))
->>>>>>> e88745a6
     (build-system gnu-build-system)
     (native-inputs
      `(("pkg-config" ,pkg-config)))
