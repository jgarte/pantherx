;;; GNU Guix --- Functional package management for GNU
;;; Copyright © 2013 Cyril Roelandt <tipecaml@gmail.com>
;;; Copyright © 2014 Mark H Weaver <mhw@netris.org>
;;; Copyright © 2014 Eric Bavier <bavier@member.fsf.org>
;;; Copyright © 2014 Ian Denhardt <ian@zenhack.net>
;;; Copyright © 2015 Sou Bunnbu <iyzsong@gmail.com>
;;; Copyright © 2016 Efraim Flashner <efraim@flashner.co.il>
;;; Copyright © 2017, 2018, 2020, 2021 Marius Bakke <marius@gnu.org>
;;; Copyright © 2018 Arun Isaac <arunisaac@systemreboot.net>
;;; Copyright © 2018, 2020 Tobias Geerinckx-Rice <me@tobias.gr>
;;; Copyright © 2019, 2020 Maxim Cournoyer <maxim.cournoyer@gmail.com>
;;; Copyright © 2019 Pierre-Moana Levesque <pierre.moana.levesque@gmail.com>
;;; Copyright © 2020 Jan (janneke) Nieuwenhuizen <janneke@gnu.org>
;;; Copyright © 2021 Ricardo Wurmus <rekado@elephly.net>
;;;
;;; This file is part of GNU Guix.
;;;
;;; GNU Guix is free software; you can redistribute it and/or modify it
;;; under the terms of the GNU General Public License as published by
;;; the Free Software Foundation; either version 3 of the License, or (at
;;; your option) any later version.
;;;
;;; GNU Guix is distributed in the hope that it will be useful, but
;;; WITHOUT ANY WARRANTY; without even the implied warranty of
;;; MERCHANTABILITY or FITNESS FOR A PARTICULAR PURPOSE.  See the
;;; GNU General Public License for more details.
;;;
;;; You should have received a copy of the GNU General Public License
;;; along with GNU Guix.  If not, see <http://www.gnu.org/licenses/>.

(define-module (gnu packages cmake)
  #:use-module ((guix licenses) #:prefix license:)
  #:use-module (guix packages)
  #:use-module (guix download)
  #:use-module (guix git-download)
  #:use-module (guix utils)
  #:use-module (guix deprecation)
  #:use-module (guix build-system gnu)
  #:use-module (guix build-system cmake)
  #:use-module (guix build-system emacs)
  #:use-module (gnu packages)
  #:use-module (gnu packages backup)
  #:use-module (gnu packages compression)
  #:use-module (gnu packages crypto)
  #:use-module (gnu packages curl)
  #:use-module (gnu packages file)
  #:use-module (gnu packages hurd)
  #:use-module (gnu packages kde-frameworks)
  #:use-module (gnu packages libevent)
  #:use-module (gnu packages ncurses)
  #:use-module (gnu packages serialization)
  #:use-module (gnu packages sphinx)
  #:use-module (gnu packages texinfo)
  #:use-module (gnu packages xml)
  #:use-module (ice-9 match)
  #:use-module (srfi srfi-1))

(define-public cmake-shared
  (let ((commit "8122f2b96c8da38ea41b653cf69958e75fe2129d")
        (revision "32"))
    (package
      (name "cmake-shared")
      (version
       (git-version "1.1.0" revision commit))
      (source
       (origin
         (method git-fetch)
         (uri
          (git-reference
           (url "https://github.com/lirios/cmake-shared.git")
           (commit commit)))
         (file-name
          (git-file-name name version))
         (sha256
          (base32 "05avwzqcnliwx9h7qi1kl0iz4smqmxc4vkavyjbmlc6h2b97i58g"))
         (modules '((guix build utils)
                    (ice-9 ftw)
                    (srfi srfi-1)))
         (snippet
          `(begin
             (delete-file-recursively "3rdparty")))))
      (build-system cmake-build-system)
      (arguments
       `(#:tests? #f))                  ; No target
      (native-inputs
       `(("extra-cmake-modules" ,extra-cmake-modules)))
      (synopsis "Shared CMake functions and macros")
      (description "CMake-Shared are shared functions and macros for projects
using the CMake build system.")
      (home-page "https://github.com/lirios/cmake-shared/")
      (license license:bsd-3))))

;;; Build phases shared between 'cmake-bootstrap' and the later variants
;;; that use cmake-build-system.
(define %common-build-phases
  `((add-after 'unpack 'split-package
      ;; Remove files that have been packaged in other package recipes.
      (lambda _
        (delete-file "Auxiliary/cmake-mode.el")
        (substitute* "Auxiliary/CMakeLists.txt"
          ((".*cmake-mode.el.*") ""))
        #t))
    (add-before 'configure 'patch-bin-sh
      (lambda _
        ;; Replace "/bin/sh" by the right path in... a lot of
        ;; files.
        (substitute*
            '("Modules/CompilerId/Xcode-3.pbxproj.in"
              "Modules/Internal/CPack/CPack.RuntimeScript.in"
              "Source/cmGlobalXCodeGenerator.cxx"
              "Source/cmLocalUnixMakefileGenerator3.cxx"
              "Source/cmExecProgramCommand.cxx"
              "Tests/CMakeLists.txt"
              "Tests/RunCMake/File_Generate/RunCMakeTest.cmake")
          (("/bin/sh") (which "sh")))
        #t))))

(define %common-disabled-tests
  '(;; This test copies libgcc_s.so.1 from GCC and tries to modify its RPATH,
    ;; but does not cope with the file being read-only.
    "BundleUtilities"
    ;; This test requires network access.
    "CTestTestUpload"
    ;; This test requires 'ldconfig' which is not available in Guix.
    "RunCMake.install"
    ;; This test fails for unknown reason.
    "RunCMake.file-GET_RUNTIME_DEPENDENCIES"))

(define %preserved-third-party-files
  '(;; 'Source/cm_getdate.c' includes archive_getdate.c wholesale, so it must
    ;; be available along with the required headers.
    "Utilities/cmlibarchive/libarchive/archive_getdate.c"
    "Utilities/cmlibarchive/libarchive/archive_getdate.h"
    ;; CMake header wrappers.
    "Utilities/cm3p"))

;;; The "bootstrap" CMake.  It is used to build 'cmake-minimal' below, as well
;;; as any dependencies that need cmake-build-system.
(define-public cmake-bootstrap
  (package
    (name "cmake-bootstrap")
    (version "3.20.2")
    (source (origin
              (method url-fetch)
              (uri (string-append "https://cmake.org/files/v"
                                  (version-major+minor version)
                                  "/cmake-" version ".tar.gz"))
              (sha256
               (base32
                "0kjlb7sxbwg8z4027c3jjcmyjh9d36p0r9d4nqxynyaijz5nxkxf"))
              (patches (search-patches "cmake-curl-certificates.patch"))))
    (build-system gnu-build-system)
    (arguments
     `(#:test-target "test"
       #:configure-flags
       (let ((out (assoc-ref %outputs "out"))
             (parallel-job-count (number->string (parallel-job-count))))
         (list "--verbose"
               (string-append "--parallel=" parallel-job-count)
               (string-append "--prefix=" out)
               "--system-libs"
               "--no-system-jsoncpp"
               ;; By default, the man pages and other docs land
               ;; in PREFIX/man and PREFIX/doc, but we want them
               ;; in share/{man,doc}.  Note that unlike
               ;; autoconf-generated configure scripts, cmake's
               ;; configure prepends "PREFIX/" to what we pass
               ;; to --mandir and --docdir.
               "--mandir=share/man"
               ,(string-append "--docdir=share/doc/cmake-"
                               (version-major+minor version))

               ;; By default CMake is built without any optimizations.  Use
               ;; the recommended Release target for a ~2.5x speedup.
               "--" "-DCMAKE_BUILD_TYPE=Release"))
       #:make-flags
       (let ((skipped-tests
              (list ,@%common-disabled-tests
                    "CTestTestSubdir" ; This test fails to build 2 of the 3 tests.
                    ;; This test fails when ARGS (below) is in use, see
                    ;; <https://gitlab.kitware.com/cmake/cmake/issues/17165>.
                    "CTestCoverageCollectGCOV")))
         (list
          (string-append
           ;; These arguments apply for the tests only.
           "ARGS=-j " (number->string (parallel-job-count))
           " --output-on-failure"
           " --exclude-regex ^\\(" (string-join skipped-tests "\\|") "\\)$")))
       #:phases
       (modify-phases %standard-phases
         ,@%common-build-phases
         (add-before 'configure 'set-paths
           (lambda _
             ;; Help cmake's bootstrap process to find system libraries
             (begin
               (setenv "CMAKE_LIBRARY_PATH" (getenv "LIBRARY_PATH"))
               (setenv "CMAKE_INCLUDE_PATH" (or (getenv "CPATH")
                                                (getenv "C_INCLUDE_PATH")))
               #t)))
         ;; CMake uses its own configure script.
         (replace 'configure
           (lambda* (#:key (configure-flags '()) #:allow-other-keys)
             (apply invoke "./configure" configure-flags))))))
    (inputs
     `(("bzip2" ,bzip2)
       ("curl" ,curl)
       ("expat" ,expat)
       ("file" ,file)
       ("libarchive" ,libarchive)
       ,@(if (hurd-target?)
             '()
             `(("libuv" ,libuv)))       ;not supported on the Hurd
       ("rhash" ,rhash)
       ("zlib" ,zlib)))
    (native-search-paths
     (list (search-path-specification
            (variable "CMAKE_PREFIX_PATH")
            (files '("")))
           ;; "cmake-curl-certificates.patch" changes CMake to honor 'SSL_CERT_DIR'
           ;; and 'SSL_CERT_FILE', hence these search path entries.
           (search-path-specification
            (variable "SSL_CERT_DIR")
            (separator #f)              ;single entry
            (files '("etc/ssl/certs")))
           (search-path-specification
            (variable "SSL_CERT_FILE")
            (file-type 'regular)
            (separator #f)              ;single entry
            (files '("etc/ssl/certs/ca-certificates.crt")))))
    (home-page "https://cmake.org/")
    (synopsis "Cross-platform build system")
    (description
     "CMake is a family of tools designed to build, test and package software.
CMake is used to control the software compilation process using simple platform
and compiler independent configuration files.  CMake generates native makefiles
and workspaces that can be used in the compiler environment of your choice.")
    (properties '((hidden? . #t)))
    (license (list license:bsd-3        ; cmake
                   license:expat        ; cmjsoncpp is dual MIT/public domain
                   license:public-domain)))) ; cmlibarchive/archive_getdate.c

;;; This minimal variant of CMake does not include the documentation.  It is
;;; used by the cmake-build-system.
(define-public cmake-minimal
  (package
    (inherit cmake-bootstrap)
    (name "cmake-minimal")
    (source (origin
              (inherit (package-source cmake-bootstrap))
              ;; Purge CMakes bundled dependencies as they are no longer needed.
              (modules '((ice-9 ftw)))
              (snippet
               `(begin
                  (define preserved-files ',%preserved-third-party-files)

                  (file-system-fold (lambda (dir stat result)         ;enter?
                                      (or (string=? "Utilities" dir)  ;init
                                          ;; The bundled dependencies are
                                          ;; distinguished by having a "cm"
                                          ;; prefix to their upstream names.
                                          (and (string-prefix? "Utilities/cm" dir)
                                               (not (member dir preserved-files)))))
                                    (lambda (file stat result)        ;leaf
                                      (unless (or (member file preserved-files)
                                                  ;; Preserve top-level files.
                                                  (string=? "Utilities"
                                                            (dirname file)))
                                        (delete-file file)))
                                    (const #t)                        ;down
                                    (lambda (dir stat result)         ;up
                                      (when (equal? (scandir dir) '("." ".."))
                                        (rmdir dir)))
                                    (const #t)                        ;skip
                                    (lambda (file stat errno result)
                                      (format (current-error-port)
                                              "warning: failed to delete ~a: ~a~%"
                                              file (strerror errno)))
                                    #t
                                    "Utilities"
                                    lstat)
                  #t))))
    (inputs
     `(("jsoncpp" ,jsoncpp)
       ,@(package-inputs cmake-bootstrap)))
    (build-system cmake-build-system)
    (arguments
     `(#:configure-flags
       (list "-DCMAKE_USE_SYSTEM_LIBRARIES=ON"
             (string-append "-DCMAKE_DOC_DIR=share/doc/cmake-"
                            ,(version-major+minor (package-version
                                                   cmake-bootstrap))))

       ;; This is the CMake used in cmake-build-system.  Ensure compiler
       ;; optimizations are enabled to save size and CPU cycles.
       #:build-type "Release"
       #:phases
       (modify-phases %standard-phases
         ,@%common-build-phases
         (add-after 'install 'delete-help-documentation
           (lambda* (#:key outputs #:allow-other-keys)
             (delete-file-recursively
               (string-append (assoc-ref outputs "out")
                              "/share/cmake-"
                              ,(version-major+minor
                                 (package-version cmake-bootstrap))
                              "/Help"))
             #t))
         (replace 'check
           (lambda* (#:key tests? parallel-tests? #:allow-other-keys)
             (let ((skipped-tests (list ,@%common-disabled-tests
                                        ;; This test requires the bundled libuv.
                                        "BootstrapTest")))
               (if tests?
                   (begin
                     (invoke "ctest" "-j" (if parallel-tests?
                                              (number->string (parallel-job-count))
                                              "1")
                             "--exclude-regex"
                             (string-append "^(" (string-join skipped-tests "|") ")$")))
                   (format #t "test suite not run~%"))
               #t))))
        ,@(if (%current-target-system)
              '()
              `(#:cmake ,cmake-bootstrap))))))

;;; The "user-facing" CMake, now with manuals and HTML documentation.
(define-public cmake
  (package
    (inherit cmake-minimal)
    (name "cmake")
<<<<<<< HEAD
=======
    (version "3.21.1")
    ;; TODO: Move the following source field to the cmake-bootstrap package in
    ;; the next rebuild cycle.
    (source (origin
              (inherit (package-source cmake-bootstrap))
              (uri (string-append "https://cmake.org/files/v"
                                  (version-major+minor version)
                                  "/cmake-" version ".tar.gz"))
              (sha256
               (base32
                "1m7y9j5lafkrfswsg2vkpx2fz6p6fqpp2pcp2dcz5pylf58r3hzs"))
              (snippet
               (match (origin-snippet (package-source cmake-bootstrap))
                 ((_ _ exp ...)
                  ;; Now we can delete the remaining software bundles.
                  (append `(begin
                             (define preserved-files
                               '(,@%preserved-third-party-files
                                 ;; TODO: Move this file to the
                                 ;; %preserved-third-party-files variable in
                                 ;; the next rebuild cycle.
                                 "Utilities/cm3p" ;CMake header wrappers
                                 ;; Use the bundled JsonCpp during bootstrap
                                 ;; to work around a circular dependency.
                                 ;; TODO: JsonCpp can be built with Meson
                                 ;; instead of CMake, but meson-build-system
                                 ;; currently does not support
                                 ;; cross-compilation.
                                 "Utilities/cmjsoncpp"
                                 ;; LibUV is required to bootstrap the initial
                                 ;; build system.
                                 "Utilities/cmlibuv")))
                          exp))))))
>>>>>>> ffb38185
    (arguments
     (substitute-keyword-arguments (package-arguments cmake-minimal)
       ;; Use cmake-minimal this time.
       ((#:cmake _ #f)
        (if (%current-target-system)
            cmake-minimal-cross
            cmake-minimal))

       ;; Enable debugging information for convenience.
       ((#:build-type _ #f) "RelWithDebInfo")

       ((#:configure-flags flags ''())
        `(append (list "-DSPHINX_INFO=ON" "-DSPHINX_MAN=ON" "-DSPHINX_HTML=ON"
                       (string-append "-DCMAKE_DOC_DIR=share/doc/cmake-"
                                      ,(version-major+minor (package-version
                                                             cmake-minimal)))
                       "-DCMAKE_INFO_DIR=share/info"
                       "-DCMAKE_MAN_DIR=share/man")
                 ,flags))
       ((#:phases phases)
        `(modify-phases ,phases
<<<<<<< HEAD
           (delete 'delete-help-documentation)
=======
           ;; TODO: Remove this override in the next rebuild cycle and adjust
           ;; the %common-build-phases variable instead: the
           ;; Utilities/Release/release_cmake.cmake file no longer exists in
           ;; version 3.19.0.
           (replace 'patch-bin-sh
             (lambda _
               ;; Replace "/bin/sh" by the right path in... a lot of
               ;; files.
               (substitute*
                   '("Modules/CompilerId/Xcode-3.pbxproj.in"
                     "Modules/Internal/CPack/CPack.RuntimeScript.in"
                     "Source/cmGlobalXCodeGenerator.cxx"
                     "Source/cmLocalUnixMakefileGenerator3.cxx"
                     "Source/cmExecProgramCommand.cxx"
                     "Tests/CMakeLists.txt"
                     "Tests/RunCMake/File_Generate/RunCMakeTest.cmake")
                 (("/bin/sh") (which "sh")))
               #t))
           ;; TODO: Remove this override in the next rebuild cycle and adjust
           ;; the %common-disabled-tests variable instead.
           (replace 'check
             (lambda* (#:key tests? parallel-tests? #:allow-other-keys)
               (let ((skipped-tests (list ,@%common-disabled-tests
                                          ;; This test fails for unknown reason.
                                          "RunCMake.file-GET_RUNTIME_DEPENDENCIES"
                                          ;; This test fails for unknown reason.
                                          "ExportImport"
                                          ;; This test requires the bundled libuv.
                                          "BootstrapTest")))
                 (if tests?
                     (begin
                       (invoke "ctest" "-j" (if parallel-tests?
                                                (number->string (parallel-job-count))
                                                "1")
                               "--exclude-regex"
                               (string-append "^(" (string-join skipped-tests "|") ")$")))
                     (format #t "test suite not run~%"))
                 #t)))
>>>>>>> ffb38185
           (add-after 'install 'move-html-doc
             (lambda* (#:key outputs #:allow-other-keys)
               (let ((out (assoc-ref outputs "out"))
                     (doc (assoc-ref outputs "doc"))
                     (html (string-append "/share/doc/cmake-"
                                          ,(version-major+minor
                                            (package-version cmake-minimal))
                                          "/html")))
                 (copy-recursively (string-append out html)
                                   (string-append doc html))
                 (delete-file-recursively (string-append out html))
                 #t)))))))
    (inputs
     `(("ncurses" ,ncurses)             ;required for ccmake
       ,@(package-inputs cmake-minimal)))
    ;; Extra inputs required to build the documentation.
    (native-inputs
     `(,@(package-native-inputs cmake-minimal)
       ("python-sphinx" ,python-sphinx)
       ("texinfo" ,texinfo)))
    (outputs '("out" "doc"))
    (properties (alist-delete 'hidden? (package-properties cmake-minimal)))))

(define-public cmake-minimal-cross
  (package
    (inherit cmake-minimal)
    (name "cmake-minimal-cross")
    (native-search-paths '())
    (search-paths
     (package-native-search-paths cmake-minimal))))

(define-public emacs-cmake-mode
  (package
    (inherit cmake)
    (name "emacs-cmake-mode")
    (native-inputs '())
    (inputs '())
    (outputs '("out"))
    (build-system emacs-build-system)
    (arguments
     `(#:phases
       (modify-phases %standard-phases
         (add-after 'unpack 'chdir-elisp
           ;; Elisp directory is not in root of the source.
           (lambda _
             (chdir "Auxiliary")
             #t)))))
    (synopsis "Emacs major mode for editing Cmake expressions")
    (description "@code{cmakeos-mode} provides an Emacs major mode for editing
Cmake files.  It supports syntax highlighting, indenting and refilling of
comments.")))<|MERGE_RESOLUTION|>--- conflicted
+++ resolved
@@ -328,11 +328,7 @@
   (package
     (inherit cmake-minimal)
     (name "cmake")
-<<<<<<< HEAD
-=======
     (version "3.21.1")
-    ;; TODO: Move the following source field to the cmake-bootstrap package in
-    ;; the next rebuild cycle.
     (source (origin
               (inherit (package-source cmake-bootstrap))
               (uri (string-append "https://cmake.org/files/v"
@@ -340,30 +336,7 @@
                                   "/cmake-" version ".tar.gz"))
               (sha256
                (base32
-                "1m7y9j5lafkrfswsg2vkpx2fz6p6fqpp2pcp2dcz5pylf58r3hzs"))
-              (snippet
-               (match (origin-snippet (package-source cmake-bootstrap))
-                 ((_ _ exp ...)
-                  ;; Now we can delete the remaining software bundles.
-                  (append `(begin
-                             (define preserved-files
-                               '(,@%preserved-third-party-files
-                                 ;; TODO: Move this file to the
-                                 ;; %preserved-third-party-files variable in
-                                 ;; the next rebuild cycle.
-                                 "Utilities/cm3p" ;CMake header wrappers
-                                 ;; Use the bundled JsonCpp during bootstrap
-                                 ;; to work around a circular dependency.
-                                 ;; TODO: JsonCpp can be built with Meson
-                                 ;; instead of CMake, but meson-build-system
-                                 ;; currently does not support
-                                 ;; cross-compilation.
-                                 "Utilities/cmjsoncpp"
-                                 ;; LibUV is required to bootstrap the initial
-                                 ;; build system.
-                                 "Utilities/cmlibuv")))
-                          exp))))))
->>>>>>> ffb38185
+                "1m7y9j5lafkrfswsg2vkpx2fz6p6fqpp2pcp2dcz5pylf58r3hzs"))))
     (arguments
      (substitute-keyword-arguments (package-arguments cmake-minimal)
        ;; Use cmake-minimal this time.
@@ -385,48 +358,7 @@
                  ,flags))
        ((#:phases phases)
         `(modify-phases ,phases
-<<<<<<< HEAD
            (delete 'delete-help-documentation)
-=======
-           ;; TODO: Remove this override in the next rebuild cycle and adjust
-           ;; the %common-build-phases variable instead: the
-           ;; Utilities/Release/release_cmake.cmake file no longer exists in
-           ;; version 3.19.0.
-           (replace 'patch-bin-sh
-             (lambda _
-               ;; Replace "/bin/sh" by the right path in... a lot of
-               ;; files.
-               (substitute*
-                   '("Modules/CompilerId/Xcode-3.pbxproj.in"
-                     "Modules/Internal/CPack/CPack.RuntimeScript.in"
-                     "Source/cmGlobalXCodeGenerator.cxx"
-                     "Source/cmLocalUnixMakefileGenerator3.cxx"
-                     "Source/cmExecProgramCommand.cxx"
-                     "Tests/CMakeLists.txt"
-                     "Tests/RunCMake/File_Generate/RunCMakeTest.cmake")
-                 (("/bin/sh") (which "sh")))
-               #t))
-           ;; TODO: Remove this override in the next rebuild cycle and adjust
-           ;; the %common-disabled-tests variable instead.
-           (replace 'check
-             (lambda* (#:key tests? parallel-tests? #:allow-other-keys)
-               (let ((skipped-tests (list ,@%common-disabled-tests
-                                          ;; This test fails for unknown reason.
-                                          "RunCMake.file-GET_RUNTIME_DEPENDENCIES"
-                                          ;; This test fails for unknown reason.
-                                          "ExportImport"
-                                          ;; This test requires the bundled libuv.
-                                          "BootstrapTest")))
-                 (if tests?
-                     (begin
-                       (invoke "ctest" "-j" (if parallel-tests?
-                                                (number->string (parallel-job-count))
-                                                "1")
-                               "--exclude-regex"
-                               (string-append "^(" (string-join skipped-tests "|") ")$")))
-                     (format #t "test suite not run~%"))
-                 #t)))
->>>>>>> ffb38185
            (add-after 'install 'move-html-doc
              (lambda* (#:key outputs #:allow-other-keys)
                (let ((out (assoc-ref outputs "out"))
