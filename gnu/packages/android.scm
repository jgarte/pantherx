;;; GNU Guix --- Functional package management for GNU
;;; Copyright © 2012 Stefan Handschuh <handschuh.stefan@googlemail.com>
;;; Copyright © 2015 Kai-Chung Yan <seamlikok@gmail.com>
;;; Copyright © 2016, 2020 Marius Bakke <mbakke@fastmail.com>
;;; Copyright © 2017 Julien Lepiller <julien@lepiller.eu>
;;; Copyright © 2017 Hartmut Goebel <h.goebel@crazy-compilers.com>
<<<<<<< HEAD
;;; Copyright © 2017, 2021 Maxim Cournoyer <maxim.cournoyer@gmail.com>
;;; Copyright © 2018, 2019, 2020 Tobias Geerinckx-Rice <me@tobias.gr>
=======
;;; Copyright © 2017, 2020 Maxim Cournoyer <maxim.cournoyer@gmail.com>
;;; Copyright © 2018–2021 Tobias Geerinckx-Rice <me@tobias.gr>
>>>>>>> 371aa577
;;; Copyright © 2018 Efraim Flashner <efraim@flashner.co.il>
;;; Copyright © 2019, 2020 Andreas Enge <andreas@enge.fr>
;;; Copyright © 2019 Ricardo Wurmus <rekado@elephly.net>
;;; Copyright © 2020 Sergey Trofimov <sarg@sarg.org.ru>
;;; Copyright © 2021 Guillaume Le Vaillant <glv@posteo.net>
;;;
;;; This file is part of GNU Guix.
;;;
;;; GNU Guix is free software; you can redistribute it and/or modify it
;;; under the terms of the GNU General Public License as published by
;;; the Free Software Foundation; either version 3 of the License, or (at
;;; your option) any later version.
;;;
;;; GNU Guix is distributed in the hope that it will be useful, but
;;; WITHOUT ANY WARRANTY; without even the implied warranty of
;;; MERCHANTABILITY or FITNESS FOR A PARTICULAR PURPOSE.  See the
;;; GNU General Public License for more details.
;;;
;;; You should have received a copy of the GNU General Public License
;;; along with GNU Guix.  If not, see <http://www.gnu.org/licenses/>.

(define-module (gnu packages android)
  #:use-module (guix packages)
  #:use-module (guix download)
  #:use-module (guix gexp)
  #:use-module (guix git-download)
  #:use-module (guix build-system android-ndk)
  #:use-module (guix build-system gnu)
  #:use-module (guix build-system go)
  #:use-module (guix build-system python)
  #:use-module (guix build-system trivial)
  #:use-module ((guix licenses) #:prefix license:)
  #:use-module (gnu packages)
  #:use-module (gnu packages check)
  #:use-module (gnu packages compression)
  #:use-module (gnu packages docker)
  #:use-module (gnu packages gcc)
  #:use-module (gnu packages gnupg)
  #:use-module (gnu packages golang)
  #:use-module (gnu packages java)
  #:use-module (gnu packages linux)
  #:use-module (gnu packages pcre)
  #:use-module (gnu packages python)
  #:use-module (gnu packages python-crypto)
  #:use-module (gnu packages python-web)
  #:use-module (gnu packages python-xyz)
  #:use-module (gnu packages selinux)
  #:use-module (gnu packages serialization)
  #:use-module (gnu packages ssh)
  #:use-module (gnu packages tls)
  #:use-module (gnu packages version-control)
  #:use-module (gnu packages virtualization)
  #:use-module (gnu packages xdisorg)
  #:use-module (gnu packages xml))

(define-public android-make-stub
  (package
    (name "android-make-stub")
    (version "0.6.0")
    (source
     (origin
      (method git-fetch)
      (uri (git-reference
            (url "https://github.com/daym/android-make-stub")
            (commit (string-append "v" version))))
      (file-name (string-append "android-make-stub-"
                                version "-checkout"))
      (sha256
       (base32
        "0y1b2x96d37n6f1bp6dcx08bn08zac0cylmbfsx6mf2nahc02fhc"))))
      (build-system gnu-build-system)
      (arguments
       `(#:tests? #f ; None exist.
         #:phases
         (modify-phases %standard-phases
           (delete 'configure)
           (delete 'build)
           (replace 'install
             (lambda* (#:key outputs #:allow-other-keys)
               (let* ((out (assoc-ref outputs "out")))
                 (invoke "make" (string-append "prefix=" out) "install")
                 #t))))))
    (home-page "https://github.com/daym/android-make-stub")
    (synopsis "Stubs for the @command{make} system of the Android platform")
    (description "@code{android-make-stub} provides stubs for the
@command{make} system of the Android platform.  This allows us to
use their packages mostly unmodified in our Android NDK build system.")
    (license license:asl2.0)))

(define-public android-googletest
  (package (inherit googletest)
    (name "android-googletest")
    (version "1.8.0")
    (source
     (origin
       (method git-fetch)
       (uri (git-reference
              (url "https://github.com/google/googletest")
              (commit (string-append "release-" version))))
       (file-name (git-file-name name version))
       (sha256
        (base32
         "0bjlljmbf8glnd9qjabx73w6pd7ibv43yiyngqvmvgxsabzr8399"))))
    (arguments
     `(#:configure-flags '("-DBUILD_SHARED_LIBS=ON")
       #:phases
       (modify-phases %standard-phases
         (add-after 'install 'install-host-libraries
           (lambda* (#:key outputs #:allow-other-keys)
             (let* ((out (assoc-ref outputs "out"))
                    (lib (string-append out "/lib")))
               (symlink "libgtest.so"
                        (string-append lib "/libgtest_host.so"))
               (symlink "libgmock.so"
                        (string-append lib "/libgmock_host.so"))
               #t))))))))

;; The Makefiles that we add are largely based on the Debian
;; packages.  They are licensed under GPL-2 and have copyright:
;; 2012, Stefan Handschuh <handschuh.stefan@googlemail.com>
;; 2015, Kai-Chung Yan <seamlikok@gmail.com>
;; Big thanks to them for laying the groundwork.

;; The version tag is consistent between all repositories.
(define-public (android-platform-version) "7.1.2_r36")

(define-public (android-platform-system-core version)
  (origin
    (method git-fetch)
    (uri (git-reference
          (url "https://android.googlesource.com/platform/system/core")
          (commit (string-append "android-" version))))
    (file-name (string-append "android-platform-system-core-"
                              version "-checkout"))
    (sha256
     (base32
      "1krnc2b9zfkzpdgs1dcbji59nszlx2qr723pg89m52622czc06hg"))
    (patches
     (search-patches "libbase-use-own-logging.patch"
                     "libbase-fix-includes.patch"
                     "libutils-remove-damaging-includes.patch"
                     "libutils-add-includes.patch"
                     "adb-add-libraries.patch"
                     "adb-libssl_11-compatibility.patch"
                     "libziparchive-add-includes.patch"))))

(define (android-platform-system-extras version)
  (origin
    (method git-fetch)
    (uri (git-reference
          (url "https://android.googlesource.com/platform/system/extras")
          (commit (string-append "android-" version))))
    (file-name (string-append "android-platform-system-extras-"
                              version "-checkout"))
    (sha256
     (base32
      "18130c23ybqcpgjc5v6f8kdbv2xn39hyiaj17dzldjb9rlwzcyy9"))))

(define (android-platform-bionic version)
  (origin
    (method git-fetch)
    (uri (git-reference
          (url "https://android.googlesource.com/platform/bionic")
          (commit (string-append "android-" version))))
    (file-name (string-append "android-platform-bionic-"
                              version "-checkout"))
    (sha256
     (base32
      "15r4s20d7vw022f8vrc3jbghmqwdcqzprl7i2bfvdkz8z76wc1ps"))))

(define (android-platform-external version subdirectory checksum)
  (origin
    (method git-fetch)
    (uri (git-reference
          (url
           (string-append "https://android.googlesource.com/platform/external/"
                          subdirectory))
          (commit (string-append "android-" version))))
    (file-name (string-append "android-platform-system-external-" subdirectory "-"
                              version "-checkout"))
    (sha256
     (base32
      checksum))))

(define-public android-liblog
  (package
    (name "android-liblog")
    (version (android-platform-version))
    (source (android-platform-system-core version))
    (build-system android-ndk-build-system)
    (arguments
     `(#:make-flags '("LDLIBS=-lpthread")
       #:phases
       (modify-phases %standard-phases
         (add-after 'unpack 'enter-source
           (lambda _ (chdir "liblog") #t))
         (add-after 'install 'ldconfig
           (lambda* (#:key outputs #:allow-other-keys)
             (let ((out (assoc-ref outputs "out")))
               (symlink "liblog.so.0" (string-append out "/lib/liblog.so"))
               #t)))
         (add-after 'install 'install-headers
           (lambda* (#:key outputs #:allow-other-keys)
             (let ((out (assoc-ref outputs "out")))
               (copy-recursively
                 "../include/log" (string-append out "/include/log"))
               ;; For android/log.h, the only header in the android directory.
               (copy-recursively
                 "../include/android" (string-append out "/include/android")))
             #t)))))
    (home-page "https://developer.android.com/")
    (synopsis "Logging library from the Android platform.")
    (description "@code{liblog} represents an interface to the volatile Android
Logging system for NDK (Native) applications and libraries and contain
interfaces for either writing or reading logs.  The log buffers are divided up
in Main, System, Radio and Events sub-logs.")
    (license license:asl2.0)))

(define android-libbase
  (package
    (name "android-libbase")
    (version (android-platform-version))
    (source (android-platform-system-core version))
    (build-system android-ndk-build-system)
    (arguments
     `(#:tests? #f ; Test failure: logging.UNIMPLEMENTED
       #:phases
       (modify-phases %standard-phases
         (add-after 'unpack 'enter-source
           (lambda _ (chdir "base") #t)))))
    (inputs `(("android-liblog" ,android-liblog)))
    (home-page "https://developer.android.com/")
    (synopsis "Android platform base library")
    (description "@code{libbase} is a library in common use by the
various Android core host applications.")
    (license license:asl2.0)))

(define-public android-libcutils
  (package
    (name "android-libcutils")
    (version (android-platform-version))
    (source (android-platform-system-core version))
    (build-system gnu-build-system)
    (arguments
     `(#:tests? #f ; TODO.
       #:phases
       (modify-phases %standard-phases
         (add-after 'unpack 'enter-source
           (lambda _ (chdir "libcutils") #t))
         (add-after 'enter-source 'create-Makefile
           (lambda _
             ;; No useful makefile is shipped, so we create one.
             (with-output-to-file "Makefile"
               (lambda _
                 (display
                  (string-append
                   "NAME = libcutils\n"
                   "SOURCES = load_file.o socket_local_client_unix.o"
                   " socket_loopback_client_unix.o socket_network_client_unix.o"
                   " socket_loopback_server_unix.o socket_local_server_unix.o"
                   " sockets_unix.o socket_inaddr_any_server_unix.o"
                   " sockets.o\n"
                   "CC = gcc\n"

                   "CFLAGS += -fPIC\n"
                   "CXXFLAGS += -fPIC\n"
                   "CPPFLAGS += -Iinclude -I../include\n"
                   "LDFLAGS += -shared -Wl,-soname,$(NAME).so.0\n"

                   "build: $(SOURCES)\n"
                   "	$(CXX) $^ -o $(NAME).so.0 $(CXXFLAGS) $(CPPFLAGS)"
                   " $(LDFLAGS)\n"))
                 #t))))
         (delete 'configure)
         (replace 'install
           (lambda* (#:key outputs #:allow-other-keys)
             (let* ((out (assoc-ref outputs "out"))
                    (lib (string-append out "/lib"))
                    (include (string-append out "/include")))
               (install-file "libcutils.so.0" lib)
               (with-directory-excursion lib
                 (symlink "libcutils.so.0" "libcutils.so"))
               (copy-recursively "../include/cutils"
                                 (string-append include "/cutils"))
               #t))))))
    (home-page "https://developer.android.com/")
    (synopsis "Android platform c utils library")
    (description "@code{libcutils} is a library in common use by the
various Android core host applications.")
    (license license:asl2.0)))

(define-public android-libsparse
  (package
    (name "android-libsparse")
    (version (android-platform-version))
    (source (android-platform-system-core version))
    (build-system android-ndk-build-system)
    (arguments
     `(#:make-flags '("CFLAGS=-Wno-error"
                      "CXXFLAGS=-fpermissive -Wno-error")
       #:phases
       (modify-phases %standard-phases
         (add-after 'unpack 'enter-source
           (lambda _ (chdir "libsparse") #t)))))
    (inputs
     `(("zlib" ,zlib)))
    (home-page "https://developer.android.com/")
    (synopsis "Android platform sparse library")
    (description "@code{android-libsparse} is a library in common use by the
various Android core host applications.")
    (license license:asl2.0)))

(define-public android-libziparchive
  (package
    (name "android-libziparchive")
    (version (android-platform-version))
    (source (android-platform-system-core version))
    (build-system android-ndk-build-system)
    (arguments
     `(#:make-flags '("CFLAGS=-Wno-error"
                      "CXXFLAGS=-fpermissive -Wno-error")
       #:phases
       (modify-phases %standard-phases
         (add-after 'unpack 'enter-source
           (lambda _ (chdir "libziparchive") #t))
         (add-before 'check 'setenv
           (lambda _
             (setenv "ziparchive_tests_host_PARAMS" "--test_data_dir=testdata")
             #t))
         (add-after 'install 'install-headers
           (lambda* (#:key inputs outputs #:allow-other-keys)
             (let ((out (assoc-ref outputs "out")))
               (copy-recursively "../include/ziparchive"
                                 (string-append out "/include/ziparchive"))
               #t))))))
    (inputs
     `(("zlib" ,zlib)))
    (native-inputs
     `(("android-libbase" ,android-libbase)
       ("android-libutils" ,android-libutils)
       ("android-liblog" ,android-liblog)))
    (home-page "https://developer.android.com/")
    (synopsis "Android platform ZIP library")
    (description "@code{android-libziparchive} is a library in common use by the
various Android core host applications.")
    (license license:asl2.0)))

(define-public adb
  (package
    (name "adb")
    (version (android-platform-version))
    (source (android-platform-system-core version))
    (build-system android-ndk-build-system)
    (arguments
     `(#:tests? #f ; Test failure: sysdeps_poll.fd_count
       #:make-flags
       ,#~(list
           "CFLAGS=-Wno-error"
           "CXXFLAGS=-fpermissive -Wno-error -std=gnu++14 -D_Nonnull= -D_Nullable= -I ."
           (string-append
            "LDFLAGS=-Wl,-rpath=" #$output "/lib "
            "-Wl,-rpath=" #$(this-package-input "openssl") "/lib -L ."))
       #:phases
       (modify-phases %standard-phases
         (add-after 'unpack 'enter-source
           (lambda _ (chdir "adb") #t))
         (add-after 'enter-source 'glibc-compat
           (lambda _
             ;; Include sysmacros.h for "major" and "minor" in Glibc 2.28.
             (substitute* "usb_linux.cpp"
               (("#include <sys/types.h>" all)
                (string-append all "\n#include <sys/sysmacros.h>\n")))
             #t))
         (add-after 'enter-source 'make-libs-available
           (lambda* (#:key inputs outputs #:allow-other-keys)
             (substitute* "Android.mk"
              (("libcrypto_static") "libcrypto"))
             #t))
         (add-after 'install 'install-headers
           (lambda* (#:key inputs outputs #:allow-other-keys)
             (install-file "diagnose_usb.h" (string-append (assoc-ref outputs "out") "/include"))
             #t)))))
    (inputs
     `(("android-libbase" ,android-libbase)
       ("android-libcutils" ,android-libcutils)
       ("android-liblog" ,android-liblog)
       ("openssl" ,openssl)))
    (home-page "https://developer.android.com/studio/command-line/adb.html")
    (synopsis "Android Debug Bridge")
    (description
     "@command{adb} is a versatile command line tool that lets you communicate
with an emulator instance or connected Android device.  It facilitates a variety
of device actions, such as installing and debugging apps, and it provides access
to a Unix shell that can run commands on the connected device or emulator.")
    (license license:asl2.0)))

(define-public mkbootimg
  (package
    (name "mkbootimg")
    (version (android-platform-version))
    (source (origin
              (inherit (android-platform-system-core version))))
    (build-system python-build-system)
    (arguments
     `(#:tests? #f
       #:phases
       (modify-phases %standard-phases
         (add-after 'unpack 'enter-source
           (lambda _ (chdir "mkbootimg") #t))
         (delete 'configure)
         (delete 'build)
         (replace 'install
           (lambda* (#:key outputs #:allow-other-keys)
             (let* ((out (assoc-ref outputs "out"))
                    (bin (string-append out "/bin"))
                    (include (string-append out "/include")))
               (install-file "mkbootimg" bin)
               (install-file "bootimg.h" include)
               #t))))))
    (home-page "https://developer.android.com/studio/command-line/adb.html")
    (synopsis "Tool to create Android boot images")
    (description "This package provides a tool to create Android Boot
Images.")
    (license license:asl2.0)))

(define-public android-safe-iop
  (package
    (name "android-safe-iop")
    (version (android-platform-version))
    (source (android-platform-external version "safe-iop"
                                       "1nyyrs463advjhlq8xx1lm37m4g5afv7gy0csxrj7biwwl0v13qw"))
    (build-system android-ndk-build-system)
    (arguments
     `(#:make-flags '("CXXFLAGS=-fpermissive -Wno-error")
       #:phases
       (modify-phases %standard-phases
         (add-before 'build 'patch-host
           (lambda _
             ;; TODO: Cross-compile.
             (substitute* "Android.mk"
              (("BUILD_STATIC_LIBRARY") "BUILD_HOST_STATIC_LIBRARY"))
             #t)))))
    (home-page "https://developer.android.com/")
    (synopsis "Safe integers in C")
    (description "@code{android-safe-iop} provides a set of functions for
performing and checking safe integer operations.  Ensure that integer
operations do not result in silent overflow.")
    (license license:bsd-2)))

(define-public android-bionic-uapi
  (package
    (name "android-bionic-uapi")
    (version (android-platform-version))
    (source (android-platform-bionic version))
    (build-system android-ndk-build-system)
    (arguments
     `(#:phases
       (modify-phases %standard-phases
        (add-after 'unpack 'enter-source
           (lambda _ (chdir "libc") #t))
        (replace 'check
          (const #t))
        (replace 'build
          (const #t))
        (replace 'install
          (lambda* (#:key outputs #:allow-other-keys)
            (let* ((out (assoc-ref outputs "out"))
                   (out-sys (string-append out "/include/sys")))
              (mkdir-p out-sys)
              (install-file "include/sys/system_properties.h" out-sys)
              (install-file "include/sys/_system_properties.h" out-sys)
              (copy-recursively "kernel/uapi" (string-append out "/include"))
              #t))))))
    (home-page "https://developer.android.com/")
    (synopsis "Android Linux API that is safe for user space")
    (description "@code{android-bionic-uapi} provides the part of the Linux API
that is safe to use for user space.  It also includes
@code{system_properties.h} and @code{_system_properties.h}.")
    (license license:asl2.0)))

(define-public android-libselinux
  (package
    (name "android-libselinux")
    (version (android-platform-version))
    (source
     (android-platform-external version "libselinux"
                                "13m2q32gzdcs5d0zj1nwasjy1j8vsxsgbjg7m5sa9lfcjaj7nkm7"))
    (build-system android-ndk-build-system)
    (arguments
     ;; See logd/Android.mk for the *_LOG_TAG values.
     `(#:make-flags (list (string-append "CFLAGS=-Wno-error "
                                         "-I core/include "
                                         "-I core/libpackagelistparser/include "
                                         "-DAUDITD_LOG_TAG=1003 "
                                         "-DLOGD_LOG_TAG=1004 -D_GNU_SOURCE")
                          "LDFLAGS=-L . -lpcre")
       #:phases
       (modify-phases %standard-phases
         (add-after 'unpack-core 'patch-HOST
           (lambda _
             ;; gettid duplicates otherwise.
             (substitute* "src/procattr.c"
              (("#ifdef HOST") "#ifdef XXX"))
             #t)))))
    (inputs
     `(("openssl" ,openssl)))
    (native-inputs
     `(("android-bionic-uapi" ,android-bionic-uapi)
       ;; pcre is inlined by our package.
       ("pcre" ,pcre)))
    (home-page "https://developer.android.com/")
    (synopsis "Android version of the SELinux libraries and utilities")
    (description
     "The libselinux library provides an API for SELinux applications to get
and set process and file security contexts, and to obtain security policy
decisions.  It is required for any applications that use the SELinux API, and
used by all applications that are SELinux-aware.  This package also includes
the core SELinux management utilities.")
    (license license:public-domain)))

(define-public android-ext4-utils
  (package
    (name "android-ext4-utils")
    (version (android-platform-version))
    (source (android-platform-system-extras version))
    (build-system android-ndk-build-system)
    (arguments
     `(#:make-flags
       ,#~(list
           (string-append
            "CPPFLAGS="
            ;"-Wno-error "
            "-I " #$(this-package-input "android-libselinux") "/include "
            "-I " #$(this-package-input "android-libsparse")  "/include "
            "-I " #$(this-package-input "android-libcutils")  "/include "
            "-I " #$(this-package-input "android-liblog") "/include "
            "-I ../core/include")
           "CFLAGS=-Wno-error"
           "install-libext4_utils_host.a"
           (string-append "prefix=" #$output))
       #:phases
       (modify-phases %standard-phases
         (add-after 'unpack 'unpack-core
           (lambda* (#:key inputs #:allow-other-keys)
             (mkdir-p "core")
             (copy-recursively (assoc-ref inputs "android-core")
                               "core")))
         (add-after 'unpack-core 'enter-source
           (lambda _ (chdir "ext4_utils") #t))
         (replace 'install
           (lambda* (#:key inputs outputs #:allow-other-keys)
             (let ((out (assoc-ref outputs "out")))
               (copy-recursively "." (string-append out "/include")))
             #t)))))
    (inputs
     `(("android-libcutils" ,android-libcutils)
       ("android-liblog" ,android-liblog)
       ("android-libselinux" ,android-libselinux)
       ("android-libsparse" ,android-libsparse)
       ("zlib" ,zlib)))
    (native-inputs
     `(("android-core" ,(android-platform-system-core version))))
    (home-page "https://developer.android.com/")
    (synopsis "Android ext4 file system utilities")
    (description "@code{android-ext4-utils} is a library in common use by the
Android core.")
    (license license:asl2.0)))

(define-public android-f2fs-utils
  (package
    (name "android-f2fs-utils")
    (version (android-platform-version))
    (source (android-platform-system-extras version))
    (build-system android-ndk-build-system)
    (arguments
     `(#:phases
       (modify-phases %standard-phases
         (add-after 'unpack 'enter-source
           (lambda _ (chdir "f2fs_utils") #t))
         (add-before 'build 'set-compilation-flags
           (lambda _
             (setenv "CFLAGS" "-fcommon")))
         (add-after 'install 'install-headers
           (lambda* (#:key inputs outputs #:allow-other-keys)
             (copy-recursively "." (string-append (assoc-ref outputs "out")
                                                  "/include"))
             #t))
         (add-after 'install 'install-shell-scripts
           (lambda* (#:key outputs #:allow-other-keys)
             (let* ((out (assoc-ref outputs "out"))
                    (bin (string-append out "/bin")))
               (patch-shebang "mkf2fsuserimg.sh")
               (substitute* "mkf2fsuserimg.sh"
                (("make_f2fs") (string-append bin "/make_f2fs")))
               (install-file "mkf2fsuserimg.sh" bin)
               #t))))))
    (inputs
     `(("f2fs-tools" ,f2fs-tools-1.7)
       ("android-libselinux" ,android-libselinux)
       ("android-libsparse" ,android-libsparse)
       ("android-libcutils" ,android-libcutils)
       ("zlib" ,zlib)))
    (home-page "https://developer.android.com/")
    (synopsis "Android f2fs utils")
    (description "@code{android-f2fs-utils} is a library in common use by the
Android core.  It allows the user to create images for the @code{f2fs} Flash
file system.")
    (license license:asl2.0)))

(define-public android-libutils
  (package
    (name "android-libutils")
    (version (android-platform-version))
    (source (android-platform-system-core version))
    (build-system android-ndk-build-system)
    (arguments
     `(#:tests? #f ; TODO
       #:make-flags '("CXXFLAGS=-std=gnu++11 -Wno-error")
       #:phases
       (modify-phases %standard-phases
         (add-after 'set-paths 'augment-CPLUS_INCLUDE_PATH
           (lambda* (#:key inputs #:allow-other-keys)
             ;; Hide the default GCC from CPLUS_INCLUDE_PATH to prevent it from
             ;; shadowing the version of GCC provided in native-inputs.
             (let ((gcc (assoc-ref inputs "gcc")))
               (setenv "CPLUS_INCLUDE_PATH"
                       (string-join
                        (delete (string-append gcc "/include/c++")
                                (string-split (getenv "CPLUS_INCLUDE_PATH")
                                              #\:))
                        ":"))
               #t)))
         (add-after 'unpack 'enter-source
           (lambda _ (chdir "libutils") #t))
         (add-after 'install 'install-headers
           (lambda* (#:key inputs outputs #:allow-other-keys)
             (copy-recursively "../include/utils" (string-append (assoc-ref outputs "out") "/include/utils")))))))
    (inputs
     `(("android-safe-iop" ,android-safe-iop)
       ("android-libcutils" ,android-libcutils)))
    (native-inputs
     `(("android-bionic-uapi" ,android-bionic-uapi)
       ("android-liblog" ,android-liblog)
       ("gcc@5" ,gcc-5))) ; XXX: fails to build with GCC 7
    (home-page "https://developer.android.com/")
    (synopsis "Android utility library")
    (description "@code{android-libutils} provides utilities for Android NDK developers.")
    (license license:asl2.0)))

(define-public fastboot
  (package
    (name "fastboot")
    (version (android-platform-version))
    (source (android-platform-system-core version))
    (build-system android-ndk-build-system)
    (arguments
     `(#:phases
       (modify-phases %standard-phases
         (add-after 'unpack 'enter-source
           (lambda _
             (chdir "fastboot")
             #t))
         (add-after 'enter-source 'patch-source
           (lambda _
             (substitute* "Android.mk"
              (("libext4_utils_host") "libext4_utils_host libselinux libpcre"))
             #t))
         (replace 'install
           (lambda* (#:key outputs #:allow-other-keys)
             (let* ((out (assoc-ref outputs "out"))
                    (lib (string-append out "/lib"))
                    (bin (string-append out "/bin")))
               (install-file "fastboot" bin)
               #t))))))
    (inputs
     `(("adb" ,adb)
       ("android-safe-iop" ,android-safe-iop)
       ("android-ext4-utils" ,android-ext4-utils)
       ("android-f2fs-utils" ,android-f2fs-utils)
       ("android-libbase" ,android-libbase)
       ("android-libcutils" ,android-libcutils)
       ("android-liblog" ,android-liblog)
       ("android-libutils" ,android-libutils)
       ("android-libsparse" ,android-libsparse)
       ("android-libziparchive" ,android-libziparchive)
       ("android-libselinux" ,android-libselinux)
       ("pcre" ,pcre)
       ("mkbootimg" ,mkbootimg)
       ("zlib" ,zlib)))
    (native-inputs
     `(("xz" ,xz)))
    (home-page "https://developer.android.com/studio/command-line/")
    (synopsis "Android image flasher")
    (description
     "This package provides @command{fastboot}, a tool to upload file system images to Android devices.")
    (license license:asl2.0)))

(define-public android-udev-rules
  (package
    (name "android-udev-rules")
    (version "20210501")
    (source
     (origin
       (method git-fetch)
       (uri (git-reference
             (url "https://github.com/M0Rf30/android-udev-rules")
             (commit version)))
       (file-name (git-file-name name version))
       (sha256
        (base32 "0pl1wfd7k9vz8mvy2jb2icc5f11c5p07aixpyhjs6gi5cyaywm5f"))))
    (build-system trivial-build-system)
    (native-inputs `(("source" ,source)))
    (arguments
     '(#:modules ((guix build utils))
       #:builder
       (begin
         (use-modules (guix build utils))
         (let ((source (assoc-ref %build-inputs "source")))
           (install-file (string-append source "/51-android.rules")
                         (string-append %output "/lib/udev/rules.d"))))))
    (home-page "https://github.com/M0Rf30/android-udev-rules")
    (synopsis "udev rules for Android devices")
    (description "Provides a set of udev rules to allow using Android devices
with tools such as @command{adb} and @command{fastboot} without root
privileges.  This package is intended to be added as a rule to the
@code{udev-service-type} in your @code{operating-system} configuration.
Additionally, an @code{adbusers} group must be defined and your user added to
it.

@emph{Simply installing this package will not have any effect.}  It is meant
to be passed to the @code{udev} service.")
    (license license:gpl3+)))

(define-public git-repo
  (package
    (name "git-repo")
    (version "2.4.1")
    (source
     (origin
       (method git-fetch)
       (uri (git-reference
             (url "https://gerrit.googlesource.com/git-repo")
             (commit (string-append "v" version))))
       (file-name (string-append "git-repo-" version "-checkout"))
       (sha256
        (base32 "0khg1731927gvin73dcbw1657kbfq4k7agla5rpzqcnwkk5agzg3"))))
    (build-system python-build-system)
    (arguments
     `(#:phases
       (modify-phases %standard-phases
         (add-before 'build 'set-executable-paths
           (lambda* (#:key inputs outputs #:allow-other-keys)
             (let* ((out (assoc-ref outputs "out"))
                    (git (assoc-ref inputs "git"))
                    (ssh (assoc-ref inputs "ssh")))
               (substitute* '("repo" "git_command.py")
                 (("^GIT = 'git'")
                  (string-append "GIT = '" git "/bin/git'")))
               (substitute* "git_config.py"
                 ((" command_base = \\['ssh',")
                  (string-append " command_base = ['" ssh "/bin/ssh',")))
               #t)))
         (add-before 'build 'do-not-self-update
           (lambda* (#:key outputs #:allow-other-keys)
             ;; Setting the REPO_MAIN variable to an absolute file name is
             ;; enough to have _FindRepo return the store main.py file.  The
             ;; self update mechanism is activated with the call to _Init() in
             ;; main(), so we bypass it.

             ;; Ticket requesting upstream to provide a mean to disable the
             ;; self update mechanism:
             ;; https://bugs.chromium.org/p/gerrit/issues/detail?id=12407.
             (let* ((out (assoc-ref outputs "out"))
                    (repo-main (string-append out "/share/git-repo/main.py")))
               (substitute* "repo"
                 (("^REPO_MAIN = .*")
                  (format #f "REPO_MAIN = ~s~%" repo-main))
                 ((" _Init\\(args, gitc_init=\\(cmd ==.*" all)
                  (string-append "True #" all)))
               ;; Prevent repo from trying to git describe its version from
               ;; the (disabled) self updated copy.
               (substitute* "git_command.py"
                 (("ver = getattr\\(RepoSourceVersion.*")
                  (format #f "ver = ~s~%" ,version)))
               (substitute* "subcmds/version.py"
                 (("rp_ver = .*")
                  (format #f "rp_ver = ~s~%" ,version)))
               ;; Prevent repo from adding its (disabled) self update copy to
               ;; the list of projects to fetch when using 'repo sync'.
               (substitute* "subcmds/sync.py"
                 (("to_fetch\\.extend\\(all_projects\\).*" all)
                  (string-append "#" all))
                 (("self\\._Fetch\\(to_fetch")
                  "self._Fetch(all_projects")
                 (("_PostRepoFetch\\(rp, opt\\.repo_verify).*" all)
                  (string-append "#" all))))))
         (delete 'build) ; nothing to build
         (add-before 'check 'configure-git
           (lambda _
             (setenv "HOME" (getcwd))
             (invoke "git" "config" "--global" "user.email" "you@example.com")
             (invoke "git" "config" "--global" "user.name" "Your Name")))
         (replace 'check
           (lambda _
             (invoke "./run_tests")))
         (replace 'install
           (lambda* (#:key outputs #:allow-other-keys)
             (let* ((out (assoc-ref outputs "out"))
                    (bin-dir (string-append out "/bin"))
                    (repo-dir (string-append out "/share/" ,name)))
               (mkdir-p bin-dir)
               (mkdir-p repo-dir)
               (copy-recursively "." repo-dir)
               (delete-file-recursively (string-append repo-dir "/tests"))
               (symlink (string-append repo-dir "/repo")
                        (string-append bin-dir "/repo"))
               #t))))))
    (inputs
     ;; TODO: Add git-remote-persistent-https once it is available in guix
     `(("git" ,git)
       ("ssh" ,openssh)))
    (native-inputs
     `(("pytest" ,python-pytest)))
    (home-page "https://code.google.com/p/git-repo/")
    (synopsis "Helps to manage many Git repositories.")
    (description "Repo is a tool built on top of Git.  Repo helps manage many
Git repositories, does the uploads to revision control systems, and automates
parts of the development workflow.  Repo is not meant to replace Git, only to
make it easier to work with Git.  The repo command is an executable Python
script that you can put anywhere in your path.")
    (license license:asl2.0)))

(define-public abootimg
  (package
    (name "abootimg")
    (version "0.6")
    (source
     (origin
       (method url-fetch)
       (uri (string-append "http://http.debian.net/debian/pool/main/a/abootimg/"
                           "abootimg_" version ".orig.tar.gz"))
       (sha256
        (base32 "0sfc2k011l1ymv97821w89391gnqdh8pp0haz4sdcm5hx0axv2ba"))))
    (build-system gnu-build-system)
    (arguments
     `(#:tests? #f
       #:phases
       (modify-phases %standard-phases
        (replace 'configure
          (lambda _
            (setenv "CC" "gcc")
            #t))
        (replace 'install
          (lambda* (#:key outputs #:allow-other-keys)
            (let* ((out (assoc-ref outputs "out"))
                   (bin (string-append out "/bin")))
              (install-file "abootimg" bin)
              #t))))))
    (inputs
     `(("libblkid" ,util-linux "lib")))
    (home-page "https://ac100.grandou.net/abootimg")
    (synopsis "Tool for manipulating Android Boot Images")
    (description "This package provides a tool for manipulating old Android
Boot Images.  @code{abootimg} can work directly on block devices, or, the
safest way, on a file image.")
    (license license:gpl2+)))

(define-public python-androguard
  (package
    (name "python-androguard")
    (version "3.2.1")
    (source
      (origin
        ;; The pypi release doesn't have the tests, but the tests use
        ;; packaged binaries, so we skip them.
        (method url-fetch)
        (uri (pypi-uri "androguard" version))
        (sha256
         (base32
          "0ndsw00pkyda4i2s3wi5ap8gbk6a9d23xhhxpdbk02padv8sxkfv"))))
    (build-system python-build-system)
    (arguments
     '(#:phases
       (modify-phases %standard-phases
         (replace 'check
           ;; Adapted from .travis.yml
           (lambda _
             (invoke "nosetests" "--with-coverage" "--with-timer"
                     "--timer-top-n" "50"))))))
    (native-inputs
     `(("python-codecov" ,python-codecov)
       ("python-coverage" ,python-coverage)
       ("python-mock" ,python-mock)
       ("python-nose" ,python-nose)
       ("python-nose-timer" ,python-nose-timer)))
    (propagated-inputs
     `(("python-asn1crypto" ,python-asn1crypto)
       ("python-colorama" ,python-colorama)
       ("python-future" ,python-future)
       ("python-ipython" ,python-ipython)
       ("python-lxml" ,python-lxml)
       ("python-matplotlib" ,python-matplotlib)
       ("python-networkx" ,python-networkx)
       ("python-pygments" ,python-pygments)
       ("python-pyperclip" ,python-pyperclip)))
    (home-page "https://github.com/androguard/androguard")
    (synopsis "Python tool to play with Android files")
    (description
     "Androguard is a full Python tool to manipulate Android files.  It is
useful for reverse engineering, analysis of Android applications and more.")
    (license license:asl2.0)))

(define-public fdroidserver
  (package
    (name "fdroidserver")
    (version "1.1.9")
    (source
      (origin
        (method url-fetch)
        (uri (pypi-uri "fdroidserver" version))
        (sha256
         (base32
          "0m07f791z45w7r2dzx4yb6s54b3c3wykm3w9hn25p2jcyax082a2"))))
    (build-system python-build-system)
    (arguments
     `(#:phases
       (modify-phases %standard-phases
         (add-after 'unpack 'fix-versioning
           (lambda _
             (substitute* "setup.py"
               (("0.2.1") ,(package-version python-pyasn1-modules))
               ;; The dependency on docker has been removed upstream by
               ;; a fairly large patch:
               ;; https://gitlab.com/fdroid/fdroidserver/-/commit/89614851250c79a05db84070feca6dea033af334
               ;; that is not in a release yet. It appears we can compile with
               ;; a newer version.
               (("docker-py >= 1.9, < 2.0") "docker >= 1.9"))
             #t)))))
    (propagated-inputs
     `(("python-androguard" ,python-androguard)
       ("python-apache-libcloud" ,python-apache-libcloud)
       ("python-clint" ,python-clint)
       ("python-defusedxml" ,python-defusedxml)
       ("python-docker" ,python-docker)
       ("python-gitpython" ,python-gitpython)
       ("python-mwclient" ,python-mwclient)
       ("python-paramiko" ,python-paramiko)
       ("python-pillow" ,python-pillow)
       ("python-pyasn1" ,python-pyasn1)
       ("python-pyasn1-modules" ,python-pyasn1-modules)
       ("python-pyyaml" ,python-pyyaml)
       ("python-qrcode" ,python-qrcode)
       ("python-ruamel.yaml" ,python-ruamel.yaml)
       ("python-requests" ,python-requests)
       ("python-vagrant" ,python-vagrant)))
    (native-inputs
     `(("python-babel" ,python-babel)
       ("python-bcrypt" ,python-bcrypt)
       ("python-docker-pycreds" ,python-docker-pycreds)
       ("python-pynacl" ,python-pynacl)
       ("python-websocket-client" ,python-websocket-client)))
    (home-page "https://f-droid.org")
    (synopsis "F-Droid server tools")
    (description
     "The F-Droid server tools provide various scripts and tools that are used
to maintain F-Droid, the repository of free Android applications.  You can use
these same tools to create your own additional or alternative repository for
publishing, or to assist in creating, testing and submitting metadata to the
main repository.")
    (license license:agpl3+)))

(define-public fdroidcl
  (package
    (name "fdroidcl")
    (version "0.5.0")
    (source (origin
              (method git-fetch)
              (uri (git-reference
                     (url "https://github.com/mvdan/fdroidcl")
                     (commit (string-append "v" version))))
              (file-name (git-file-name name version))
              (sha256
               (base32 "1rxcdyy2j34z0ql9d62w7ivsch9xihjnpb1z9kgy9q46vl8zhhy0"))))
    (build-system go-build-system)
    (arguments
     `(#:import-path "mvdan.cc/fdroidcl"
       #:tests? #f  ; TODO: Inputs missing.
       #:install-source? #f))
    (inputs
     `(("go-github-com-kr-pretty" ,go-github-com-kr-pretty)))
    ;(native-inputs
    ; `(("go-github-com-rogpeppe-go-internal-testscript"
    ;    ,go-github-com-rogpeppe-go-internal-testscript)))
    (synopsis "F-Droid desktop client")
    (description
     "While the Android client integrates with the system with regular update
checks and notifications, this is a simple command line client that talks to
connected devices via ADB.")
    (home-page "https://github.com/mvdan/fdroidcl")
    (license license:bsd-3)))

(define-public enjarify
  (package
    (name "enjarify")
    (version "1.0.3")
    (home-page "https://github.com/Storyyeller/enjarify")
    (source
     (origin
      (method git-fetch)
      (uri (git-reference
            (url home-page)
            (commit version)))
      (file-name (git-file-name name version))
      (patches
       (search-patches "enjarify-setup-py.patch"))
      (sha256
       (base32
        "1nam7h1g4f1h6jla4qcjjagnyvd24dv6d5445w04q8hx07nxdapk"))))
    (build-system python-build-system)
    (arguments
     `(#:phases
       (modify-phases %standard-phases
         (add-before 'check 'fixup-expected-test-results
           ;; Upstream adjusted this test in commit:
           ;; 3ae884a6485af82d300515813f537685b08dd800
           (lambda _
             (substitute* "tests/test2/expected.txt"
               (("^20") "0"))
             #t))
         (add-before 'check 'drop-java-xss-argument
           ;; Upstream removed this argument in order to support 32-bit
           ;; architectures.  commit: 4be0111d879aa95fdc0d9f24fe529f8c664d4093
           (lambda _
             (substitute* "enjarify/runtests.py"
               (("java -Xss515m") "java "))
             #t))
         (add-after 'install 'install-enjarify-wrapper
             (lambda* (#:key outputs #:allow-other-keys)
               (let* ((out (assoc-ref outputs "out")))
                 (mkdir-p (string-append out "/bin/"))
                 (copy-file "enjarify.sh" (string-append out "/bin/enjarify"))
                 #t))))))
    (native-inputs `(("openjdk" ,openjdk12)))
    (synopsis "Translate Dalvik bytecode to equivalent Java bytecode")
    (description "Android applications are Java programs that run on a
customized virtual machine, which is part of the Android operating system, the
Dalvik VM.  Their bytecode differs from the bytecode of normal Java
applications.  Enjarify can translate the Dalvik bytecode back to equivalent
Java bytecode, which simplifies the analysis of Android applications.")
    (license license:asl2.0)))<|MERGE_RESOLUTION|>--- conflicted
+++ resolved
@@ -4,13 +4,8 @@
 ;;; Copyright © 2016, 2020 Marius Bakke <mbakke@fastmail.com>
 ;;; Copyright © 2017 Julien Lepiller <julien@lepiller.eu>
 ;;; Copyright © 2017 Hartmut Goebel <h.goebel@crazy-compilers.com>
-<<<<<<< HEAD
-;;; Copyright © 2017, 2021 Maxim Cournoyer <maxim.cournoyer@gmail.com>
-;;; Copyright © 2018, 2019, 2020 Tobias Geerinckx-Rice <me@tobias.gr>
-=======
-;;; Copyright © 2017, 2020 Maxim Cournoyer <maxim.cournoyer@gmail.com>
+;;; Copyright © 2017, 2020, 2021 Maxim Cournoyer <maxim.cournoyer@gmail.com>
 ;;; Copyright © 2018–2021 Tobias Geerinckx-Rice <me@tobias.gr>
->>>>>>> 371aa577
 ;;; Copyright © 2018 Efraim Flashner <efraim@flashner.co.il>
 ;;; Copyright © 2019, 2020 Andreas Enge <andreas@enge.fr>
 ;;; Copyright © 2019 Ricardo Wurmus <rekado@elephly.net>
