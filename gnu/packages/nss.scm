--- conflicted
+++ resolved
@@ -70,12 +70,7 @@
 (define-public nss
   (package
     (name "nss")
-<<<<<<< HEAD
     (version "3.48")
-=======
-    (version "3.46.1")
-    (replacement nss/fixed)
->>>>>>> 27664ea0
     (source (origin
               (method url-fetch)
               (uri (let ((version-with-underscores
