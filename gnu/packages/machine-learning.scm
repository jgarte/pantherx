;;; GNU Guix --- Functional package management for GNU
;;; Copyright © 2015, 2016, 2017 Ricardo Wurmus <rekado@elephly.net>
;;; Copyright © 2016 Efraim Flashner <efraim@flashner.co.il>
;;; Copyright © 2016, 2017 Marius Bakke <mbakke@fastmail.com>
;;; Copyright © 2016 Hartmut Goebel <h.goebel@crazy-compilers.com>
;;; Copyright © 2018 Tobias Geerinckx-Rice <me@tobias.gr>
;;; Copyright © 2018 Kei Kebreau <kkebreau@posteo.net>
;;; Copyright © 2018 Mark Meyer <mark@ofosos.org>
;;; Copyright © 2018 Ben Woodcroft <donttrustben@gmail.com>
;;; Copyright © 2018 Fis Trivial <ybbs.daans@hotmail.com>
;;;
;;; This file is part of GNU Guix.
;;;
;;; GNU Guix is free software; you can redistribute it and/or modify it
;;; under the terms of the GNU General Public License as published by
;;; the Free Software Foundation; either version 3 of the License, or (at
;;; your option) any later version.
;;;
;;; GNU Guix is distributed in the hope that it will be useful, but
;;; WITHOUT ANY WARRANTY; without even the implied warranty of
;;; MERCHANTABILITY or FITNESS FOR A PARTICULAR PURPOSE.  See the
;;; GNU General Public License for more details.
;;;
;;; You should have received a copy of the GNU General Public License
;;; along with GNU Guix.  If not, see <http://www.gnu.org/licenses/>.

(define-module (gnu packages machine-learning)
  #:use-module ((guix licenses) #:prefix license:)
  #:use-module (guix packages)
  #:use-module (guix utils)
  #:use-module (guix download)
  #:use-module (guix svn-download)
  #:use-module (guix build-system cmake)
  #:use-module (guix build-system gnu)
  #:use-module (guix build-system ocaml)
  #:use-module (guix build-system python)
  #:use-module (guix build-system r)
  #:use-module (guix git-download)
  #:use-module (gnu packages)
  #:use-module (gnu packages algebra)
  #:use-module (gnu packages autotools)
  #:use-module (gnu packages boost)
  #:use-module (gnu packages check)
  #:use-module (gnu packages compression)
  #:use-module (gnu packages cran)
  #:use-module (gnu packages dejagnu)
  #:use-module (gnu packages gcc)
  #:use-module (gnu packages image)
  #:use-module (gnu packages maths)
  #:use-module (gnu packages ocaml)
  #:use-module (gnu packages perl)
  #:use-module (gnu packages pkg-config)
  #:use-module (gnu packages python)
  #:use-module (gnu packages statistics)
  #:use-module (gnu packages swig)
  #:use-module (gnu packages xml)
  #:use-module (gnu packages xorg))

(define-public fann
  ;; The last release is >100 commits behind, so we package from git.
  (let ((commit "d71d54788bee56ba4cf7522801270152da5209d7"))
    (package
      (name "fann")
      (version (string-append "2.2.0-1." (string-take commit 8)))
      (source (origin
                (method git-fetch)
                (uri (git-reference
                      (url "https://github.com/libfann/fann.git")
                      (commit commit)))
                (file-name (string-append name "-" version "-checkout"))
                (sha256
                 (base32
                  "0ibwpfrjs6q2lijs8slxjgzb2llcl6rk3v2ski4r6215g5jjhg3x"))))
      (build-system cmake-build-system)
      (arguments
       `(#:phases
         (modify-phases %standard-phases
           (replace 'check
             (lambda* (#:key outputs #:allow-other-keys)
               (let* ((out (assoc-ref outputs "out")))
                 (with-directory-excursion (string-append (getcwd) "/tests")
                   (invoke "./fann_tests"))))))))
      (home-page "http://leenissen.dk/fann/wp/")
      (synopsis "Fast Artificial Neural Network")
      (description
       "FANN is a free open source neural network library, which implements
multilayer artificial neural networks in C with support for both fully
connected and sparsely connected networks.")
      (license license:lgpl2.1))))

(define-public libsvm
  (package
    (name "libsvm")
    (version "3.22")
    (source
     (origin
       (method url-fetch)
       (uri (string-append "https://www.csie.ntu.edu.tw/~cjlin/libsvm/"
                           name "-" version ".tar.gz"))
       (sha256
        (base32
         "0zd7s19y5vb7agczl6456bn45cj1y64739sslaskw1qk7dywd0bd"))))
    (build-system gnu-build-system)
    (arguments
     `(#:tests? #f ;no "check" target
       #:phases (modify-phases %standard-phases
                  (delete 'configure)
                  (replace
                   'install             ; no ‘install’ target
                   (lambda* (#:key outputs #:allow-other-keys)
                     (let* ((out (assoc-ref outputs "out"))
                            (bin (string-append out "/bin/")))
                       (mkdir-p bin)
                       (for-each (lambda (file)
                                   (copy-file file (string-append bin file)))
                                 '("svm-train"
                                   "svm-predict"
                                   "svm-scale")))
                     #t)))))
    (home-page "http://www.csie.ntu.edu.tw/~cjlin/libsvm/")
    (synopsis "Library for Support Vector Machines")
    (description
     "LIBSVM is a machine learning library for support vector
classification, (C-SVC, nu-SVC), regression (epsilon-SVR, nu-SVR) and
distribution estimation (one-class SVM).  It supports multi-class
classification.")
    (license license:bsd-3)))

(define-public python-libsvm
  (package (inherit libsvm)
    (name "python-libsvm")
    (build-system gnu-build-system)
    (arguments
     `(#:tests? #f ;no "check" target
       #:make-flags '("-C" "python")
       #:phases
       (modify-phases %standard-phases
         (delete 'configure)
         (replace
          'install                      ; no ‘install’ target
          (lambda* (#:key inputs outputs #:allow-other-keys)
            (let ((site (string-append (assoc-ref outputs "out")
                                       "/lib/python"
                                       (string-take
                                        (string-take-right
                                         (assoc-ref inputs "python") 5) 3)
                                       "/site-packages/")))
              (substitute* "python/svm.py"
                (("../libsvm.so.2") "libsvm.so.2"))
              (mkdir-p site)
              (for-each (lambda (file)
                          (copy-file file (string-append site (basename file))))
                        (find-files "python" "\\.py"))
              (copy-file "libsvm.so.2"
                         (string-append site "libsvm.so.2")))
            #t)))))
    (inputs
     `(("python" ,python)))
    (synopsis "Python bindings of libSVM")))

(define-public ghmm
  ;; The latest release candidate is several years and a couple of fixes have
  ;; been published since.  This is why we download the sources from the SVN
  ;; repository.
  (let ((svn-revision 2341))
    (package
      (name "ghmm")
      (version (string-append "0.9-rc3-0." (number->string svn-revision)))
      (source (origin
                (method svn-fetch)
                (uri (svn-reference
                      (url "http://svn.code.sf.net/p/ghmm/code/trunk")
                      (revision svn-revision)))
                (file-name (string-append name "-" version))
                (sha256
                 (base32
                  "0qbq1rqp94l530f043qzp8aw5lj7dng9wq0miffd7spd1ff638wq"))))
      (build-system gnu-build-system)
      (arguments
       `(#:imported-modules (,@%gnu-build-system-modules
                             (guix build python-build-system))
         #:phases
         (modify-phases %standard-phases
           (add-after 'unpack 'enter-dir
             (lambda _ (chdir "ghmm") #t))
           (delete 'check)
           (add-after 'install 'check
             (assoc-ref %standard-phases 'check))
           (add-before 'check 'fix-PYTHONPATH
             (lambda* (#:key inputs outputs #:allow-other-keys)
               (let ((python-version ((@@ (guix build python-build-system)
                                           get-python-version)
                                      (assoc-ref inputs "python"))))
                 (setenv "PYTHONPATH"
                         (string-append (getenv "PYTHONPATH")
                                        ":" (assoc-ref outputs "out")
                                        "/lib/python" python-version
                                        "/site-packages")))
               #t))
           (add-after 'enter-dir 'fix-runpath
             (lambda* (#:key outputs #:allow-other-keys)
               (substitute* "ghmmwrapper/setup.py"
                 (("^(.*)extra_compile_args = \\[" line indent)
                  (string-append indent
                                 "extra_link_args = [\"-Wl,-rpath="
                                 (assoc-ref outputs "out") "/lib\"],\n"
                                 line
                                 "\"-Wl,-rpath="
                                 (assoc-ref outputs "out")
                                 "/lib\", ")))
               #t))
           (add-after 'enter-dir 'disable-broken-tests
             (lambda _
               (substitute* "tests/Makefile.am"
                 ;; GHMM_SILENT_TESTS is assumed to be a command.
                 (("TESTS_ENVIRONMENT.*") "")
                 ;; Do not build broken tests.
                 (("chmm .*") "")
                 (("read_fa .*") "")
                 (("mcmc .*") "")
                 (("label_higher_order_test.*$")
                  "label_higher_order_test\n"))

               ;; These Python unittests are broken as there is no gato.
               ;; See https://sourceforge.net/p/ghmm/support-requests/3/
               (substitute* "ghmmwrapper/ghmmunittests.py"
                 (("^(.*)def (testNewXML|testMultipleTransitionClasses|testNewXML)"
                   line indent)
                  (string-append indent
                                 "@unittest.skip(\"Disabled by Guix\")\n"
                                 line)))
               #t))
           (add-after 'disable-broken-tests 'autogen
             (lambda _
               (zero? (system* "bash" "autogen.sh")))))))
      (inputs
       `(("python" ,python-2) ; only Python 2 is supported
         ("libxml2" ,libxml2)))
      (native-inputs
       `(("pkg-config" ,pkg-config)
         ("dejagnu" ,dejagnu)
         ("swig" ,swig)
         ("autoconf" ,autoconf)
         ("automake" ,automake)
         ("libtool" ,libtool)))
      (home-page "http://ghmm.org")
      (synopsis "Hidden Markov Model library")
      (description
       "The General Hidden Markov Model library (GHMM) is a C library with
additional Python bindings implementing a wide range of types of @dfn{Hidden
Markov Models} (HMM) and algorithms: discrete, continuous emissions, basic
training, HMM clustering, HMM mixtures.")
      (license license:lgpl2.0+))))

(define-public mcl
  (package
    (name "mcl")
    (version "14.137")
    (source (origin
              (method url-fetch)
              (uri (string-append
                    "http://micans.org/mcl/src/mcl-"
                    (string-replace-substring version "." "-")
                    ".tar.gz"))
              (sha256
               (base32
                "15xlax3z31lsn62vlg94hkm75nm40q4679amnfg13jm8m2bnhy5m"))))
    (build-system gnu-build-system)
    (arguments
     `(#:configure-flags (list "--enable-blast")))
    (inputs
     `(("perl" ,perl)))
    (home-page "http://micans.org/mcl/")
    (synopsis "Clustering algorithm for graphs")
    (description
     "The MCL algorithm is short for the @dfn{Markov Cluster Algorithm}, a
fast and scalable unsupervised cluster algorithm for graphs (also known as
networks) based on simulation of (stochastic) flow in graphs.")
    ;; In the LICENCE file and web page it says "The software is licensed
    ;; under the GNU General Public License, version 3.", but in several of
    ;; the source code files it suggests GPL3 or later.
    ;; http://listserver.ebi.ac.uk/pipermail/mcl-users/2016/000376.html
    (license license:gpl3)))

(define-public ocaml-mcl
  (package
    (name "ocaml-mcl")
    (version "12-068oasis4")
    (source
     (origin
       (method url-fetch)
       (uri (string-append
             "https://github.com/fhcrc/mcl/archive/"
             version ".tar.gz"))
       (file-name (string-append name "-" version ".tar.gz"))
       (sha256
        (base32
         "1l5jbhwjpsj38x8b9698hfpkv75h8hn3kj0gihjhn8ym2cwwv110"))))
    (build-system ocaml-build-system)
    (arguments
     `(#:phases
       (modify-phases %standard-phases
         (add-before 'configure 'patch-paths
           (lambda _
             (substitute* "configure"
               (("SHELL = /bin/sh") (string-append "SHELL = "(which "sh"))))
             (substitute* "setup.ml"
               (("LDFLAGS=-fPIC")
                (string-append "LDFLAGS=-fPIC\"; \"SHELL=" (which "sh"))))
             #t)))))
    (home-page "https://github.com/fhcrc/mcl")
    (synopsis "OCaml wrappers around MCL")
    (description
     "This package provides OCaml bindings for the MCL graph clustering
algorithm.")
    (license license:gpl3)))

(define-public ocaml4.01-mcl
  (package-with-ocaml4.01 ocaml-mcl))

(define-public randomjungle
  (package
    (name "randomjungle")
    (version "2.1.0")
    (source
     (origin
       (method url-fetch)
       (uri (string-append
             "http://www.imbs-luebeck.de/imbs/sites/default/files/u59/"
             "randomjungle-" version ".tar_.gz"))
       (sha256
        (base32
         "12c8rf30cla71swx2mf4ww9mfd8jbdw5lnxd7dxhyw1ygrvg6y4w"))))
    (build-system gnu-build-system)
    (arguments
     `(#:configure-flags
       (list (string-append "--with-boost="
                            (assoc-ref %build-inputs "boost")))
       #:phases
       (modify-phases %standard-phases
         (add-before
          'configure 'set-CXXFLAGS
          (lambda _
            (setenv "CXXFLAGS" "-fpermissive ")
            #t)))))
    (inputs
     `(("boost" ,boost)
       ("gsl" ,gsl)
       ("libxml2" ,libxml2)
       ("zlib" ,zlib)))
    (native-inputs
     `(("gfortran" ,gfortran)
       ("gfortran:lib" ,gfortran "lib")))
    ;; Non-portable assembly instructions are used so building fails on
    ;; platforms other than x86_64 or i686.
    (supported-systems '("x86_64-linux" "i686-linux"))
    (home-page "http://www.imbs-luebeck.de/imbs/de/node/227/")
    (synopsis "Implementation of the Random Forests machine learning method")
    (description
     "Random Jungle is an implementation of Random Forests.  It is supposed to
analyse high dimensional data.  In genetics, it can be used for analysing big
Genome Wide Association (GWA) data.  Random Forests is a powerful machine
learning method.  Most interesting features are variable selection, missing
value imputation, classifier creation, generalization error estimation and
sample proximities between pairs of cases.")
    (license license:gpl3+)))

(define-public shogun
  (package
    (name "shogun")
    (version "6.1.3")
    (source
     (origin
       (method url-fetch)
       (uri (string-append
             "ftp://shogun-toolbox.org/shogun/releases/"
             (version-major+minor version)
             "/sources/shogun-" version ".tar.bz2"))
       (sha256
        (base32
         "1rn9skm3nw6hr7mr3lgp2gfqhi7ii0lyxck7qmqnf8avq349s5jp"))
       (modules '((guix build utils)
                  (ice-9 rdelim)))
       (snippet
        '(begin
           ;; Remove non-free sources and files referencing them
           (for-each delete-file
                     (find-files "src/shogun/classifier/svm/"
                                 "SVMLight\\.(cpp|h)"))
           (for-each delete-file
                     (find-files "examples/undocumented/libshogun/"
                                 (string-append
                                  "(classifier_.*svmlight.*|"
                                  "evaluation_cross_validation_locked_comparison).cpp")))
           ;; Remove non-free functions.
           (define (delete-ifdefs file)
             (with-atomic-file-replacement file
               (lambda (in out)
                 (let loop ((line (read-line in 'concat))
                            (skipping? #f))
                   (if (eof-object? line)
                       #t
                       (let ((skip-next?
                              (or (and skipping?
                                       (not (string-prefix?
                                             "#endif //USE_SVMLIGHT" line)))
                                  (string-prefix?
                                   "#ifdef USE_SVMLIGHT" line))))
                         (when (or (not skipping?)
                                   (and skipping? (not skip-next?)))
                           (display line out))
                         (loop (read-line in 'concat) skip-next?)))))))
<<<<<<< HEAD
           (for-each delete-ifdefs (find-files "src/shogun/kernel/"
                                               "^Kernel\\.(cpp|h)"))
           #t))))
=======
           (for-each delete-ifdefs
                     (append
                      (find-files "src/shogun/classifier/mkl"
                                  "^MKLClassification\\.cpp")
                      (find-files "src/shogun/classifier/svm"
                                  "^SVMLightOneClass\\.(cpp|h)")
                      (find-files "src/shogun/multiclass"
                                  "^ScatterSVM\\.(cpp|h)")
                      (find-files "src/shogun/kernel/"
                                  "^(Kernel|CombinedKernel|ProductKernel)\\.(cpp|h)")
                      (find-files "src/shogun/regression/svr"
                                  "^(MKLRegression|SVRLight)\\.(cpp|h)")
                      (find-files "src/shogun/transfer/domain_adaptation"
                                  "^DomainAdaptationSVM\\.(cpp|h)")))))))
>>>>>>> f274f077
    (build-system cmake-build-system)
    (arguments
     '(#:tests? #f ;no check target
       #:phases
       (modify-phases %standard-phases
         (add-after 'unpack 'delete-broken-symlinks
           (lambda _
             (for-each delete-file '("applications/arts/data"
                                     "applications/asp/data"
                                     "applications/easysvm/data"
                                     "applications/msplicer/data"
                                     "applications/ocr/data"
                                     "examples/meta/data"
                                     "examples/undocumented/data"))
             #t))
         (add-after 'unpack 'change-R-target-path
           (lambda* (#:key outputs #:allow-other-keys)
             (substitute* '("src/interfaces/r/CMakeLists.txt"
                            "examples/meta/r/CMakeLists.txt")
               (("\\$\\{R_COMPONENT_LIB_PATH\\}")
                (string-append (assoc-ref outputs "out")
                               "/lib/R/library/")))
             #t))
         (add-after 'unpack 'fix-octave-modules
           (lambda* (#:key outputs #:allow-other-keys)
             (substitute* "src/interfaces/octave/CMakeLists.txt"
               (("^include_directories\\(\\$\\{OCTAVE_INCLUDE_DIRS\\}")
                "include_directories(${OCTAVE_INCLUDE_DIRS} ${OCTAVE_INCLUDE_DIRS}/octave")
               ;; change target directory
               (("\\$\\{OCTAVE_OCT_LOCAL_API_FILE_DIR\\}")
                (string-append (assoc-ref outputs "out")
                               "/share/octave/packages")))
             (substitute* '("src/interfaces/octave/swig_typemaps.i"
                            "src/interfaces/octave/sg_print_functions.cpp")
               ;; "octave/config.h" and "octave/oct-obj.h" deprecated in Octave.
               (("octave/config\\.h") "octave/octave-config.h")
               (("octave/oct-obj.h") "octave/ovl.h"))
             #t))
         (add-after 'unpack 'move-rxcpp
           (lambda* (#:key inputs #:allow-other-keys)
             (let ((rxcpp-dir "shogun/third-party/rxcpp"))
               (mkdir-p rxcpp-dir)
               (install-file (assoc-ref inputs "rxcpp") rxcpp-dir)
               #t)))
         (add-before 'build 'set-HOME
           ;; $HOME needs to be set at some point during the build phase
           (lambda _ (setenv "HOME" "/tmp") #t)))
       #:configure-flags
       (list "-DCMAKE_BUILD_WITH_INSTALL_RPATH=TRUE"
             "-DUSE_SVMLIGHT=OFF" ;disable proprietary SVMLIGHT
             "-DBUILD_META_EXAMPLES=OFF" ;requires unpackaged ctags
             ;;"-DINTERFACE_JAVA=ON" ;requires unpackaged jblas
             ;;"-DINTERFACE_RUBY=ON" ;requires unpackaged ruby-narray
             ;;"-DINTERFACE_PERL=ON" ;"FindPerlLibs" does not exist
             ;;"-DINTERFACE_LUA=ON"  ;fails because lua doesn't build pkgconfig file
             "-DINTERFACE_OCTAVE=ON"
             "-DINTERFACE_PYTHON=ON"
             "-DINTERFACE_R=ON")))
    (inputs
     `(("python" ,python)
       ("numpy" ,python-numpy)
       ("r-minimal" ,r-minimal)
       ("octave" ,octave)
       ("swig" ,swig)
       ("eigen" ,eigen)
       ("hdf5" ,hdf5)
       ("atlas" ,atlas)
       ("arpack" ,arpack-ng)
       ("lapack" ,lapack)
       ("glpk" ,glpk)
       ("libxml2" ,libxml2)
       ("lzo" ,lzo)
       ("zlib" ,zlib)))
    (native-inputs
     `(("pkg-config" ,pkg-config)
       ("rxcpp" ,rxcpp)))
    ;; Non-portable SSE instructions are used so building fails on platforms
    ;; other than x86_64.
    (supported-systems '("x86_64-linux"))
    (home-page "http://shogun-toolbox.org/")
    (synopsis "Machine learning toolbox")
    (description
     "The Shogun Machine learning toolbox provides a wide range of unified and
efficient Machine Learning (ML) methods.  The toolbox seamlessly allows to
combine multiple data representations, algorithm classes, and general purpose
tools.  This enables both rapid prototyping of data pipelines and extensibility
in terms of new algorithms.")
    (license license:gpl3+)))

(define-public rxcpp
  (package
    (name "rxcpp")
    (version "4.0.0")
    (source
     (origin
       (method url-fetch)
       (uri (string-append "https://github.com/ReactiveX/RxCpp/archive/v"
                           version ".tar.gz"))
       (sha256
        (base32
         "0y2isr8dy2n1yjr9c5570kpc9lvdlch6jv0jvw000amwn5d3krsh"))
       (file-name (string-append name "-" version ".tar.gz"))))
    (build-system cmake-build-system)
    (arguments
     `(#:phases
       (modify-phases %standard-phases
         (add-after 'unpack 'remove-werror
           (lambda _
             (substitute* (find-files ".")
               (("-Werror") ""))
             #t))
         (replace 'check
           (lambda _
             (invoke "ctest"))))))
    (native-inputs
     `(("catch" ,catch-framework)))
    (home-page "http://reactivex.io/")
    (synopsis "Reactive Extensions for C++")
    (description
     "The Reactive Extensions for C++ (RxCpp) is a library of algorithms for
values-distributed-in-time.  ReactiveX is a library for composing asynchronous
and event-based programs by using observable sequences.

It extends the observer pattern to support sequences of data and/or events and
adds operators that allow you to compose sequences together declaratively while
abstracting away concerns about things like low-level threading,
synchronization, thread-safety, concurrent data structures, and non-blocking
I/O.")
    (license license:asl2.0)))

(define-public r-adaptivesparsity
  (package
    (name "r-adaptivesparsity")
    (version "1.4")
    (source (origin
              (method url-fetch)
              (uri (cran-uri "AdaptiveSparsity" version))
              (sha256
               (base32
                "1az7isvalf3kmdiycrfl6s9k9xqk22k1mc6rh8v0jmcz402qyq8z"))))
    (properties
     `((upstream-name . "AdaptiveSparsity")))
    (build-system r-build-system)
    (arguments
     `(#:phases
       (modify-phases %standard-phases
         (add-after 'unpack 'link-against-armadillo
           (lambda _
             (substitute* "src/Makevars"
               (("PKG_LIBS=" prefix)
                (string-append prefix "-larmadillo"))))))))
    (propagated-inputs
     `(("r-rcpp" ,r-rcpp)
       ("r-rcpparmadillo" ,r-rcpparmadillo)))
    (inputs
     `(("armadillo" ,armadillo)))
    (home-page "https://cran.r-project.org/web/packages/AdaptiveSparsity")
    (synopsis "Adaptive sparsity models")
    (description
     "This package implements the Figueiredo machine learning algorithm for
adaptive sparsity and the Wong algorithm for adaptively sparse gaussian
geometric models.")
    (license license:lgpl3+)))

(define-public r-kernlab
  (package
    (name "r-kernlab")
    (version "0.9-25")
    (source
     (origin
       (method url-fetch)
       (uri (cran-uri "kernlab" version))
       (sha256
        (base32
         "0qnaq9x3j2xc6jrmmd98wc6hkzch487s4p3a9lnc00xvahkhgpmr"))))
    (build-system r-build-system)
    (home-page "https://cran.r-project.org/web/packages/kernlab")
    (synopsis "Kernel-based machine learning tools")
    (description
     "This package provides kernel-based machine learning methods for
classification, regression, clustering, novelty detection, quantile regression
and dimensionality reduction.  Among other methods @code{kernlab} includes
Support Vector Machines, Spectral Clustering, Kernel PCA, Gaussian Processes
and a QP solver.")
    (license license:gpl2)))

(define-public dlib
  (package
    (name "dlib")
    (version "19.7")
    (source (origin
              (method url-fetch)
              (uri (string-append
                    "http://dlib.net/files/dlib-" version ".tar.bz2"))
              (sha256
               (base32
                "1mljz02kwkrbggyncxv5fpnyjdybw2qihaacb3js8yfkw12vwpc2"))
              (modules '((guix build utils)))
              (snippet
               '(begin
                  ;; Delete ~13MB of bundled dependencies.
                  (delete-file-recursively "dlib/external")
                  (delete-file-recursively "docs/dlib/external")
                  #t))))
    (build-system cmake-build-system)
    (arguments
     `(#:phases
       (modify-phases %standard-phases
         (add-after 'unpack 'disable-asserts
           (lambda _
             ;; config.h recommends explicitly enabling or disabling asserts
             ;; when building as a shared library. By default neither is set.
             (substitute* "dlib/config.h"
               (("^//#define DLIB_DISABLE_ASSERTS") "#define DLIB_DISABLE_ASSERTS"))
             #t))
         (add-after 'disable-asserts 'disable-failing-tests
           (lambda _
             ;; One test times out on MIPS, so we need to disable it.
             ;; Others are flaky on some platforms.
             (let* ((system ,(or (%current-target-system)
                                 (%current-system)))
                    (disabled-tests (cond
                                     ((string-prefix? "mips64" system)
                                      '("object_detector" ; timeout
                                        "data_io"))
                                     ((string-prefix? "armhf" system)
                                      '("learning_to_track"))
                                     ((string-prefix? "i686" system)
                                      '("optimization"))
                                     (else '()))))
               (for-each
                (lambda (test)
                  (substitute* "dlib/test/makefile"
                    (((string-append "SRC \\+= " test "\\.cpp")) "")))
                disabled-tests)
               #t)))
         (replace 'check
           (lambda _
             ;; No test target, so we build and run the unit tests here.
             (let ((test-dir (string-append "../dlib-" ,version "/dlib/test")))
               (with-directory-excursion test-dir
                 (and (zero? (system* "make" "-j" (number->string (parallel-job-count))))
                      (zero? (system* "./dtest" "--runall")))))))
         (add-after 'install 'delete-static-library
           (lambda* (#:key outputs #:allow-other-keys)
             (delete-file (string-append (assoc-ref outputs "out")
                                         "/lib/libdlib.a"))
             #t)))))
    (native-inputs
     `(("pkg-config" ,pkg-config)))
    (inputs
     `(("giflib" ,giflib)
       ("lapack" ,lapack)
       ("libjpeg" ,libjpeg)
       ("libpng" ,libpng)
       ("libx11" ,libx11)
       ("openblas" ,openblas)
       ("zlib" ,zlib)))
    (synopsis
     "Toolkit for making machine learning and data analysis applications in C++")
    (description
     "Dlib is a modern C++ toolkit containing machine learning algorithms and
tools.  It is used in both industry and academia in a wide range of domains
including robotics, embedded devices, mobile phones, and large high performance
computing environments.")
    (home-page "http://dlib.net")
    (license license:boost1.0)))

(define-public python-scikit-learn
  (package
    (name "python-scikit-learn")
    (version "0.19.1")
    (source
     (origin
       (method url-fetch)
       (uri (string-append
             "https://github.com/scikit-learn/scikit-learn/archive/"
             version ".tar.gz"))
       (file-name (string-append name "-" version ".tar.gz"))
       (sha256
        (base32
         "18n8775kyfwbvcjjjzda9c5sqy4737c0hrmj6qj1ps2jmlqzair9"))
       (patches (search-patches
                "python-scikit-learn-fix-test-non-determinism.patch"))))
    (build-system python-build-system)
    (arguments
     `(#:phases
       (modify-phases %standard-phases
         (delete 'check)
         (add-after 'install 'check
           ;; Running tests from the source directory requires
           ;; an "inplace" build with paths relative to CWD.
           ;; http://scikit-learn.org/stable/developers/advanced_installation.html#testing
           ;; Use the installed version instead.
           (lambda* (#:key inputs outputs #:allow-other-keys)
             (add-installed-pythonpath inputs outputs)
             ;; some tests require access to "$HOME"
             (setenv "HOME" "/tmp")
             ;; Step out of the source directory just to be sure.
             (chdir "..")
             (zero? (system* "nosetests" "-v" "sklearn")))))))
    (inputs
     `(("openblas" ,openblas)))
    (native-inputs
     `(("python-nose" ,python-nose)
       ("python-cython" ,python-cython)))
    (propagated-inputs
     `(("python-numpy" ,python-numpy)
       ("python-scipy" ,python-scipy)))
    (home-page "http://scikit-learn.org/")
    (synopsis "Machine Learning in Python")
    (description
     "Scikit-learn provides simple and efficient tools for data
mining and data analysis.")
    (license license:bsd-3)))

(define-public python2-scikit-learn
  (package-with-python2 python-scikit-learn))

(define-public python-autograd
  (let* ((commit "442205dfefe407beffb33550846434baa90c4de7")
         (revision "0")
         (version (git-version "0.0.0" revision commit)))
    (package
      (name "python-autograd")
      (home-page "https://github.com/HIPS/autograd")
      (source (origin
                (method git-fetch)
                (uri (git-reference
                      (url home-page)
                      (commit commit)))
                (sha256
                 (base32
                  "189sv2xb0mwnjawa9z7mrgdglc1miaq93pnck26r28fi1jdwg0z4"))
                (file-name (git-file-name name version))))
      (version version)
      (build-system python-build-system)
      (native-inputs
       `(("python-nose" ,python-nose)
         ("python-pytest" ,python-pytest)))
      (propagated-inputs
       `(("python-future" ,python-future)
         ("python-numpy" ,python-numpy)))
      (arguments
       `(#:phases (modify-phases %standard-phases
                    (replace 'check
                      (lambda _
                        (invoke "py.test" "-v"))))))
      (synopsis "Efficiently computes derivatives of NumPy code")
      (description "Autograd can automatically differentiate native Python and
NumPy code.  It can handle a large subset of Python's features, including loops,
ifs, recursion and closures, and it can even take derivatives of derivatives
of derivatives.  It supports reverse-mode differentiation
(a.k.a. backpropagation), which means it can efficiently take gradients of
scalar-valued functions with respect to array-valued arguments, as well as
forward-mode differentiation, and the two can be composed arbitrarily.  The
main intended application of Autograd is gradient-based optimization.")
      (license license:expat))))

(define-public python2-autograd
  (package-with-python2 python-autograd))<|MERGE_RESOLUTION|>--- conflicted
+++ resolved
@@ -410,11 +410,6 @@
                                    (and skipping? (not skip-next?)))
                            (display line out))
                          (loop (read-line in 'concat) skip-next?)))))))
-<<<<<<< HEAD
-           (for-each delete-ifdefs (find-files "src/shogun/kernel/"
-                                               "^Kernel\\.(cpp|h)"))
-           #t))))
-=======
            (for-each delete-ifdefs
                      (append
                       (find-files "src/shogun/classifier/mkl"
@@ -428,8 +423,8 @@
                       (find-files "src/shogun/regression/svr"
                                   "^(MKLRegression|SVRLight)\\.(cpp|h)")
                       (find-files "src/shogun/transfer/domain_adaptation"
-                                  "^DomainAdaptationSVM\\.(cpp|h)")))))))
->>>>>>> f274f077
+                                  "^DomainAdaptationSVM\\.(cpp|h)")))
+           #t))))
     (build-system cmake-build-system)
     (arguments
      '(#:tests? #f ;no check target
