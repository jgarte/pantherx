--- conflicted
+++ resolved
@@ -3,10 +3,7 @@
 ;;; Copyright © 2015 Ricardo Wurmus <rekado@elephly.net>
 ;;; Copyright © 2016 Leo Famulari <leo@famulari.name>
 ;;; Copyright © 2016 Lukas Gradl <lgradl@openmailbox>
-<<<<<<< HEAD
-=======
 ;;; Copyright © 2016 Tobias Geerinckx-Rice <me@tobias.gr>
->>>>>>> 5f010781
 ;;;
 ;;; This file is part of GNU Guix.
 ;;;
@@ -26,16 +23,6 @@
 (define-module (gnu packages crypto)
   #:use-module (gnu packages)
   #:use-module (gnu packages autotools)
-<<<<<<< HEAD
-  #:use-module (gnu packages pkg-config)
-  #:use-module (gnu packages libbsd)
-  #:use-module (gnu packages nettle)
-  #:use-module (gnu packages password-utils)
-  #:use-module (gnu packages readline)
-  #:use-module (gnu packages serialization)
-  #:use-module (gnu packages tls)
-  #:use-module (guix licenses)
-=======
   #:use-module (gnu packages boost)
   #:use-module (gnu packages gettext)
   #:use-module (gnu packages pkg-config)
@@ -48,7 +35,6 @@
   #:use-module (gnu packages serialization)
   #:use-module (gnu packages tls)
   #:use-module ((guix licenses) #:prefix license:)
->>>>>>> 5f010781
   #:use-module (guix packages)
   #:use-module (guix download)
   #:use-module (guix build-system gnu))
@@ -110,18 +96,11 @@
     (home-page "https://github.com/aperezdc/signify")
     ;; This package includes third-party code that was originally released under
     ;; various non-copyleft licenses. See the source files for clarification.
-<<<<<<< HEAD
-    (license (list bsd-3 bsd-4 expat isc public-domain
-                   (non-copyleft "file://base64.c"
-                                 "See base64.c in the distribution for
-                                 the license from IBM.")))))
-=======
     (license (list license:bsd-3 license:bsd-4 license:expat license:isc
                    license:public-domain (license:non-copyleft
                                           "file://base64.c"
                                           "See base64.c in the distribution for
                                            the license from IBM.")))))
->>>>>>> 5f010781
 
 
 (define-public opendht
@@ -173,9 +152,6 @@
     (description "OpenDHT is a Distributed Hash Table (DHT) library.  It may
 be used to manage peer-to-peer network connections as needed for real time
 communication.")
-<<<<<<< HEAD
-    (license gpl3)))
-=======
     (license license:gpl3)))
 
 (define rlog
@@ -246,5 +222,4 @@
 to provide security against off-line attacks, such as a drive falling into
 the wrong hands.")
     (license (list license:lgpl3+                 ;encfs library
-                   license:gpl3+))))              ;command-line tools
->>>>>>> 5f010781
+                   license:gpl3+))))              ;command-line tools