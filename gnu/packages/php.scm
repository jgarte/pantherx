;;; GNU Guix --- Functional package management for GNU
;;; Copyright © 2016 Julien Lepiller <julien@lepiller.eu>
;;; Copyright © 2016 Marius Bakke <mbakke@fastmail.com>
;;; Copyright © 2018, 2020 Tobias Geerinckx-Rice <me@tobias.gr>
;;; Copyright © 2018 Ricardo Wurmus <rekado@elephly.net>
;;; Copyright © 2019 Oleg Pykhalov <go.wigust@gmail.com>
;;; Copyright © 2020 Maxim Cournoyer <maxim.cournoyer@gmail.com>
;;;
;;; This file is part of GNU Guix.
;;;
;;; GNU Guix is free software; you can redistribute it and/or modify it
;;; under the terms of the GNU General Public License as published by
;;; the Free Software Foundation; either version 3 of the License, or (at
;;; your option) any later version.
;;;
;;; GNU Guix is distributed in the hope that it will be useful, but
;;; WITHOUT ANY WARRANTY; without even the implied warranty of
;;; MERCHANTABILITY or FITNESS FOR A PARTICULAR PURPOSE.  See the
;;; GNU General Public License for more details.
;;;
;;; You should have received a copy of the GNU General Public License
;;; along with GNU Guix.  If not, see <http://www.gnu.org/licenses/>.

(define-module (gnu packages php)
  #:use-module (gnu packages)
  #:use-module (gnu packages algebra)
  #:use-module (gnu packages aspell)
  #:use-module (gnu packages base)
  #:use-module (gnu packages bison)
  #:use-module (gnu packages compression)
  #:use-module (gnu packages curl)
  #:use-module (gnu packages cyrus-sasl)
  #:use-module (gnu packages databases)
  #:use-module (gnu packages dbm)
  #:use-module (gnu packages fontutils)
  #:use-module (gnu packages gd)
  #:use-module (gnu packages gettext)
  #:use-module (gnu packages glib)
  #:use-module (gnu packages gnupg)
  #:use-module (gnu packages icu4c)
  #:use-module (gnu packages image)
  #:use-module (gnu packages linux)
  #:use-module (gnu packages multiprecision)
  #:use-module (gnu packages openldap)
  #:use-module (gnu packages pcre)
  #:use-module (gnu packages pkg-config)
  #:use-module (gnu packages readline)
  #:use-module (gnu packages sqlite)
  #:use-module (gnu packages textutils)
  #:use-module (gnu packages tls)
  #:use-module (gnu packages web)
  #:use-module (gnu packages xml)
  #:use-module (gnu packages xorg)
  #:use-module (guix packages)
  #:use-module (guix download)
  #:use-module (guix build-system gnu)
  #:use-module (guix utils)
  #:use-module ((guix licenses) #:prefix license:))

(define-public php
  (package
    (name "php")
<<<<<<< HEAD
    (version "7.4.3")
    (home-page "https://www.php.net/")
=======
    (version "7.4.4")
    (home-page "https://secure.php.net/")
>>>>>>> ee4c927f
    (source (origin
              (method url-fetch)
              (uri (string-append home-page "distributions/"
                                  "php-" version ".tar.xz"))
              (sha256
               (base32
                "0k57zj1z8kf8403rd72wymj08bswpa5ikcpzviw9mpykzp7c8wqq"))
              (modules '((guix build utils)))
              (snippet
               '(with-directory-excursion "ext"
                  (for-each delete-file-recursively
                            ;; Some of the bundled libraries have no proper upstream.
                            ;; Ideally we'd extract these out as separate packages:
                            ;;"mbstring/libmbfl"
                            ;;"date/lib"
                            ;;"bcmath/libbcmath"
                            ;;"fileinfo/libmagic" ; a patched version of libmagic
                            '("gd/libgd"
                              "pcre/pcre2lib"
                              "xmlrpc/libxmlrpc"))
                  #t))))
    (build-system gnu-build-system)
    (arguments
     `(#:configure-flags
       (let-syntax ((with (syntax-rules ()
                            ((_ option input)
                             (string-append option "="
                                            (assoc-ref %build-inputs input))))))
         (list (with "--with-bz2" "bzip2")
               (with "--with-curl" "curl")
               (with "--with-gdbm" "gdbm")
               (with "--with-gettext" "glibc") ; libintl.h
               (with "--with-gmp" "gmp")
               (with "--with-ldap" "openldap")
               (with "--with-ldap-sasl" "cyrus-sasl")
               (with "--with-pdo-pgsql" "postgresql")
               (with "--with-pdo-sqlite" "sqlite")
               (with "--with-pgsql" "postgresql")
               ;; PHP’s Pspell extension, while retaining its current name,
               ;; now uses the Aspell library.
               (with "--with-pspell" "aspell")
               (with "--with-readline" "readline")
               (with "--with-sqlite3" "sqlite")
               (with "--with-tidy" "tidy")
               (with "--with-xsl" "libxslt")
               (with "--with-zlib-dir" "zlib")
               ;; We could add "--with-snmp", but it requires netsnmp that
               ;; we don't have a package for. It is used to build the snmp
               ;; extension of php.
               "--with-external-pcre"
               "--with-external-gd"
               "--with-iconv"
               "--with-openssl"
               "--with-mysqli"          ; Required for, e.g. wordpress
               "--with-pdo-mysql"
               "--with-zip"
               "--with-zlib"
               "--enable-bcmath"        ; Required for, e.g. Zabbix frontend
               "--enable-calendar"
               "--enable-dba=shared"
               "--enable-exif"
               "--enable-flatfile"
               "--enable-fpm"
               "--enable-ftp"
               "--enable-gd"
               "--enable-inifile"
               "--enable-intl"
               "--enable-mbstring"
               "--enable-pcntl"
               "--enable-sockets"))
       #:phases
       (modify-phases %standard-phases
         (add-after 'unpack 'do-not-record-build-flags
           (lambda _
             ;; Prevent configure flags from being stored and causing
             ;; unnecessary runtime dependencies.
             (substitute* "scripts/php-config.in"
               (("@CONFIGURE_OPTIONS@") "")
               (("@PHP_LDFLAGS@") ""))
             ;; This file has ISO-8859-1 encoding.
             (with-fluids ((%default-port-encoding "ISO-8859-1"))
               (substitute* "main/build-defs.h.in"
                 (("@CONFIGURE_COMMAND@") "(omitted)")))
             #t))
         (add-before 'build 'patch-/bin/sh
           (lambda _
             (substitute* '("run-tests.php" "ext/standard/proc_open.c")
               (("/bin/sh") (which "sh")))
             #t))
         (add-before 'check 'prepare-tests
           (lambda _
             ;; Some of these files have ISO-8859-1 encoding, whereas others
             ;; use ASCII, so we can't use a "catch-all" find-files here.
             (with-fluids ((%default-port-encoding "ISO-8859-1"))
               (substitute* '("ext/mbstring/tests/mb_send_mail02.phpt"
                              "ext/mbstring/tests/mb_send_mail04.phpt"
                              "ext/mbstring/tests/mb_send_mail05.phpt"
                              "ext/mbstring/tests/mb_send_mail06.phpt")
                 (("/bin/cat") (which "cat"))))
             (substitute* '("ext/mbstring/tests/mb_send_mail01.phpt"
                            "ext/mbstring/tests/mb_send_mail03.phpt"
                            "ext/mbstring/tests/bug52681.phpt"
                            "ext/standard/tests/general_functions/bug34794.phpt"
                            "ext/standard/tests/general_functions/bug44667.phpt"
                            "ext/standard/tests/general_functions/proc_open.phpt")
               (("/bin/cat") (which "cat")))

             ;; The encoding of this file is not recognized, so we simply drop it.
             (delete-file "ext/mbstring/tests/mb_send_mail07.phpt")

             (substitute* "ext/standard/tests/streams/bug60602.phpt"
               (("'ls'") (string-append "'" (which "ls") "'")))

             ,@(if (string-prefix? "arm" (or (%current-system)
                                             (%current-target-system)))
                   ;; Drop tests known to fail on armhf.
                   '((for-each delete-file
                              (list
                                "ext/calendar/tests/unixtojd_error1.phpt"
                                ;; arm can be a lot slower, so a time-related test fails
                                "ext/fileinfo/tests/cve-2014-3538-nojit.phpt"
                                "ext/pcre/tests/bug76514.phpt"
                                "ext/pcre/tests/preg_match_error3.phpt"
                                "ext/standard/tests/general_functions/var_export-locale.phpt"
                                "ext/standard/tests/general_functions/var_export_basic1.phpt"
                                "ext/intl/tests/timezone_getErrorCodeMessage_basic.phpt"
                                "ext/intl/tests/timezone_getOffset_error.phpt")))
                   '())

             ;; Drop tests that are known to fail.
             (for-each delete-file
                       '("ext/posix/tests/posix_getgrgid.phpt"    ; Requires /etc/group.
                         "ext/posix/tests/posix_getgrnam_basic.phpt" ; Requires /etc/group.
                         "ext/sockets/tests/bug63000.phpt"        ; Fails to detect OS.
                         "ext/sockets/tests/socket_shutdown.phpt" ; Requires DNS.
                         "ext/sockets/tests/socket_send.phpt"     ; Likewise.
                         "ext/sockets/tests/mcast_ipv4_recv.phpt" ; Requires multicast.
                         ;; These needs /etc/services.
                         "ext/standard/tests/general_functions/getservbyname_basic.phpt"
                         "ext/standard/tests/general_functions/getservbyport_basic.phpt"
                         "ext/standard/tests/general_functions/getservbyport_variation1.phpt"
                         ;; And /etc/protocols.
                         "ext/standard/tests/network/getprotobyname_basic.phpt"
                         "ext/standard/tests/network/getprotobynumber_basic.phpt"
                         ;; And exotic locales.
                         "ext/standard/tests/strings/setlocale_basic1.phpt"
                         "ext/standard/tests/strings/setlocale_basic2.phpt"
                         "ext/standard/tests/strings/setlocale_basic3.phpt"
                         "ext/standard/tests/strings/setlocale_variation1.phpt"
                         ;; This failing test is skipped on PHP's Travis CI as it is
                         ;; supposedly inaccurate.
                         "ext/standard/tests/file/disk_free_space_basic.phpt"
                         ;; The two following tests erroneously expect the link count
                         ;; of a sub-directory to increase compared to its
                         ;; parent.
                         "ext/standard/tests/file/lstat_stat_variation8.phpt"
                         "ext/standard/tests/file/lstat_stat_variation9.phpt"

                         ;; XXX: These gd tests fails.  Likely because our version
                         ;; is different from the (patched) bundled one.
                         ;; Here, gd quits immediately after "fatal libpng error"; while the
                         ;; test expects it to additionally return a "setjmp" error and warning.
                         "ext/gd/tests/bug39780_extern.phpt"
                         "ext/gd/tests/libgd00086_extern.phpt"
                         ;; Extra newline in gd-png output.
                         "ext/gd/tests/bug45799.phpt"
                         ;; Test expects generic "gd warning" but gets the actual function name.
                         "ext/gd/tests/createfromwbmp2_extern.phpt"
                         ;; This bug should have been fixed in gd 2.2.2.
                         ;; Is it a regression?
                         "ext/gd/tests/bug65148.phpt"
                         ;; Expected error message, but from the wrong function
                         "ext/gd/tests/bug77269.phpt"
                         ;; TODO: Enable these when libgd is built with xpm support.
                         "ext/gd/tests/xpm2gd.phpt"
                         "ext/gd/tests/xpm2jpg.phpt"
                         "ext/gd/tests/xpm2png.phpt"
                         ;; Whitespace difference, probably caused by a very
                         ;; long store path
                         "ext/gd/tests/bug77479.phpt"
                         ;; Expected invalid XBM but got EOF before image was
                         ;; complete.  It's a warning in both cases and test
                         ;; result is the same.
                         "ext/gd/tests/bug77973.phpt"
                         ;; Test expects uninitialized value to be false, but
                         ;; instead gets "resource(5) of type (gd)".
                         "ext/gd/tests/bug79067.phpt"
                         ;; The following test fails with "The image size
                         ;; differs: expected 114x115, got 117x117".
                         "ext/gd/tests/bug79068.phpt"

                         ;; XXX: These iconv tests have the expected outcome,
                         ;; but with different error messages.
                         ;; Expects "illegal character", instead gets "unknown error (84)".
                         "ext/iconv/tests/bug52211.phpt"
                         "ext/iconv/tests/bug60494.phpt"
                         ;; Expects "wrong charset", gets unknown error (22).
                         "ext/iconv/tests/iconv_strlen_error2.phpt"
                         "ext/iconv/tests/iconv_substr_error2.phpt"
                         ;; Expects conversion error, gets "error condition Termsig=11".
                         "ext/iconv/tests/iconv_strpos_error2.phpt"
                         "ext/iconv/tests/iconv_strrpos_error2.phpt"
                         ;; Expects "invalid multibyte sequence" but got
                         ;; "unknown error".
                         "ext/iconv/tests/bug76249.phpt"

                         ;; XXX: These test failures appear legitimate, needs investigation.
                         ;; open_basedir() restriction failure.
                         "ext/curl/tests/bug61948-unix.phpt"
                         ;; Expects a false boolean, gets empty array from glob().
                         "ext/standard/tests/file/bug41655_1.phpt"
                         "ext/standard/tests/file/glob_variation5.phpt"
                         ;; The test expects an Array, but instead get the contents(?).
                         "ext/gd/tests/bug43073.phpt"
                         ;; imagettftext() returns wrong coordinates.
                         "ext/gd/tests/bug48732-mb.phpt"
                         "ext/gd/tests/bug48732.phpt"
                         ;; Similarly for imageftbbox().
                         "ext/gd/tests/bug48801-mb.phpt"
                         "ext/gd/tests/bug48801.phpt"
                         ;; Different expected output from imagecolorallocate().
                         "ext/gd/tests/bug53504.phpt"
                         ;; Wrong image size after scaling an image.
                         "ext/gd/tests/bug73272.phpt"
                         ;; Expects iconv to detect illegal characters, instead gets
                         ;; "unknown error (84)" and heap corruption(!).
                         "ext/iconv/tests/bug48147.phpt"
                         ;; Expects illegal character ".", gets "=?utf-8?Q?."
                         "ext/iconv/tests/bug51250.phpt"
                         ;; iconv throws "buffer length exceeded" on some string checks.
                         "ext/iconv/tests/iconv_mime_encode.phpt"
                         ;; file_get_contents(): iconv stream filter
                         ;; ("ISO-8859-1"=>"UTF-8") unknown error.
                         "ext/standard/tests/file/bug43008.phpt"
                         ;; Table data not created in sqlite(?).
                         "ext/pdo_sqlite/tests/bug_42589.phpt"))

             ;; Skip tests requiring network access.
             (setenv "SKIP_ONLINE_TESTS" "1")
             ;; Without this variable, 'make test' passes regardless of failures.
             (setenv "REPORT_EXIT_STATUS" "1")
             ;; Skip tests requiring I/O facilities that are unavailable in the
             ;; build environment
             (setenv "SKIP_IO_CAPTURE_TESTS" "1")
             #t)))
       #:test-target "test"))
    (inputs
     `(("aspell" ,aspell)
       ("bzip2" ,bzip2)
       ("curl" ,curl)
       ("cyrus-sasl" ,cyrus-sasl)
       ("gd" ,gd)
       ("gdbm" ,gdbm)
       ("glibc" ,glibc)
       ("gmp" ,gmp)
       ("gnutls" ,gnutls)
       ("icu4c" ,icu4c)
       ("libgcrypt" ,libgcrypt)
       ("libpng" ,libpng)
       ("libxml2" ,libxml2)
       ("libxslt" ,libxslt)
       ("libx11" ,libx11)
       ("libzip" ,libzip)
       ("oniguruma" ,oniguruma)
       ("openldap" ,openldap)
       ("openssl" ,openssl)
       ("pcre" ,pcre2)
       ("postgresql" ,postgresql)
       ("readline" ,readline)
       ("sqlite" ,sqlite)
       ("tidy" ,tidy)
       ("zlib" ,zlib)))
    (native-inputs
     `(("pkg-config" ,pkg-config)
       ("bison" ,bison)
       ("intltool" ,intltool)
       ("procps" ,procps)))             ; for tests
    (synopsis "PHP programming language")
    (description
      "PHP (PHP Hypertext Processor) is a server-side (CGI) scripting
language designed primarily for web development but is also used as
a general-purpose programming language.  PHP code may be embedded into
HTML code, or it can be used in combination with various web template
systems, web content management systems and web frameworks." )
    (license (list
              (license:non-copyleft "file://LICENSE")       ; The PHP license.
              (license:non-copyleft "file://Zend/LICENSE")  ; The Zend license.
              license:lgpl2.1                               ; ext/mbstring/libmbfl
              license:lgpl2.1+                              ; ext/bcmath/libbcmath
              license:bsd-2                                 ; ext/fileinfo/libmagic
              license:expat))))                             ; ext/date/lib

(define-public php-with-bcmath
  (deprecated-package "php-with-bcmath" php))<|MERGE_RESOLUTION|>--- conflicted
+++ resolved
@@ -60,13 +60,8 @@
 (define-public php
   (package
     (name "php")
-<<<<<<< HEAD
-    (version "7.4.3")
-    (home-page "https://www.php.net/")
-=======
     (version "7.4.4")
     (home-page "https://secure.php.net/")
->>>>>>> ee4c927f
     (source (origin
               (method url-fetch)
               (uri (string-append home-page "distributions/"
