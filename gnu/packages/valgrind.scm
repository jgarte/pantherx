;;; GNU Guix --- Functional package management for GNU
;;; Copyright © 2013, 2014 Ludovic Courtès <ludo@gnu.org>
;;; Copyright © 2015 Andreas Enge <andreas@enge.fr>
;;; Copyright © 2015 Mark H Weaver <mhw@netris.org>
;;; Copyright © 2016 Efraim Flashner <efraim@flashner.co.il>
;;; Copyright © 2018 Tobias Geerinckx-Rice <me@tobias.gr>
;;;
;;; This file is part of GNU Guix.
;;;
;;; GNU Guix is free software; you can redistribute it and/or modify it
;;; under the terms of the GNU General Public License as published by
;;; the Free Software Foundation; either version 3 of the License, or (at
;;; your option) any later version.
;;;
;;; GNU Guix is distributed in the hope that it will be useful, but
;;; WITHOUT ANY WARRANTY; without even the implied warranty of
;;; MERCHANTABILITY or FITNESS FOR A PARTICULAR PURPOSE.  See the
;;; GNU General Public License for more details.
;;;
;;; You should have received a copy of the GNU General Public License
;;; along with GNU Guix.  If not, see <http://www.gnu.org/licenses/>.

(define-module (gnu packages valgrind)
  #:use-module (guix packages)
  #:use-module (guix download)
  #:use-module (guix build-system gnu)
  #:use-module (guix licenses)
  #:use-module (gnu packages gdb)
  #:use-module (gnu packages perl)
  #:use-module (gnu packages))

(define-public valgrind
  (package
    (name "valgrind")
    (version "3.14.0")
    (source (origin
              (method url-fetch)
              (uri (list (string-append "http://www.valgrind.org/downloads"
                                        "/valgrind-" version ".tar.bz2")
                         (string-append "ftp://sourceware.org/pub/valgrind"
                                        "/valgrind-" version ".tar.bz2")))
              (sha256
               (base32
                "19ds42jwd89zrsjb94g7gizkkzipn8xik3xykrpcqxylxyzi2z03"))
              (patches (search-patches "valgrind-enable-arm.patch"))))
    (build-system gnu-build-system)
    (outputs '("doc"                              ;16 MB
               "out"))
    (arguments
     '(#:phases
       (modify-phases %standard-phases
         (add-after 'install 'patch-suppression-files
           (lambda* (#:key outputs #:allow-other-keys)
             ;; Don't assume the FHS.
             (let* ((out (assoc-ref outputs "out"))
                    (dir (string-append out "/lib/valgrind")))
               (substitute* (find-files dir "\\.supp$")
                 (("obj:/lib") "obj:*/lib")
                 (("obj:/usr/X11R6/lib") "obj:*/lib")
                 (("obj:/usr/lib") "obj:*/lib"))
               #t)))
         (add-after 'install 'install-doc
           (lambda* (#:key outputs #:allow-other-keys)
             (let ((orig (format #f "~a/share/doc" (assoc-ref outputs "out")))
                   (dest (format #f "~a/share" (assoc-ref outputs "doc"))))
               (mkdir-p dest)
               (rename-file orig dest)
               #t))))))
    (inputs
     ;; GDB is needed to provide a sane default for `--db-command'.
     `(("gdb" ,gdb)))
    (native-inputs
     `(("perl" ,perl)))
    (home-page "http://www.valgrind.org/")
    (synopsis "Debugging and profiling tool suite")
    (description
     "Valgrind is an instrumentation framework for building dynamic analysis
tools.  There are Valgrind tools that can automatically detect many memory
management and threading bugs, and profile your programs in detail.  You can
also use Valgrind to build new tools.")
<<<<<<< HEAD
    (license gpl2+)))
=======
    (license gpl2+)

    ;; Building VEX on mips64el-linux fails with "opcode not supported on this
    ;; processor: mips3".
    (supported-systems (delete "mips64el-linux" %supported-systems))))

(define-public valgrind-3.15
  (package
    (inherit valgrind)
    (version "3.15.0")
    (source (origin
              (method url-fetch)
              (uri (list (string-append "http://www.valgrind.org/downloads"
                                        "/valgrind-" version ".tar.bz2")
                         (string-append "ftp://sourceware.org/pub/valgrind"
                                        "/valgrind-" version ".tar.bz2")))
              (sha256
               (base32
                "1ccawxrni8brcvwhygy12iprkvz409hbr9xkk1bd03gnm2fplz21"))
              (patches (search-patches "valgrind-enable-arm.patch"))))))
>>>>>>> e01bd1a6
<|MERGE_RESOLUTION|>--- conflicted
+++ resolved
@@ -78,14 +78,7 @@
 tools.  There are Valgrind tools that can automatically detect many memory
 management and threading bugs, and profile your programs in detail.  You can
 also use Valgrind to build new tools.")
-<<<<<<< HEAD
     (license gpl2+)))
-=======
-    (license gpl2+)
-
-    ;; Building VEX on mips64el-linux fails with "opcode not supported on this
-    ;; processor: mips3".
-    (supported-systems (delete "mips64el-linux" %supported-systems))))
 
 (define-public valgrind-3.15
   (package
@@ -100,5 +93,4 @@
               (sha256
                (base32
                 "1ccawxrni8brcvwhygy12iprkvz409hbr9xkk1bd03gnm2fplz21"))
-              (patches (search-patches "valgrind-enable-arm.patch"))))))
->>>>>>> e01bd1a6
+              (patches (search-patches "valgrind-enable-arm.patch"))))))