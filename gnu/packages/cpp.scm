;;; GNU Guix --- Functional package management for GNU
;;; Copyright © 2017 Ethan R. Jones <doubleplusgood23@gmail.com>
;;; Copyright © 2018–2021 Tobias Geerinckx-Rice <me@tobias.gr>
;;; Copyright © 2018 Fis Trivial <ybbs.daans@hotmail.com>
;;; Copyright © 2018, 2021 Ludovic Courtès <ludo@gnu.org>
;;; Copyright © 2019, 2020 Mathieu Othacehe <m.othacehe@gmail.com>
;;; Copyright © 2019 Pierre Neidhardt <mail@ambrevar.xyz>
;;; Copyright © 2019 Jan Wielkiewicz <tona_kosmicznego_smiecia@interia.pl>
;;; Copyright © 2020 Nicolò Balzarotti <nicolo@nixo.xyz>
;;; Copyright © 2020 Roel Janssen <roel@gnu.org>
;;; Copyright © 2020 Ricardo Wurmus <rekado@elephly.net>
;;; Copyright © 2020 Brice Waegeneire <brice@waegenei.re>
;;; Copyright © 2020 Vinicius Monego <monego@posteo.net>
;;; Copyright © 2020 Marius Bakke <marius@gnu.org>
;;; Copyright © 2020 Michael Rohleder <mike@rohleder.de>
;;; Copyright © 2020 Alexandros Theodotou <alex@zrythm.org>
;;; Copyright © 2020, 2021 Greg Hogan <code@greghogan.com>
;;; Copyright © 2020 Brett Gilio <brettg@gnu.org>
;;; Copyright © 2020 Milkey Mouse <milkeymouse@meme.institute>
;;; Copyright © 2021 Raghav Gururajan <rg@raghavgururajan.name>
<<<<<<< HEAD
;;; Copyright © 2021 Felix Gruber <felgru@posteo.net>

=======
;;; Copyright © 2021 Nicolò Balzarotti <nicolo@nixo.xyz>
>>>>>>> 49922efb
;;;
;;; This file is part of GNU Guix.
;;;
;;; GNU Guix is free software; you can redistribute it and/or modify it
;;; under the terms of the GNU General Public License as published by
;;; the Free Software Foundation; either version 3 of the License, or (at
;;; your option) any later version.
;;;
;;; GNU Guix is distributed in the hope that it will be useful, but
;;; WITHOUT ANY WARRANTY; without even the implied warranty of
;;; MERCHANTABILITY or FITNESS FOR A PARTICULAR PURPOSE.  See the
;;; GNU General Public License for more details.
;;;
;;; You should have received a copy of the GNU General Public License
;;; along with GNU Guix.  If not, see <http://www.gnu.org/licenses/>.

(define-module (gnu packages cpp)
  #:use-module ((guix licenses) #:prefix license:)
  #:use-module (guix packages)
  #:use-module (guix download)
  #:use-module (guix utils)
  #:use-module (guix git-download)
  #:use-module (guix build-system cmake)
  #:use-module (guix build-system gnu)
  #:use-module (guix build-system python)
  #:use-module (guix modules)
  #:use-module (guix gexp)
  #:use-module (gnu packages)
  #:use-module (gnu packages autotools)
  #:use-module (gnu packages boost)
  #:use-module (gnu packages build-tools)
  #:use-module (gnu packages c)
  #:use-module (gnu packages check)
  #:use-module (gnu packages code)
  #:use-module (gnu packages compression)
  #:use-module (gnu packages crypto)
  #:use-module (gnu packages curl)
  #:use-module (gnu packages documentation)
  #:use-module (gnu packages gcc)
  #:use-module (gnu packages libevent)
  #:use-module (gnu packages libunwind)
  #:use-module (gnu packages linux)
  #:use-module (gnu packages llvm)
  #:use-module (gnu packages logging)
  #:use-module (gnu packages maths)
  #:use-module (gnu packages onc-rpc)
  #:use-module (gnu packages perl)
  #:use-module (gnu packages python)
  #:use-module (gnu packages pkg-config)
  #:use-module (gnu packages popt)
  #:use-module (gnu packages pretty-print)
  #:use-module (gnu packages tls)
  #:use-module (gnu packages web)
  #:use-module (gnu packages xml))

(define-public range-v3
  (package
    (name "range-v3")
    (version "0.11.0")
    (source
     (origin
       (method git-fetch)
       (uri
        (git-reference
         (url "https://github.com/ericniebler/range-v3.git")
         (commit version)))
       (file-name
        (git-file-name name version))
       (sha256
        (base32 "18230bg4rq9pmm5f8f65j444jpq56rld4fhmpham8q3vr1c1bdjh"))))
    (build-system cmake-build-system)
    (native-inputs
     `(("doxygen" ,doxygen)
       ("perl" ,perl)))
    (inputs
     `(("boost" ,boost)))
    (synopsis "Range library for C++14/17/20")
    (description "Range-v3 is an extension of the Standard Template Library that
makes its iterators and algorithms more powerful by making them composable.
Unlike other range-like solutions which, seek to do away with iterators, in
range-v3 ranges are an abstraction layer on top of iterators.")
    (home-page "https://github.com/ericniebler/range-v3/")
    (license
     (list
      ;; Elements of Programming
      (license:x11-style "file:///LICENSE.txt")
      ;; SGI STL
      license:sgifreeb2.0
      ;;; LibC++ (dual-licensed)
      license:expat
      license:ncsa
      ;; Others
      license:boost1.0))))

(define-public c++-gsl
  (package
    (name "c++-gsl")
    (version "3.1.0")
    (source
     (origin
       (method git-fetch)
       (uri
        (git-reference
         (url "https://github.com/microsoft/GSL.git")
         (commit
          (string-append "v" version))))
       (file-name
        (git-file-name name version))
       (patches
        (search-patches
         "c++-gsl-find-system-gtest.patch"
         "c++-gsl-move-array-bounds-tests.patch"))
       (sha256
        (base32 "0gbvr48f03830g3154bjhw92b8ggmg6wwh5xyb8nppk9v6w752l0"))))
    (build-system cmake-build-system)
    (native-inputs
     `(("googletest" ,googletest)
       ("pkg-config" ,pkg-config)))
    (synopsis "Guidelines Support Library")
    (description "c++-gsl contains functions and types that are suggested for
use by the C++ Core Guidelines maintained by the Standard C++ Foundation.")
    (home-page "https://github.com/microsoft/GSL/")
    (license license:expat)))

(define-public libzen
  (package
    (name "libzen")
    (version "0.4.38")
    (source (origin
              (method url-fetch)
              ;; Warning: This source has proved unreliable 1 time at least.
              ;; Consider an alternate source or report upstream if this
              ;; happens again.
              (uri (string-append "https://mediaarea.net/download/source/"
                                  "libzen/" version "/"
                                  "libzen_" version ".tar.bz2"))
              (sha256
               (base32
                "1nkygc17sndznpcf71fdrhwpm8z9a3hc9csqlafwswh49axhfkjr"))))
    (native-inputs
     `(("autoconf" ,autoconf)
       ("automake" ,automake)
       ("libtool" ,libtool)))
    (build-system gnu-build-system)
    (arguments
     '(#:phases
       ;; The build scripts are not at the root of the archive.
       (modify-phases %standard-phases
         (add-after 'unpack 'pre-configure
           (lambda _
             (chdir "Project/GNU/Library")
             #t)))))
    (home-page "https://github.com/MediaArea/ZenLib")
    (synopsis "C++ utility library")
    (description "ZenLib is a C++ utility library.  It includes classes for handling
strings, configuration, bit streams, threading, translation, and cross-platform
operating system functions.")
    (license license:zlib)))

(define-public rttr
  (package
    (name "rttr")
    (version "0.9.6")
    (source
     (origin
       (method git-fetch)
       (uri (git-reference
             (url "https://github.com/rttrorg/rttr/")
             (commit (string-append "v" version))))
       (sha256
        (base32 "1yxad8sj40wi75hny8w6imrsx8wjasjmsipnlq559n4b6kl84ijp"))
       (file-name (git-file-name name version))))
    (build-system cmake-build-system)
    (arguments
     '(;; No check target. Setting test-target to "unit_test" runs it twice.
       #:tests? #f
       #:configure-flags
       '("-DBUILD_DOCUMENTATION=OFF" "-DBUILD_EXAMPLES=OFF")
       #:phases
       (modify-phases %standard-phases
         ;; library_test fails in chroot.
         (add-after 'unpack 'skip-library-test
           (lambda _
             (substitute* "src/unit_tests/unit_tests.cmake"
               (("misc/library_test.cpp") ""))
             #t)))))
    (native-inputs `(("pkg-config" ,pkg-config)))
    (home-page "https://github.com/rttrorg/rttr/")
    (synopsis "C++ Reflection Library")
    (description
     "RTTR stands for Run Time Type Reflection.  It describes the ability of a
computer program to introspect and modify an object at runtime.  It is also
the name of the library itself, which is written in C++.")
    (license license:expat)))

(define-public rct
  (let* ((commit "b3e6f41d9844ef64420e628e0c65ed98278a843a")
         (revision "2"))
    (package
      (name "rct")
      (version (git-version "0.0.0" revision commit))
      (source (origin
                (method git-fetch)
                (uri (git-reference
                      (url "https://github.com/Andersbakken/rct")
                      (commit commit)))
                (sha256
                 (base32
                  "1m2931jacka27ghnpgf1z1plkkr64z0pga4r4zdrfpp2d7xnrdvb"))
                (patches (search-patches "rct-add-missing-headers.patch"))
                (file-name (git-file-name name version))))
      (build-system cmake-build-system)
      (arguments
       '(#:configure-flags
         '("-DWITH_TESTS=ON"            ; To run the test suite
           "-DRCT_RTTI_ENABLED=ON")))
      (native-inputs
       `(("cppunit" ,cppunit)
         ("pkg-config" ,pkg-config)))
      (inputs
       `(("openssl" ,openssl)
         ("zlib" ,zlib)))
      (home-page "https://github.com/Andersbakken/rct")
      (synopsis "C++ library providing Qt-like APIs on top of the STL")
      (description "Rct is a set of C++ tools that provide nicer (more Qt-like)
 APIs on top of Standard Template Library (@dfn{STL}) classes.")
      (license (list license:expat        ; cJSON
                     license:bsd-4)))))   ; everything else (LICENSE.txt)

(define-public dashel
  (package
    (name "dashel")
    (version "1.3.3")
    (source
     (origin
       (method git-fetch)
       (uri (git-reference
             (url "https://github.com/aseba-community/dashel")
             (commit version)))
       (sha256
        (base32 "0anks2l2i2qp0wlzqck1qgpq15a3l6dg8lw2h8s4nsj7f61lffwy"))
       (file-name (git-file-name name version))))
    (build-system cmake-build-system)
    (arguments '(#:tests? #f))          ; no tests
    (native-inputs `(("pkg-config" ,pkg-config)))
    (home-page "https://github.com/aseba-community/dashel")
    (synopsis "Data stream helper encapsulation library")
    (description
     "Dashel is a data stream helper encapsulation C++ library.  It provides a
unified access to TCP/UDP sockets, serial ports, console, and files streams.
It also allows a server application to wait for any activity on any
combination of these streams.")
    (license license:bsd-3)))

(define-public xsimd
  (package
    (name "xsimd")
    (version "7.5.0")
    (source
     (origin
       (method git-fetch)
       (uri (git-reference
             (url "https://github.com/QuantStack/xsimd")
             (commit version)))
       (sha256
        (base32 "0c9pq5vz43j99z83w3b9qylfi66mn749k1afpv5cwfxggbxvy63f"))
       (file-name (git-file-name name version))))
    (build-system cmake-build-system)
    (arguments
     `(#:configure-flags (list "-DBUILD_TESTS=ON")
       #:test-target "xtest"))
    (native-inputs
     `(("googletest" ,googletest)))
    (home-page "https://github.com/QuantStack/xsimd")
    (synopsis "C++ wrappers for SIMD intrinsics and math implementations")
    (description
     "xsimd provides a unified means for using @acronym{SIMD, single instruction
multiple data} features for library authors.  Namely, it enables manipulation of
batches of numbers with the same arithmetic operators as for single values.
It also provides accelerated implementation of common mathematical functions
operating on batches.")
    (license license:bsd-3)))

(define-public chaiscript
  (package
    (name "chaiscript")
    (version "6.1.0")
    (source
     (origin
       (method git-fetch)
       (uri (git-reference
             (url "https://github.com/ChaiScript/ChaiScript")
             (commit (string-append "v" version))))
       (file-name (git-file-name name version))
       (sha256
        (base32 "0i1c88rn1wwz8nf3dpapcdkk4w623m3nksfy5yjai10k9irkzy3c"))))
    (build-system cmake-build-system)
    (home-page "https://chaiscript.com/")
    (synopsis "Embedded scripting language designed for C++")
    (description
     "ChaiScript is one of the only embedded scripting language designed from
the ground up to directly target C++ and take advantage of modern C++
development techniques.  Being a native C++ application, it has some advantages
over existing embedded scripting languages:

@enumerate
@item Uses a header-only approach, which makes it easy to integrate with
existing projects.
@item Maintains type safety between your C++ application and the user scripts.
@item Supports a variety of C++ techniques including callbacks, overloaded
functions, class methods, and stl containers.
@end enumerate\n")
    (license license:bsd-3)))

(define-public fifo-map
  (let* ((commit "0dfbf5dacbb15a32c43f912a7e66a54aae39d0f9")
         (revision "0")
         (version (git-version "1.1.1" revision commit)))
    (package
      (name "fifo-map")
      (version version)
      (home-page "https://github.com/nlohmann/fifo_map")
      (source (origin
                (method git-fetch)
                (uri (git-reference
                      (url home-page)
                      (commit commit)))
                (sha256
                 (base32
                  "0pi77b75kp0l7z454ihcd14nzpi3nc5m4nyjbsgy5f9bw3676196"))
                (patches (search-patches "fifo-map-remove-catch.hpp.patch"
                                         "fifo-map-fix-flags-for-gcc.patch"))
                (file-name (git-file-name name version))
                (modules '((guix build utils)))
                (snippet '(delete-file-recursively "./test/thirdparty"))))
      (native-inputs
       `(("catch2" ,catch-framework2-1)))
      (build-system cmake-build-system)
      (arguments
       `(#:phases
         (modify-phases %standard-phases
           (replace 'check
             (lambda _
               (invoke "./unit")))
           (replace 'install
             (lambda* (#:key outputs #:allow-other-keys)
               (let* ((out (assoc-ref outputs "out"))
                      (inc (string-append out "/include/fifo_map")))
                 (with-directory-excursion
                     (string-append "../" ,name "-" ,version "-checkout")
                   (install-file "src/fifo_map.hpp" inc)
                   #t)))))))
      (synopsis "FIFO-ordered associative container for C++")
      (description "Fifo_map is a C++ header only library for associative
container which uses the order in which keys were inserted to the container
as ordering relation.")
      (license license:expat))))

(define-public json-modern-cxx
  (package
    (name "json-modern-cxx")
    (version "3.9.1")
    (home-page "https://github.com/nlohmann/json")
    (source
     (origin
       (method git-fetch)
       (uri (git-reference (url home-page)
                           (commit (string-append "v" version))))
       (sha256
        (base32 "0ar4mzp53lskxw3vdzw07f47njcshl3lwid9jfq6l7yx6ds2nyjc"))
       (file-name (git-file-name name version))
       (modules '((guix build utils)))
       (snippet
        '(begin
           ;; Delete bundled software.  Preserve doctest_compatibility.h, which
           ;; is a wrapper library added by this package.
           (install-file "./test/thirdparty/doctest/doctest_compatibility.h" "/tmp")
           (for-each delete-file-recursively
                     '("./third_party" "./test/thirdparty" "./benchmarks/thirdparty"))
           (install-file "/tmp/doctest_compatibility.h" "./test/thirdparty/doctest")

           ;; Adjust for the unbundled fifo_map and doctest.
           (substitute* "./test/thirdparty/doctest/doctest_compatibility.h"
             (("#include \"doctest\\.h\"")
              "#include <doctest/doctest.h>"))
           (with-directory-excursion "test/src"
             (let ((files (find-files "." "\\.cpp$")))
               (substitute* files
                 (("#include ?\"(fifo_map.hpp)\"" all fifo-map-hpp)
                  (string-append
                   "#include <fifo_map/" fifo-map-hpp ">")))))
           #t))))
    (build-system cmake-build-system)
    (arguments
     '(#:configure-flags
       (list "-DJSON_MultipleHeaders=ON" ; For json_fwd.hpp.
             (string-append "-DJSON_TestDataDirectory="
                            (assoc-ref %build-inputs "json_test_data")))
       #:phases (modify-phases %standard-phases
                  ;; XXX: When tests are enabled, the install phase will cause
                  ;; a needless rebuild without the given configure flags,
                  ;; ultimately creating both $out/lib and $out/lib64.  Move
                  ;; the check phase after install to work around it.
                  (delete 'check)
                  (add-after 'install 'check
                    (lambda* (#:key tests? #:allow-other-keys)
                      (if tests?
                          ;; Some tests need git and a full checkout, skip those.
                          (invoke "ctest" "-LE" "git_required")
                          (format #t "test suite not run~%"))
                      #t)))))
    (native-inputs
     `(("amalgamate" ,amalgamate)
       ("doctest" ,doctest)
       ("json_test_data"
        ,(let ((version "3.0.0"))
           (origin
             (method git-fetch)
             (uri (git-reference
                   (url "https://github.com/nlohmann/json_test_data")
                   (commit (string-append "v" version))))
             (file-name (git-file-name "json_test_data" version))
             (sha256
              (base32
               "0nzsjzlvk14dazwh7k2jb1dinb0pv9jbx5jsyn264wvva0y7daiv")))))))
    (inputs
     `(("fifo-map" ,fifo-map)))
    (synopsis "JSON parser and printer library for C++")
    (description "JSON for Modern C++ is a C++ JSON library that provides
intuitive syntax and trivial integration.")
    (license license:expat)))

(define-public nlohmann-json-cpp
  (deprecated-package "nlohmann-json-cpp" json-modern-cxx))

(define-public xtl
  (package
    (name "xtl")
    (version "0.6.23")
    (source (origin
              (method git-fetch)
              (uri
               (git-reference
                (url "https://github.com/QuantStack/xtl")
                (commit version)))
              (sha256
               (base32
                "1kd9zl4h6nrsg29hq13vwp4zhfj8sa90vj40726lpw6vxz48k4di"))
              (file-name (git-file-name name version))))
    (native-inputs
     `(("googletest" ,googletest)
       ("json-modern-cxx" ,json-modern-cxx)))
    (arguments
     `(#:configure-flags
       '("-DBUILD_TESTS=ON")
       #:phases
       (modify-phases %standard-phases
         (replace 'check
           (lambda* _
             (with-directory-excursion "test"
               (invoke "./test_xtl")
               #t))))))
    (home-page "https://github.com/QuantStack/xtl")
    (build-system cmake-build-system)
    (synopsis "C++ template library providing some basic tools")
    (description "xtl is a C++ header-only template library providing basic
tools (containers, algorithms) used by other QuantStack packages.")
    (license license:bsd-3)))

(define-public ccls
  (package
    (name "ccls")
    (version "0.20201219")
    (source
     (origin
       (method git-fetch)
       (uri (git-reference
             (url "https://github.com/MaskRay/ccls")
             (commit version)))
       (sha256
        (base32 "0nkg92rgb1x6scpiwdamfrd1ag87j7ajxyn5qi861r916m5mh9m8"))
       (file-name (git-file-name name version))))
    (build-system cmake-build-system)
    (arguments
     '(#:tests? #f))                    ; no check target
    (inputs
     `(("rapidjson" ,rapidjson)))
    (native-inputs
     `(("clang" ,clang)
       ("llvm" ,llvm)))
    (home-page "https://github.com/MaskRay/ccls")
    (synopsis "C/C++/Objective-C language server")
    (description
     "@code{ccls} is a server implementing the Language Server Protocol (LSP)
for C, C++ and Objective-C languages.  It uses @code{clang} to perform static
code analysis and supports cross references, hierarchies, completion and
syntax highlighting.  @code{ccls} is derived from @code{cquery} which is not
maintained anymore.")
    (license license:asl2.0)))

(define-public gperftools
  (package
    (name "gperftools")
    (version "2.8.1")
    (source
     (origin
       (method git-fetch)
       (uri (git-reference
             (url "https://github.com/gperftools/gperftools")
             (commit (string-append "gperftools-" version))))
       (sha256
        (base32 "19bj2vlsbfwq7m826v2ccqg47kd7cb5vcz1yw2x0v5qzhaxbakk1"))
       (file-name (git-file-name name version))))
    (build-system gnu-build-system)
    (arguments
      ;; The tests are flaky when run in parallel. For more info:
      ;; https://bugs.gnu.org/46562
     '(#:parallel-tests? #f))
    (native-inputs
     `(("autoconf" ,autoconf)
       ("automake" ,automake)
       ("libtool" ,libtool)
       ;; For tests.
       ("perl" ,perl)))
    (home-page "https://github.com/gperftools/gperftools")
    (synopsis "Multi-threaded malloc() and performance analysis tools for C++")
    (description
     "@code{gperftools} is a collection of a high-performance multi-threaded
malloc() implementation plus some thread-friendly performance analysis
tools:

@itemize
@item tcmalloc,
@item heap profiler,
@item heap checker,
@item CPU checker.
@end itemize\n")
    (license license:bsd-3)))

(define-public cpp-httplib
  ;; this package is not graftable, as everything is implemented in a single
  ;; header
  (package
    (name "cpp-httplib")
    (version "0.8.8")
    (source
     (origin
       (method git-fetch)
       (uri (git-reference
             (url "https://github.com/yhirose/cpp-httplib")
             (commit (string-append "v" version))))
       (sha256
        (base32 "0c0gyfbvm34bgrqy9fhfxw1f8nb9zhf063j7xq91k892flb7qm1c"))
       (file-name (git-file-name name version))))
    (build-system cmake-build-system)
    (arguments
     `(#:configure-flags
       '("-DBUILD_SHARED_LIBS=ON"
         "-DHTTPLIB_COMPILE=ON"
         "-DHTTPLIB_REQUIRE_BROTLI=ON"
         "-DHTTPLIB_REQUIRE_OPENSSL=ON"
         "-DHTTPLIB_REQUIRE_ZLIB=ON")
       #:phases
       (modify-phases %standard-phases
         (add-after 'unpack 'disable-network-tests
           (lambda _
             (for-each
              (lambda (test)
                (substitute* "test/test.cc"
                  (((string-append "\\(" test))
                   (string-append "(DISABLED_" test))))
              ;; There are tests requiring network access, disable them
              '("AbsoluteRedirectTest" "BaseAuthTest" "CancelTest"
                "ChunkedEncodingTest" "ChunkedEncodingTest"
                "DecodeWithChunkedEncoding" "DefaultHeadersTest"
                "DigestAuthTest" "HttpsToHttpRedirectTest"
                "RangeTest" "RedirectTest" "RelativeRedirectTest"
                "SSLClientTest" "SendAPI" "TooManyRedirectTest" "UrlWithSpace"
                "YahooRedirectTest" "YahooRedirectTest"))))
         (replace 'check
           (lambda* (#:key source tests? #:allow-other-keys)
             ;; openssl genrsa wants to write a file in the git checkout
             (when tests?
               (with-directory-excursion "../source/test"
                 (invoke "make"))))))))
    (native-inputs
     ;; required to build shared lib
     `(("python" ,python)))
    (inputs
     `(("brotli" ,brotli)
       ("openssl" ,openssl)
       ("zlib" ,zlib)))
    (home-page "https://github.com/yhirose/cpp-httplib")
    (synopsis "C++ HTTP/HTTPS server and client library")
    (description "cpp-httplib is a C++11 single-file cross platform blocking
HTTP/HTTPS library, easy to setup.  It can also be used as a single-header
library.")
    (license license:expat)))

(define-public cpplint
  (package
    (name "cpplint")
    (version "1.4.5")
    (source
     (origin
       (method git-fetch)
       ;; Fetch from github instead of pypi, since the test cases are not in
       ;; the pypi archive.
       (uri (git-reference
             (url "https://github.com/cpplint/cpplint")
             (commit version)))
       (sha256
        (base32 "1yzcxqx0186sh80p0ydl9z0ld51fn2cdpz9hmhrp15j53g9ira7c"))
       (file-name (git-file-name name version))))
    (arguments
     `(#:phases
       (modify-phases %standard-phases
         (add-before 'check 'use-later-pytest
           (lambda _
             (substitute* "test-requirements"
               (("pytest.*") "pytest\n"))
             #t)))))
    (build-system python-build-system)
    (native-inputs
     `(("python-pytest" ,python-pytest)
       ("python-pytest-cov" ,python-pytest-cov)
       ("python-pytest-runner" ,python-pytest-runner)))
    (home-page "https://github.com/cpplint/cpplint")
    (synopsis "Static code checker for C++")
    (description "@code{cpplint} is a command-line tool to check C/C++ files
for style issues following Google’s C++ style guide.  While Google maintains
its own version of the tool, this is a fork that aims to be more responsive
and make @code{cpplint} usable in wider contexts.")
    (license license:bsd-3)))

(define-public reproc
  (package
    (name "reproc")
    (version "14.1.0")
    (source
      (origin
        (method git-fetch)
        (uri (git-reference
               (url "https://github.com/DaanDeMeyer/reproc")
               (commit (string-append "v" version))))
        (file-name (git-file-name name version))
        (sha256
          (base32
            "1n71wb50qv2dmhjgw7azx5gigbrp19l2n3d41g9p05l5l0y1qg0q"))))
   (build-system cmake-build-system)
   (arguments
      ;; No tests.
    `(#:tests? #f
      ;; Enable building of shared library.
      #:configure-flags `("-DBUILD_SHARED_LIBS=1")))
   (native-inputs
    `(("pkg-config" ,pkg-config)))
   (synopsis "Process IO library")
   (description "reproc (Redirected Process) is a C/C++ library that
simplifies starting, stopping and communicating with external programs.  The
main use case is executing command line applications directly from C or C++
code and retrieving their output.")
   (home-page "https://github.com/DaanDeMeyer/reproc")
   (license license:expat)))

(define-public sobjectizer
  (package
    (name "sobjectizer")
    (version "5.6.1")
    (source
     (origin
       (method git-fetch)
       (uri (git-reference
             (url "https://github.com/Stiffstream/sobjectizer")
             (commit (string-append "v." version))))
       (sha256
        (base32 "0jfai7sqxnnjkms38krm7mssj5l79nb3pllkbyj4j581a7l5j6l5"))
       (file-name (git-file-name name version))))
    (build-system cmake-build-system)
    (arguments
     `(#:tests? #f
       #:phases
       (modify-phases %standard-phases
         (add-after 'unpack 'change-directory
           (lambda _
             (chdir "dev")
             #t)))))
    (home-page "https://stiffstream.com/en/products/sobjectizer.html")
    (synopsis "Cross-platform actor framework for C++")
    (description
     "SObjectizer is a cross-platform \"actor frameworks\" for C++.
SObjectizer supports not only the Actor Model but also the Publish-Subscribe
Model and CSP-like channels.  The goal of SObjectizer is to simplify
development of concurrent and multithreaded applications in C++.")
    (license license:bsd-3)))

(define-public tweeny
  (package
    (name "tweeny")
    (version "3")
    (source
     (origin
       (method git-fetch)
       (uri (git-reference
             (url "https://github.com/mobius3/tweeny")
             (commit (string-append "v" version))))
       (file-name (git-file-name name version))
       (sha256
        (base32 "1adm4c17pi7xf3kf6sjyxibz5rdg1ka236p72xsm6js4j9gzlbp4"))))
    (arguments
     '(#:tests? #f))                    ;no check target
    (build-system cmake-build-system)
    (home-page "https://mobius3.github.io/tweeny/")
    (synopsis "Modern C++ tweening library")
    (description "@code{Tweeny} is an inbetweening library designed for the
creation of complex animations for games and other beautiful interactive
software.  It leverages features of modern @code{C++} to empower developers with
an intuitive API for declaring tweenings of any type of value, as long as they
support arithmetic operations.  The goal of @code{Tweeny} is to provide means to
create fluid interpolations when animating position, scale, rotation, frames or
other values of screen objects, by setting their values as the tween starting
point and then, after each tween step, plugging back the result.")
    (license license:expat)))

(define-public abseil-cpp
  (package
    (name "abseil-cpp")
    (version "20200923.3")
    (source (origin
              (method git-fetch)
              (uri (git-reference
                    (url "https://github.com/abseil/abseil-cpp")
                    (commit version)))
              (file-name (git-file-name name version))
              (sha256
               (base32
                "1p4djhm1f011ficbjjxx3n8428p8481p20j4glpaawnpsi362hkl"))
              ;; Remove after next googletest release and update.
              (patches
               (search-patches
                "abseil-cpp-fix-gtest.patch"
                "abseil-cpp-fix-strerror_test.patch"))))
    (build-system cmake-build-system)
    (arguments
     `(#:configure-flags (list "-DBUILD_SHARED_LIBS=ON"
                               "-DABSL_RUN_TESTS=ON"
                               "-DABSL_USE_EXTERNAL_GOOGLETEST=ON"
                               ;; Needed, else we get errors like:
                               ;;
                               ;; ld: CMakeFiles/absl_periodic_sampler_test.dir/internal/periodic_sampler_test.cc.o:
                               ;;   undefined reference to symbol '_ZN7testing4Mock16UnregisterLockedEPNS_8internal25UntypedFunctionMockerBaseE'
                               ;; ld: /gnu/store/...-googletest-1.10.0/lib/libgmock.so:
                               ;;   error adding symbols: DSO missing from command line
                               ;; collect2: error: ld returned 1 exit status
                               "-DCMAKE_EXE_LINKER_FLAGS=-lgtest -lpthread -lgmock")
       #:phases
       (modify-phases %standard-phases
         (add-before 'configure 'remove-gtest-check
           ;; The CMakeLists fails to find our googletest for some reason, but
           ;; it works nonetheless.
           (lambda _
             (substitute* "CMakeLists.txt"
               (("check_target\\(gtest\\)") "")
               (("check_target\\(gtest_main\\)") "")
               (("check_target\\(gmock\\)") "")))))))
    (native-inputs
     `(("googletest" ,googletest)))
    (home-page "https://abseil.io")
    (synopsis "Augmented C++ standard library")
    (description "Abseil is a collection of C++ library code designed to
augment the C++ standard library.  The Abseil library code is collected from
Google's C++ code base.")
    (license license:asl2.0)))

(define-public pegtl
  (package
    (name "pegtl")
    (version "2.8.3")
    (source (origin
              (method git-fetch)
              (uri (git-reference
                    (url "https://github.com/taocpp/PEGTL")
                    (commit version)))
              (file-name (git-file-name name version))
              (sha256
               (base32
                "17crgjfdx55imi2dqnz6xpvsxq07390yfgkz5nd2g77ydkvq9db3"))))
    (build-system cmake-build-system)
    (home-page "https://github.com/taocpp/PEGTL")
    (synopsis "Parsing Expression Grammar template library")
    (description "The Parsing Expression Grammar Template Library (PEGTL) is
a zero-dependency C++ header-only parser combinator library for creating
parsers according to a Parsing Expression Grammar (PEG).")
    (license license:expat)))

(define-public cxxopts
  (package
    (name "cxxopts")
    (version "2.2.1")
    (source (origin
              (method git-fetch)
              (uri (git-reference
                    (url "https://github.com/jarro2783/cxxopts")
                    (commit (string-append "v" version))))
              (file-name (git-file-name name version))
              (sha256
               (base32
                "0d3y747lsh1wkalc39nxd088rbypxigm991lk3j91zpn56whrpha"))))
    (build-system cmake-build-system)
    (synopsis "Lightweight C++ command line option parser")
    (description
     "A lightweight header-only C++ option parser library, supporting the
standard GNU style syntax for options.")
    (home-page "https://github.com/jarro2783/cxxopts/wiki")
    (license license:expat)))

(define-public folly
  (package
    (name "folly")
    (version "2021.04.26.00")
    (source (origin
              (method git-fetch)
              (uri (git-reference
                    (url "https://github.com/facebook/folly")
                    (commit (string-append "v" version))))
              (file-name (git-file-name name version))
              (sha256
               (base32
                "0s3jb02qjl9f4gfj01pa01cilkfpc4p0gbpn6bg5vcicyj76garg"))))
    (build-system cmake-build-system)
    (arguments
     '(;; Tests must be explicitly enabled
       ;;#:configure-flags '("-DBUILD_TESTS=ON")))
       ;; Leave tests disabled; see https://github.com/facebook/folly/issues/1456
       #:tests? #f))
    (propagated-inputs
     `(("boost" ,boost)
       ("gflags" ,gflags)
       ("glog" ,glog)
       ("liburing" ,liburing)))
    (inputs
     `(("bzip2" ,bzip2)
       ("double-conversion" ,double-conversion)
       ("fmt" ,fmt)
       ("libaio" ,libaio)
       ("libevent" ,libevent)
       ("libiberty" ,libiberty)
       ("libsodium" ,libsodium)
       ("libunwind" ,libunwind)
       ("lz4" ,lz4)
       ("openssl" ,openssl)
       ("snappy" ,snappy)
       ("zlib" ,zlib)
       ("zstd" ,zstd "lib")))
    (native-inputs
     `(("googletest" ,googletest)))
    (synopsis "Collection of C++ components complementing the standard library")
    (description
     "Folly (acronymed loosely after Facebook Open Source Library) is a library
of C++14 components that complements @code{std} and Boost.")
    (home-page "https://github.com/facebook/folly/wiki")
    ;; 32-bit is not supported: https://github.com/facebook/folly/issues/103
    (supported-systems '("aarch64-linux" "x86_64-linux"))
    (license license:asl2.0)))

(define-public aws-sdk-cpp
  (package
    (name "aws-sdk-cpp")
    (version "1.8.159")
    (source (origin
              (method git-fetch)
              (uri (git-reference
                    (url "https://github.com/aws/aws-sdk-cpp")
                    (commit version)))
              (file-name (git-file-name name version))
              (sha256
               (base32
                "0jpfv9x82nq7hcix9in7qgrc8009dwpg6gr96hlgmcvqrqckd2r9"))))
    (build-system cmake-build-system)
    (arguments
     '(;; Tests are run during the build phase.
       #:tests? #f
       #:configure-flags
       '("-DBUILD_SHARED_LIBS=ON"
         "-DBUILD_DEPS=OFF")))
    (propagated-inputs
     `(("aws-c-common" ,aws-c-common)
       ("aws-c-event-stream" ,aws-c-event-stream)))
    (inputs
     `(("aws-checksums" ,aws-checksums)
       ("curl" ,curl)
       ("openssl" ,openssl)
       ("zlib" ,zlib)))
    (synopsis "Amazon Web Services SDK for C++")
    (description
     "The AWS SDK for C++ provides a C++11 interface to the @acronym{AWS,Amazon
Web Services} API.  AWS provides on-demand computing infrastructure and software
services including database, analytic, and machine learning technologies.")
    (home-page "https://github.com/aws/aws-sdk-cpp")
    (license license:asl2.0)))

(define-public libexpected
  (package
    (name "libexpected")
    (version "1.0.0")
    (source
     (origin
       (method git-fetch)
       (uri (git-reference
             (url "https://github.com/TartanLlama/expected")
             (commit (string-append "v" version))
             ;; NOTE: Requires TL_CMAKE from custom
             ;; repository. Should not affect reproducibility.
             (recursive? #t)))
       (file-name (git-file-name name version))
       ;; NOTE: This patch will be unnecessary on subsequent tags.
       (patches (search-patches "libexpected-nofetch.patch"))
       (sha256
        (base32 "1ckzfrljzzdw9wf8hvdfjz4wjx5na57iwxc48mbv9rf5067m21a5"))))
    (build-system cmake-build-system)
    ;; TODO: Clean up install phase.
    (arguments
     `(#:phases
       (modify-phases %standard-phases
         (replace 'check
           (lambda _
             (invoke "./tests"))))))
    (native-inputs
     `(("catch2" ,catch-framework2)))
    (synopsis "C++11/14/17 std::expected with functional-style extensions")
    (description "@code{std::expected} is proposed as the preferred way to
represent objects which will either have an expected value, or an unexpected
value giving information about why something failed.  Unfortunately, chaining
together many computations which may fail can be verbose, as error-checking
code will be mixed in with the actual programming logic.  This implementation
provides a number of utilities to make coding with expected cleaner.")
    (home-page "https://tl.tartanllama.xyz/")
    (license license:cc0)))

(define-public magic-enum
  (package
    (name "magic-enum")
    (version "0.7.3")
    (home-page "https://github.com/Neargye/magic_enum")
    (source (origin
              (method git-fetch)
              (uri (git-reference
                    (url home-page)
                    (commit (string-append "v" version))))
              (file-name (git-file-name name version))
              (sha256
               (base32
                "1x47radgsifgz3vn2561mlvf4cq46ii33cpyqf01znm56iirwq89"))))
    (build-system cmake-build-system)
    (native-inputs
     `(("gcc" ,gcc-9)))
    (synopsis "C++17 header only library for compile time reflection of enums")
    (description "Magic Enum offers static reflection of enums, with
conversions to and from strings, iteration and related functionality.")
    (license license:expat)))

(define-public cli11
  (package
    (name "cli11")
    (version "1.9.1")
    (source
      (origin
        (method git-fetch)
        (uri (git-reference
              (url "https://github.com/CLIUtils/CLI11")
              (commit (string-append "v" version))))
        (file-name (git-file-name name version))
        (sha256
         (base32 "0hbch0vk8irgmiaxnfqlqys65v1770rxxdfn3d23m2vqyjh0j9l6"))
        (modules '((guix build utils)))
        (snippet
         '(begin (delete-file-recursively "extern")
                 #t))))
    (build-system cmake-build-system)
    (arguments
     `(#:configure-flags
       '("-DCLI11_SINGLE_FILE=OFF"
         "-DCLI11_BUILD_EXAMPLES=OFF")
       #:imported-modules ,%cmake-build-system-modules
       #:modules ((guix build cmake-build-system)
                  (guix build utils))
       #:phases
       (modify-phases %standard-phases
         (add-before 'configure 'no-vendor-gtest
           (lambda _
             (substitute* "tests/CMakeLists.txt"
               ;; We provide our own googletest, so this is not really a
               ;; problem.
               (("message\\(FATAL_ERROR \"You have requested")
                "message(TRACE \"You have requested"))
             (substitute* "cmake/AddGoogletest.cmake"
               (("^add_subdirectory\\(.*googletest.*$") "find_package(GTest REQUIRED)")
               (("^set_target_properties\\(gtest gtest_main gmock gmock_main") "")
               (("^    PROPERTIES FOLDER \"Extern\"\\)") ""))
             #t)))))
    (native-inputs
     `(("doxygen" ,doxygen)
       ("googletest" ,googletest)))
    (synopsis "Command line parser for C++11")
    (description
     "CLI11 is a command line parser for C++11 and beyond that provides a rich
feature set with a simple and intuitive interface.")
    (home-page "https://cliutils.github.io/CLI11/book/")
    (license license:bsd-3)))

(define-public caf
  (package
    (name "caf")
    (version "0.18.0")
    (source (origin
              (method git-fetch)
              (uri (git-reference
                    (url "https://github.com/actor-framework/actor-framework")
                    (commit version)))
              (file-name (git-file-name name version))
              (sha256
               (base32
                "1c3spd6vm1h9qhlk5c4fdwi6nbqx5vwz2zvv6qp0rj1hx6xpq3cx"))))
    (build-system cmake-build-system)
    (arguments
     '(#:configure-flags
       '("-DCAF_ENABLE_EXAMPLES=OFF")))
    (inputs
     `(("openssl" ,openssl)))
    (synopsis "C++ implementation of the actor model")
    (description "The C++ Actor Framework (CAF) offers a high-level C++17
programming environment using the actor model for concurrent, distributed
computation.")
    (home-page "https://www.actor-framework.org/")
    (license license:bsd-3)))

(define-public pcg-cpp
  (let ((commit "5b5cac8d61339e810c5dbb4692d868a1d7ca1b2d")
        (revision "1"))
    (package
      (name "pcg-cpp")
      (version (git-version "0.98.1" revision commit))
      (source (origin
                (method git-fetch)
                (uri (git-reference
                      (url "https://github.com/imneme/pcg-cpp")
                      (commit commit)))
                (file-name (git-file-name name version))
                (sha256
                 (base32
                  "1s9dcd4iydlc1xj9m6f7c52nlyx99klk043sk7arqy6kp7gdaa33"))))
      (build-system gnu-build-system)
      (arguments
       `(#:test-target "test"
         #:phases
          (modify-phases %standard-phases
            (delete 'configure))
         #:make-flags (list (string-append "PREFIX=" (assoc-ref %outputs "out")))))
      (synopsis "C++11 header only library for random number generation")
      (description "The Permuted Congruential Generator (PCG) extends the
Linear Congruential Generator (LCG) with a permutation function to increase
output randomness while retaining speed, simplicity, and conciseness.")
      (home-page "https://www.pcg-random.org")
      (license (list license:expat license:asl2.0))))) ; dual licensed

(define-public libcutl
  (package
    (name "libcutl")
    (version "1.10.0")
    (source (origin
              (method url-fetch)
              (uri (string-append
                    "https://www.codesynthesis.com/download/libcutl/"
                    (version-major+minor version)
                    "/libcutl-" version ".tar.bz2"))
              (sha256
               (base32
                "070j2x02m4gm1fn7gnymrkbdxflgzxwl7m96aryv8wp3f3366l8j"))
              (modules '((guix build utils)))
              (snippet
               '(begin
                  ;; Remove bundled sources.
                  (with-directory-excursion "cutl/details"
                    (for-each delete-file-recursively
                              ;; FIXME: Boost_RegEx isn't being detected.
                              (list
                               ;;"boost"
                               "expat")))))))
    (build-system gnu-build-system)
    (arguments
     `(#:configure-flags (list "--disable-static"
                               ;;"--with-external-boost"
                               "--with-external-expat")))
    (inputs
     `(;;("boost ,boost)
       ("expat" ,expat)))
    (home-page "https://www.codesynthesis.com/projects/libcutl/")
    (synopsis "C++ utility library with generic and independent components")
    (description "libcutl is a C++ utility library.  It contains a collection
of generic and independent components such as meta-programming tests, smart
pointers, containers, compiler building blocks, etc.")
    (license (list license:expat        ;everything except...
                   license:boost1.0)))) ;...the files under cutl/details/boost

(define-public libxsd-frontend
  (package
    (name "libxsd-frontend")
    (version "2.0.0")
    (source
     (origin
       (method url-fetch)
       (uri (string-append "https://www.codesynthesis.com/download/"
                           "libxsd-frontend/" (version-major+minor version)
                           "/libxsd-frontend-" version ".tar.bz2"))
       (sha256
        (base32 "1nmzchsvwvn66jpmcx18anzyl1a3l309x1ld4zllrg37ijc31fim"))))
    (build-system gnu-build-system)
    (arguments
     `(#:test-target "test"
       #:imported-modules ((guix build copy-build-system)
                           ,@%gnu-build-system-modules)
       #:modules (((guix build copy-build-system) #:prefix copy:)
                  (guix build gnu-build-system)
                  (guix build utils))
       #:make-flags (list (string-append "--include-dir="
                                         (assoc-ref %build-inputs "build")
                                         "/include/"))
       #:phases
       (modify-phases %standard-phases
         (delete 'configure)
         (replace 'install
           (lambda args
             (apply (assoc-ref copy:%standard-phases 'install)
                    #:install-plan
                    '(("xsd-frontend" "include/xsd-frontend"
                       #:include-regexp ("\\.?xx$"))
                      ("xsd-frontend" "lib"
                       #:include-regexp ("\\.so$")))
                    args))))))
    (native-inputs
     `(("build" ,build)))
    (inputs
     `(("libcutl" ,libcutl)
       ("libxerces-c" ,xerces-c)))
    (synopsis "XSD Front-end")
    (description "@code{libxsd-frontend} is a compiler frontend for the W3C
XML Schema definition language.  It includes a parser, semantic graph types
and a traversal mechanism.")
    (home-page "https://www.codesynthesis.com/projects/libxsd-frontend/")
    (license license:gpl2+)))

(define-public cli
  (package
    (name "cli")
    (version "1.1.0")
    (source
     (origin
       (method url-fetch)
       (uri (string-append "https://www.codesynthesis.com/download/"
                           "cli/" (version-major+minor version)
                           "/cli-" version ".tar.bz2"))
       (sha256
        (base32 "0bg0nsai2q4h3mldpnj0jz4iy4svs0bcfvmq0v0c9cdyknny606g"))))
    (build-system gnu-build-system)
    (arguments
     `(#:test-target "test"
       #:make-flags (list (string-append "--include-dir="
                                         (assoc-ref %build-inputs "build")
                                         "/include")
                          (string-append "install_prefix="
                                         (assoc-ref %outputs "out")))
       #:phases
       (modify-phases %standard-phases
         (add-after 'unpack 'patch
           (lambda _
             (substitute* (find-files "." "\\.make$")
               (("build-0\\.3")
                (string-append (assoc-ref %build-inputs "build")
                               "/include/build-0.3")))
             ;; Add the namespace prefix, to avoid errors such as "error:
             ;; ‘iterate_and_dispatch’ was not declared in this scope".
             (substitute* (find-files "." "\\.?xx$")
               (("add \\(typeid \\(type\\), \\*this\\);" all)
                (string-append "traverser_map<B>::" all))
               (("iterate_and_dispatch \\(s\\.names_begin.*;" all)
                (string-append "edge_dispatcher::" all)))))
         (delete 'configure))))
    (native-inputs
     `(("build" ,build)))
    (inputs
     `(("libcutl" ,libcutl)))
    (synopsis "C++ Command Line Interface (CLI) definition language")
    (description "@code{cli} is a domain-specific language (DSL) for defining
command line interfaces of C++ programs.  It allows you to describe the
options that your program supports, their types, default values, and
documentation.")
    (home-page "https://codesynthesis.com/projects/cli/")
    (license license:expat)))

(define-public xsd
  (package
    (name "xsd")
    (version "4.0.0")
    (source
     (origin
       (method url-fetch)
       (uri (string-append "https://www.codesynthesis.com/download/"
                           "xsd/" (version-major+minor version)
                           "/xsd-" version ".tar.bz2"))
       (sha256
        (base32 "1hi9ppxd34np8ydv1h0vgc2qpdmgcd1cdzgk30aidv670xjg91fx"))))
    (build-system gnu-build-system)
    (outputs '("out" "doc"))            ;3.8 MiB of doc and examples
    (arguments
     `(#:test-target "test"
       #:make-flags (list (string-append "--include-dir="
                                         (assoc-ref %build-inputs "build")
                                         "/include/")
                          (string-append "install_prefix="
                                         (assoc-ref %outputs "out")))
       #:phases (modify-phases %standard-phases
                  (add-after 'install 'move-doc
                    (lambda* (#:key outputs #:allow-other-keys)
                      (let ((out (assoc-ref outputs "out"))
                            (doc (assoc-ref outputs "doc")))
                        (mkdir-p (string-append doc "/share/doc"))
                        (rename-file (string-append out "/share/doc/xsd")
                                     (string-append doc "/share/doc/xsd-"
                                                    ,version)))))
                  (delete 'configure))))
    (native-inputs
     `(("build" ,build)
       ("cli" ,cli)))
    (inputs
     `(("libcutl" ,libcutl)
       ("libnsl" ,libnsl)
       ("libxsd-frontend" ,libxsd-frontend)))
    (propagated-inputs
     ;; The code XSD generates requires the following library at run time;
     ;; propagate it for convenience.
     `(("xerces-c" ,xerces-c)))
    (synopsis "XML Data Binding for C++")
    (description "CodeSynthesis XSD (also known as libxsd or xsdcxx) is an XML
Schema to C++ data binding compiler.  Provided with an XML instance
specification (XML Schema), it generates C++ classes that represent the given
vocabulary as well as XML parsing and serialization code.  The data stored in
XML can then be accessed using types and functions that semantically
correspond to an application domain rather than dealing with the intricacies
of reading and writing XML.")
    (home-page "https://codesynthesis.com/projects/xsd/")
    ;; Exceptions are made to allow using the generated source files as well
    ;; as the libxsd library in free software projects whose license is
    ;; incompatible with the GPL v2.  Refer to the file named FLOSSE for the
    ;; details.
    (license license:gpl2+)))

(define-public jsonnet
  (package
    (name "jsonnet")
    (version "0.17.0")
    (source
     (origin
       (method git-fetch)
       (uri (git-reference
             (url "https://github.com/google/jsonnet")
             (commit (string-append "v" version))))
       (file-name (git-file-name name version))
       (sha256
        (base32 "1ddz14699v5lqx3dh0mb7hfffr6fk5zhmzn3z8yxkqqvriqnciim"))
       (modules '((guix build utils)))
       (snippet
        #~(begin
            (rename-file "third_party/md5" ".md5")
            (delete-file-recursively "third_party")
            (delete-file-recursively "doc/third_party")
            (substitute* '("core/vm.cpp")
              (("#include \"json.hpp\"") "#include <nlohmann/json.hpp>"))
            (mkdir "third_party")
            (rename-file ".md5" "third_party/md5")))))
    (build-system cmake-build-system)
    (arguments
     `(#:configure-flags '("-DUSE_SYSTEM_GTEST=ON" "-DUSE_SYSTEM_JSON=ON"
                           "-DBUILD_STATIC_LIBS=OFF")))
    (native-inputs
     `(("googletest" ,googletest)
       ("pkg-config" ,pkg-config)))
    (inputs
     `(("json-modern-cxx" ,json-modern-cxx)))
    (home-page "https://jsonnet.org/")
    (synopsis "Data templating language")
    (description "Jsonnet is a templating language extending JSON
syntax with variables, conditions, functions and more.")
    (license license:asl2.0)))<|MERGE_RESOLUTION|>--- conflicted
+++ resolved
@@ -18,12 +18,8 @@
 ;;; Copyright © 2020 Brett Gilio <brettg@gnu.org>
 ;;; Copyright © 2020 Milkey Mouse <milkeymouse@meme.institute>
 ;;; Copyright © 2021 Raghav Gururajan <rg@raghavgururajan.name>
-<<<<<<< HEAD
 ;;; Copyright © 2021 Felix Gruber <felgru@posteo.net>
-
-=======
 ;;; Copyright © 2021 Nicolò Balzarotti <nicolo@nixo.xyz>
->>>>>>> 49922efb
 ;;;
 ;;; This file is part of GNU Guix.
 ;;;
