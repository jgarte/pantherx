;;; GNU Guix --- Functional package management for GNU
;;; Copyright © 2017, 2018, 2019, 2020, 2021 Ludovic Courtès <ludo@gnu.org>
;;; Copyright © 2020 Martin Becze <mjbecze@riseup.net>
;;;
;;; This file is part of GNU Guix.
;;;
;;; GNU Guix is free software; you can redistribute it and/or modify it
;;; under the terms of the GNU General Public License as published by
;;; the Free Software Foundation; either version 3 of the License, or (at
;;; your option) any later version.
;;;
;;; GNU Guix is distributed in the hope that it will be useful, but
;;; WITHOUT ANY WARRANTY; without even the implied warranty of
;;; MERCHANTABILITY or FITNESS FOR A PARTICULAR PURPOSE.  See the
;;; GNU General Public License for more details.
;;;
;;; You should have received a copy of the GNU General Public License
;;; along with GNU Guix.  If not, see <http://www.gnu.org/licenses/>.

(define-module (guix self)
  #:use-module (guix config)
  #:use-module (guix i18n)
  #:use-module (guix modules)
  #:use-module (guix gexp)
  #:use-module (guix store)
  #:use-module (guix monads)
  #:use-module (guix discovery)
  #:use-module (guix packages)
  #:use-module (guix sets)
  #:use-module (guix modules)
  #:use-module ((guix utils) #:select (version-major+minor))
  #:use-module ((guix build utils) #:select (find-files))
  #:use-module (srfi srfi-1)
  #:use-module (srfi srfi-9)
  #:use-module (srfi srfi-35)
  #:use-module (ice-9 match)
  #:export (make-config.scm
            whole-package                     ;for internal use in 'guix pull'
            compiled-guix
            guix-derivation))


;;;
;;; Dependency handling.
;;;

(define specification->package
  ;; Use our own variant of that procedure because that of (gnu packages)
  ;; would traverse all the .scm files, which is wasteful.
  (let ((ref (lambda (module variable)
               (module-ref (resolve-interface module) variable))))
    (match-lambda
      ("guile"      (ref '(gnu packages guile) 'guile-3.0-latest))
      ("guile-avahi" (ref '(gnu packages guile-xyz) 'guile-avahi))
      ("guile-json" (ref '(gnu packages guile) 'guile-json-4))
      ("guile-ssh"  (ref '(gnu packages ssh)   'guile-ssh))
      ("guile-git"  (ref '(gnu packages guile) 'guile-git))
      ("guile-semver"  (ref '(gnu packages guile-xyz) 'guile-semver))
      ("guile-lib"  (ref '(gnu packages guile-xyz) 'guile-lib))
      ("guile-sqlite3" (ref '(gnu packages guile) 'guile-sqlite3))
      ("guile-zlib" (ref '(gnu packages guile) 'guile-zlib))
      ("guile-lzlib" (ref '(gnu packages guile) 'guile-lzlib))
      ("guile-zstd" (ref '(gnu packages guile) 'guile-zstd))
      ("guile-gcrypt"  (ref '(gnu packages gnupg) 'guile-gcrypt))
      ("gnutls"     (ref '(gnu packages tls) 'gnutls))
      ("disarchive" (ref '(gnu packages backup) 'disarchive))
      ("gzip"       (ref '(gnu packages compression) 'gzip))
      ("bzip2"      (ref '(gnu packages compression) 'bzip2))
      ("xz"         (ref '(gnu packages compression) 'xz))
      ("po4a"       (ref '(gnu packages gettext) 'po4a))
      ("gettext"       (ref '(gnu packages gettext) 'gettext-minimal))
      ("gcc-toolchain" (ref '(gnu packages commencement) 'gcc-toolchain))
      (_            #f))))                        ;no such package


;;;
;;; Derivations.
;;;

;; Node in a DAG of build tasks.  Each node maps to a derivation, but it's
;; easier to express things this way.
(define-record-type <node>
  (node name modules source dependencies compiled)
  node?
  (name          node-name)                       ;string
  (modules       node-modules)                    ;list of module names
  (source        node-source)                     ;list of source files
  (dependencies  node-dependencies)               ;list of nodes
  (compiled      node-compiled))                  ;node -> lowerable object

;; File mappings are essentially an alist as passed to 'imported-files'.
(define-record-type <file-mapping>
  (file-mapping name alist)
  file-mapping?
  (name  file-mapping-name)
  (alist file-mapping-alist))

(define-gexp-compiler (file-mapping-compiler (mapping <file-mapping>)
                                             system target)
  ;; Here we use 'imported-files', which can arrange to directly import all
  ;; the files instead of creating a derivation, when possible.
  (imported-files (map (match-lambda
                         ((destination (? local-file? file))
                          (cons destination
                                (local-file-absolute-file-name file)))
                         ((destination source)
                          (cons destination source))) ;silliness
                       (file-mapping-alist mapping))
                  #:name (file-mapping-name mapping)
                  #:system system))

(define (node-source+compiled node)
  "Return a \"bundle\" containing both the source code and object files for
NODE's modules, under their FHS directories: share/guile/site and lib/guile."
  (define build
    (with-imported-modules '((guix build utils))
      #~(begin
          (use-modules (guix build utils))

          (define source
            (string-append #$output "/share/guile/site/"
                           (effective-version)))

          (define object
            (string-append #$output "/lib/guile/" (effective-version)
                           "/site-ccache"))

          (mkdir-p (dirname source))
          (symlink #$(node-source node) source)
          (mkdir-p (dirname object))
          (symlink #$(node-compiled node) object))))

  (computed-file (string-append (node-name node) "-modules")
                 build
                 #:options '(#:local-build? #t

                             ;; "Building" it locally is faster.
                             #:substitutable? #f)))

(define (node-fold proc init nodes)
  (let loop ((nodes nodes)
             (visited (setq))
             (result init))
    (match nodes
      (() result)
      ((head tail ...)
       (if (set-contains? visited head)
           (loop tail visited result)
           (loop tail (set-insert head visited)
                 (proc head result)))))))

(define (node-modules/recursive nodes)
  (node-fold (lambda (node modules)
               (append (node-modules node) modules))
             '()
             nodes))

(define* (closure modules #:optional (except '()))
  (source-module-closure modules
                         #:select?
                         (match-lambda
                           (('guix 'config)
                            #f)
                           ((and module
                                 (or ('guix _ ...) ('gnu _ ...)))
                            (not (member module except)))
                           (rest #f))))

(define module->import
  ;; Return a file-name/file-like object pair for the specified module and
  ;; suitable for 'imported-files'.
  (match-lambda
    ((module '=> thing)
     (let ((file (module-name->file-name module)))
       (list file thing)))
    (module
        (let ((file (module-name->file-name module)))
          (list file
                (local-file (search-path %load-path file)))))))

(define* (scheme-node name modules #:optional (dependencies '())
                      #:key (extra-modules '()) (extra-files '())
                      (extensions '())
                      parallel? guile-for-build)
  "Return a node that builds the given Scheme MODULES, and depends on
DEPENDENCIES (a list of nodes).  EXTRA-MODULES is a list of additional modules
added to the source, and EXTRA-FILES is a list of additional files.
EXTENSIONS is a set of full-blown Guile packages (e.g., 'guile-json') that
must be present in the search path."
  (let* ((modules (append extra-modules
                          (closure modules
                                   (node-modules/recursive dependencies))))
         (module-files (map module->import modules))
         (source (file-mapping (string-append name "-source")
                               (append module-files extra-files))))
    (node name modules source dependencies
          (compiled-modules name source
                            (map car module-files)
                            (map node-source dependencies)
                            (map node-compiled dependencies)
                            #:extensions extensions
                            #:parallel? parallel?
                            #:guile-for-build guile-for-build))))

(define (file-imports directory sub-directory pred)
  "List all the files matching PRED under DIRECTORY/SUB-DIRECTORY.  Return a
list of file-name/file-like objects suitable as inputs to 'imported-files'."
  (map (lambda (file)
         (list (string-drop file (+ 1 (string-length directory)))
               (local-file file #:recursive? #t)))
       (find-files (string-append directory "/" sub-directory) pred)))

(define* (file-append* item file #:key (recursive? #t))
  "Return FILE within ITEM, which may be a file name or a file-like object.
When ITEM is a plain file name (a string), simply return a 'local-file'
record with the new file name."
  (match item
    ((? string?)
     ;; This is the optimal case: we return a new "source".  Thus, a
     ;; derivation that depends on this sub-directory does not depend on ITEM
     ;; itself.
     (local-file (string-append item "/" file)
                 #:recursive? recursive?))
    ((? local-file? base)
     ;; Likewise, but with a <local-file>.
     (if (local-file-recursive? base)
         (local-file (string-append (local-file-absolute-file-name base)
                                    "/" file)
                     (basename file)
                     #:recursive? recursive?
                     #:select? (local-file-select? base))
         (file-append base file)))
    (_
     ;; In this case, anything that refers to the result also depends on ITEM,
     ;; which isn't great.
     (file-append item "/" file))))

(define* (locale-data source domain
                      #:optional (directory domain))
  "Return the locale data from 'po/DIRECTORY' in SOURCE, corresponding to
DOMAIN, a gettext domain."
  (define gettext
    (module-ref (resolve-interface '(gnu packages gettext))
                'gettext-minimal))

  (define build
    (with-imported-modules '((guix build utils))
      #~(begin
          (use-modules (guix build utils)
                       (srfi srfi-26)
                       (ice-9 match) (ice-9 ftw))

          (define po-directory
            #+(file-append* source (string-append "po/" directory)))

          (define (compile language)
            (let ((gmo (string-append #$output "/" language "/LC_MESSAGES/"
                                      #$domain ".mo")))
              (mkdir-p (dirname gmo))
              (invoke #+(file-append gettext "/bin/msgfmt")
                      "-c" "--statistics" "--verbose"
                      "-o" gmo
                      (string-append po-directory "/" language ".po"))))

          (define (linguas)
            ;; Return the list of languages.  Note: don't read 'LINGUAS'
            ;; because it contains things like 'en@boldquot' that do not have
            ;; a corresponding .po file.
            (map (cut basename <> ".po")
                 (scandir po-directory
                          (cut string-suffix? ".po" <>))))

          (for-each compile (linguas)))))

  (computed-file (string-append "guix-locale-" domain)
                 build))

(define (translate-texi-manuals source)
  "Return the translated texinfo manuals built from SOURCE."
  (define po4a
    (specification->package "po4a"))
  
  (define gettext
    (specification->package "gettext"))

  (define glibc-utf8-locales
    (module-ref (resolve-interface '(gnu packages base))
                'glibc-utf8-locales))

  (define documentation
    (file-append* source "doc"))

  (define documentation-po
    (file-append* source "po/doc"))
  
  (define build
    (with-imported-modules '((guix build utils) (guix build po))
      #~(begin
          (use-modules (guix build utils) (guix build po)
                       (ice-9 match) (ice-9 regex) (ice-9 textual-ports)
                       (ice-9 vlist) (ice-9 threads)
                       (srfi srfi-1))

          (define (translate-tmp-texi po source output)
            "Translate Texinfo file SOURCE using messages from PO, and write
the result to OUTPUT."
            (invoke #+(file-append po4a "/bin/po4a-translate")
              "-M" "UTF-8" "-L" "UTF-8" "-k" "0" "-f" "texinfo"
              "-m" source "-p" po "-l" output))

          (define (canonicalize-whitespace str)
            ;; Change whitespace (newlines, etc.) in STR to #\space.
            (string-map (lambda (chr)
                          (if (char-set-contains? char-set:whitespace chr)
                              #\space
                              chr))
                        str))

          (define xref-regexp
            ;; Texinfo cross-reference regexp.
            (make-regexp "@(px|x)?ref\\{([^,}]+)"))

          (define (translate-cross-references texi translations)
            ;; Translate the cross-references that appear in TEXI, a Texinfo
            ;; file, using the msgid/msgstr pairs from TRANSLATIONS.
            (define content
              (call-with-input-file texi get-string-all))

            (define matches
              (list-matches xref-regexp content))

            (define translation-map
              (fold (match-lambda*
                      (((msgid . str) result)
                       (vhash-cons msgid str result)))
                    vlist-null
                    translations))

            (define translated
              ;; Iterate over MATCHES and replace cross-references with their
              ;; translation found in TRANSLATION-MAP.  (We can't use
              ;; 'substitute*' because matches can span multiple lines.)
              (let loop ((matches matches)
                         (offset 0)
                         (result '()))
                (match matches
                  (()
                   (string-concatenate-reverse
                    (cons (string-drop content offset) result)))
                  ((head . tail)
                   (let ((prefix (match:substring head 1))
                         (ref    (canonicalize-whitespace (match:substring head 2))))
                     (define translated
                       (string-append "@" (or prefix "")
                                      "ref{"
                                      (match (vhash-assoc ref translation-map)
                                        (#f ref)
                                        ((_ . str) str))))

                     (loop tail
                           (match:end head)
                           (append (list translated
                                         (string-take
                                          (string-drop content offset)
                                          (- (match:start head) offset)))
                                   result)))))))

            (format (current-error-port)
                    "translated ~a cross-references in '~a'~%"
                    (length matches) texi)
            (call-with-output-file texi
              (lambda (port)
                (display translated port))))

          (define* (translate-texi prefix po lang
                                   #:key (extras '()))
            "Translate the manual for one language LANG using the PO file.
PREFIX must be the prefix of the manual, 'guix' or 'guix-cookbook'.  EXTRAS is
a list of extra files, such as '(\"contributing\")."
            (let ((translations (call-with-input-file po read-po-file)))
              (for-each (lambda (file)
                          (translate-tmp-texi po (string-append file ".texi")
                                              (string-append file "." lang
                                                             ".texi.tmp")))
                        (cons prefix extras))

              (for-each (lambda (file)
                          (let* ((texi (string-append file "." lang ".texi"))
                                 (tmp  (string-append texi ".tmp")))
                            (copy-file tmp texi)
                            (translate-cross-references texi
                                                        translations)))
                        (cons prefix extras))))

          (define (available-translations directory domain)
            ;; Return the list of available translations under DIRECTORY for
            ;; DOMAIN, a gettext domain such as "guix-manual".  The result is
            ;; a list of language/PO file pairs.
            (filter-map (lambda (po)
                          (let ((base (basename po)))
                            (and (string-prefix? (string-append domain ".")
                                                 base)
                                 (match (string-split base #\.)
                                   ((_ ... lang "po")
                                    (cons lang po))))))
                        (find-files directory
                                    "\\.[a-z]{2}(_[A-Z]{2})?\\.po$")))

          (define parallel-jobs
            ;; Limit thread creation by 'n-par-for-each', mostly to put an
            ;; upper bound on memory usage.
            (min (parallel-job-count) 4))

          (mkdir #$output)
          (copy-recursively #$documentation "."
                            #:log (%make-void-port "w"))

          (for-each
            (lambda (file)
              (copy-file file (basename file)))
            (find-files #$documentation-po ".*.po$"))

          (setenv "GUIX_LOCPATH"
                  #+(file-append glibc-utf8-locales "/lib/locale"))
          (setenv "PATH" #+(file-append gettext "/bin"))
          (setenv "LC_ALL" "en_US.UTF-8")
          (setlocale LC_ALL "en_US.UTF-8")

          (n-par-for-each parallel-jobs
                          (match-lambda
                            ((language . po)
                             (translate-texi "guix" po language
                                             #:extras '("contributing"))))
                          (available-translations "." "guix-manual"))

          (n-par-for-each parallel-jobs
                          (match-lambda
                            ((language . po)
                             (translate-texi "guix-cookbook" po language)))
                          (available-translations "." "guix-cookbook"))

          (for-each (lambda (file)
                      (install-file file #$output))
                    (append
                     (find-files "." "contributing\\..*\\.texi$")
                     (find-files "." "guix\\..*\\.texi$")
                     (find-files "." "guix-cookbook\\..*\\.texi$"))))))

  (computed-file "guix-translated-texinfo" build))

(define (info-manual source)
  "Return the Info manual built from SOURCE."
  (define texinfo
    (module-ref (resolve-interface '(gnu packages texinfo))
                'texinfo))

  (define graphviz
    (module-ref (resolve-interface '(gnu packages graphviz))
                'graphviz))

  (define glibc-utf8-locales
    (module-ref (resolve-interface '(gnu packages base))
                'glibc-utf8-locales))

  (define documentation
    (file-append* source "doc"))

  (define examples
    (file-append* source "gnu/system/examples"))

  (define build
    (with-imported-modules '((guix build utils))
      #~(begin
          (use-modules (guix build utils)
                       (ice-9 match))

          (mkdir #$output)

          ;; Create 'version.texi'.
          ;; XXX: Can we use a more meaningful version string yet one that
          ;; doesn't change at each commit?
          (call-with-output-file "version.texi"
            (lambda (port)
              (let ((version "0.0-git"))
                (format port "
@set UPDATED 1 January 1970
@set UPDATED-MONTH January 1970
@set EDITION ~a
@set VERSION ~a\n" version version))))

          ;; Copy configuration templates that the manual includes.
          (for-each (lambda (template)
                      (copy-file template
                                 (string-append
                                  "os-config-"
                                  (basename template ".tmpl")
                                  ".texi")))
                    (find-files #$examples "\\.tmpl$"))

          ;; Build graphs.
          (mkdir-p (string-append #$output "/images"))
          (for-each (lambda (dot-file)
                      (invoke #+(file-append graphviz "/bin/dot")
                              "-Tpng" "-Gratio=.9" "-Gnodesep=.005"
                              "-Granksep=.00005" "-Nfontsize=9"
                              "-Nheight=.1" "-Nwidth=.1"
                              "-o" (string-append #$output "/images/"
                                                  (basename dot-file ".dot")
                                                  ".png")
                              dot-file))
                    (find-files (string-append #$documentation "/images")
                                "\\.dot$"))

          ;; Copy other PNGs.
          (for-each (lambda (png-file)
                      (install-file png-file
                                    (string-append #$output "/images")))
                    (find-files (string-append #$documentation "/images")
                                "\\.png$"))

          ;; Finally build the manual.  Copy it the Texinfo files to $PWD and
          ;; add a symlink to the 'images' directory so that 'makeinfo' can
          ;; see those images and produce image references in the Info output.
          (copy-recursively #$documentation "."
                            #:log (%make-void-port "w"))
          (copy-recursively #+(translate-texi-manuals source) "."
                            #:log (%make-void-port "w"))
          (delete-file-recursively "images")
          (symlink (string-append #$output "/images") "images")

          ;; Provide UTF-8 locales needed by the 'xspara.c' code in makeinfo.
          (setenv "GUIX_LOCPATH"
                  #+(file-append glibc-utf8-locales "/lib/locale"))

          (for-each (lambda (texi)
                      (match (string-split (basename texi) #\.)
                        (("guix" language "texi")
                         ;; Create 'version-LL.texi'.
                         (symlink "version.texi"
                                  (string-append "version-" language
                                                 ".texi")))
                        (_ #f))

                      (invoke #+(file-append texinfo "/bin/makeinfo")
                              texi "-I" #$documentation
                              "-I" "."
                              "-o" (string-append #$output "/"
                                                  (basename texi ".texi")
                                                  ".info")))
                    (cons "guix.texi"
                          (append (find-files "."
                                              "^guix\\.[a-z]{2}(_[A-Z]{2})?\\.texi$")
                                  (find-files "."
                                              "^guix-cookbook.*\\.texi$"))))

          ;; Compress Info files.
          (setenv "PATH"
                  #+(file-append (specification->package "gzip") "/bin"))
          (for-each (lambda (file)
                      (invoke "gzip" "-9n" file))
                    (find-files #$output "\\.info(-[0-9]+)?$")))))

  (computed-file "guix-manual" build))

(define-syntax-rule (prevent-inlining! identifier ...)
  (begin (set! identifier identifier) ...))

;; XXX: These procedures are actually used by 'doc/build.scm'.  Protect them
;; from inlining on Guile 3.
(prevent-inlining! file-append* translate-texi-manuals info-manual)

(define* (guile-module-union things #:key (name "guix-module-union"))
  "Return the union of the subset of THINGS (packages, computed files, etc.)
that provide Guile modules."
  (define build
    (with-imported-modules '((guix build union))
      #~(begin
          (use-modules (guix build union))

          (define (modules directory)
            (string-append directory "/share/guile/site"))

          (define (objects directory)
            (string-append directory "/lib/guile"))

          (union-build #$output
                       (filter (lambda (directory)
                                 (or (file-exists? (modules directory))
                                     (file-exists? (objects directory))))
                               '#$things)

                       #:log-port (%make-void-port "w")))))

  (computed-file name build))

(define (quiet-guile guile)
  "Return a wrapper that does the same as the 'guile' executable of GUILE,
except that it does not complain about locales and falls back to 'en_US.utf8'
instead of 'C'."
  (define gcc
    (specification->package "gcc-toolchain"))

  (define source
    (search-path %load-path
                 "gnu/packages/aux-files/guile-launcher.c"))

  (define effective
    (version-major+minor (package-version guile)))

  (define build
    ;; XXX: Reuse <c-compiler> from (guix scripts pack) instead?
    (with-imported-modules '((guix build utils))
      #~(begin
          (use-modules (guix build utils)
                       (srfi srfi-26))

          (mkdir-p (string-append #$output "/bin"))

          (setenv "PATH" #$(file-append gcc "/bin"))
          (setenv "C_INCLUDE_PATH"
                  (string-join
                   (map (cut string-append <> "/include")
                        '#$(match (bag-transitive-build-inputs
                                   (package->bag guile))
                             (((labels packages . _) ...)
                              (filter package? packages))))
                   ":"))
          (setenv "LIBRARY_PATH" #$(file-append gcc "/lib"))

          (invoke "gcc" #$(local-file source) "-Wall" "-g0" "-O2"
                  "-I" #$(file-append guile "/include/guile/" effective)
                  "-L" #$(file-append guile "/lib")
                  #$(string-append "-lguile-" effective)
                  "-o" (string-append #$output "/bin/guile")))))

  (computed-file "guile-wrapper" build))

(define* (guix-command modules
                       #:key source (dependencies '())
                       guile (guile-version (effective-version)))
  "Return the 'guix' command such that it adds MODULES and DEPENDENCIES in its
load path."
  (define glibc-utf8-locales
    (module-ref (resolve-interface '(gnu packages base))
                'glibc-utf8-locales))

  (define module-directory
    ;; To minimize the number of 'stat' calls needed to locate a module,
    ;; create the union of all the module directories.
    (guile-module-union (cons modules dependencies)))

  (program-file "guix-command"
                #~(begin
                    ;; Remove the empty extension from the search path.
                    (set! %load-extensions '(".scm"))

                    (set! %load-path
                      (append (list (string-append #$module-directory
                                                   "/share/guile/site/"
                                                   (effective-version))
                                    (string-append #$guile "/share/guile/"
                                                   (effective-version)))
                              %load-path))

                    (set! %load-compiled-path
                      (append (list (string-append #$module-directory
                                                   "/lib/guile/"
                                                   (effective-version)
                                                   "/site-ccache")
                                    (string-append #$guile "/lib/guile/"
                                                   (effective-version)
                                                   "/ccache"))
                              %load-compiled-path))

                    ;; To maximize the chances that locales are set up right
                    ;; out-of-the-box, bundle "common" UTF-8 locales.
                    (let ((locpath (getenv "GUIX_LOCPATH")))
                      (setenv "GUIX_LOCPATH"
                              (string-append (if locpath
                                                 (string-append locpath ":")
                                                 "")
                                             #$(file-append glibc-utf8-locales
                                                            "/lib/locale"))))

                    (let ((guix-main (module-ref (resolve-interface '(guix ui))
                                                 'guix-main)))
                      #$(if source
                            #~(begin
                                (bindtextdomain "guix"
                                                #$(locale-data source "guix"))
                                (bindtextdomain "guix-packages"
                                                #$(locale-data source
                                                               "guix-packages"
                                                               "packages")))
                            #t)

                      ;; XXX: It would be more convenient to change it to:
                      ;;   (exit (apply guix-main (command-line)))
                      (apply guix-main (command-line))))

                ;; Use a 'guile' variant that doesn't complain about locales.
                #:guile (quiet-guile guile)))

(define (miscellaneous-files source)
  "Return data files taken from SOURCE."
  (file-mapping "guix-misc"
                `(("etc/bash_completion.d/guix"
                   ,(file-append* source "/etc/completion/bash/guix"))
                  ("etc/bash_completion.d/guix-daemon"
                   ,(file-append* source "/etc/completion/bash/guix-daemon"))
                  ("share/zsh/site-functions/_guix"
                   ,(file-append* source "/etc/completion/zsh/_guix"))
                  ("share/fish/vendor_completions.d/guix.fish"
                   ,(file-append* source "/etc/completion/fish/guix.fish"))
                  ("share/guix/berlin.guix.gnu.org.pub"
                   ,(file-append* source
                                  "/etc/substitutes/berlin.guix.gnu.org.pub"))
                  ("share/guix/ci.guix.gnu.org.pub"  ;alias
                   ,(file-append* source "/etc/substitutes/berlin.guix.gnu.org.pub"))
                  ("share/guix/ci.guix.info.pub"  ;alias
                   ,(file-append* source "/etc/substitutes/berlin.guix.gnu.org.pub"))
<<<<<<< HEAD
                  ("share/guix/build.pantherx.org.pub"  ;alias
                   ,(file-append* source "/etc/substitutes/build.pantherx.org.pub")))))
=======
                  ("share/guix/bordeaux.guix.gnu.org.pub"
                   ,(file-append* source "/etc/substitutes/bordeaux.guix.gnu.org.pub")))))
>>>>>>> 5c29eb9c

(define* (whole-package name modules dependencies
                        #:key
                        (guile-version (effective-version))
                        info daemon miscellany
                        guile
                        (command (guix-command modules
                                               #:dependencies dependencies
                                               #:guile guile
                                               #:guile-version guile-version)))
  "Return the whole Guix package NAME that uses MODULES, a derivation of all
the modules (under share/guile/site and lib/guile), and DEPENDENCIES, a list
of packages depended on.  COMMAND is the 'guix' program to use; INFO is the
Info manual."
  (define (wrap daemon)
    (program-file "guix-daemon"
                  #~(begin
                      ;; Refer to the right 'guix' command for 'guix
                      ;; substitute' & co.
                      (setenv "GUIX" #$command)

                      ;; Honor the user's settings rather than those hardcoded
                      ;; in the 'guix-daemon' package.
                      (unless (getenv "GUIX_STATE_DIRECTORY")
                        (setenv "GUIX_STATE_DIRECTORY"
                                #$(string-append %localstatedir "/guix")))
                      (unless (getenv "GUIX_CONFIGURATION_DIRECTORY")
                        (setenv "GUIX_CONFIGURATION_DIRECTORY"
                                #$(string-append %sysconfdir "/guix")))
                      (unless (getenv "NIX_STORE_DIR")
                        (setenv "NIX_STORE_DIR" #$%storedir))

                      (apply execl #$(file-append daemon "/bin/guix-daemon")
                             "guix-daemon" (cdr (command-line))))))

  (computed-file name
                 (with-imported-modules '((guix build utils))
                   #~(begin
                       (use-modules (guix build utils))

                       (define daemon
                         #$(and daemon (wrap daemon)))

                       (mkdir-p (string-append #$output "/bin"))
                       (symlink #$command
                                (string-append #$output "/bin/guix"))

                       (when daemon
                         (symlink daemon
                                  (string-append #$output "/bin/guix-daemon")))

                       (let ((share (string-append #$output "/share"))
                             (lib   (string-append #$output "/lib"))
                             (info  #$info))
                         (mkdir-p share)
                         (symlink #$(file-append modules "/share/guile")
                                  (string-append share "/guile"))
                         (when info
                           (symlink #$info (string-append share "/info")))

                         (mkdir-p lib)
                         (symlink #$(file-append modules "/lib/guile")
                                  (string-append lib "/guile")))

                       (when #$miscellany
                         (copy-recursively #$miscellany #$output
                                           #:log (%make-void-port "w")))))))

(define (transitive-package-dependencies package)
  "Return the list of packages propagated by PACKAGE, including PACKAGE
itself."
  (match (package-transitive-propagated-inputs package)
    (((labels packages _ ...) ...)
     (cons package packages))))

(define* (compiled-guix source #:key
                        (version %guix-version)
                        (channel-metadata #f)
                        (pull-version 1)
                        (name (string-append "guix-" version))
                        (guile-version (effective-version))
                        (guile-for-build (default-guile))
                        (gzip (specification->package "gzip"))
                        (bzip2 (specification->package "bzip2"))
                        (xz (specification->package "xz"))
                        (guix (specification->package "guix")))
  "Return a file-like object that contains a compiled Guix."
  (define guile-avahi
    (specification->package "guile-avahi"))

  (define guile-json
    (specification->package "guile-json"))

  (define guile-ssh
    (specification->package "guile-ssh"))

  (define guile-lib
    (specification->package "guile-lib"))

  (define guile-git
    (specification->package "guile-git"))

  (define guile-sqlite3
    (specification->package "guile-sqlite3"))

  (define guile-zlib
    (specification->package "guile-zlib"))

  (define guile-lzlib
    (specification->package "guile-lzlib"))

  (define guile-zstd
    (specification->package "guile-zstd"))

  (define guile-gcrypt
    (specification->package "guile-gcrypt"))

  (define guile-semver
    (specification->package "guile-semver"))

  (define gnutls
    (specification->package "gnutls"))

  (define disarchive
    (specification->package "disarchive"))

  (define dependencies
    (append-map transitive-package-dependencies
                (list guile-gcrypt gnutls guile-git guile-avahi
                      guile-json guile-semver guile-ssh guile-sqlite3
                      guile-lib guile-zlib guile-lzlib guile-zstd)))

  (define *core-modules*
    (scheme-node "guix-core"
                 '((guix)
                   (guix monad-repl)
                   (guix packages)
                   (guix download)
                   (guix discovery)
                   (guix profiles)
                   (guix build-system gnu)
                   (guix build-system trivial)
                   (guix build profiles)
                   (guix build gnu-build-system))

                 ;; Provide a dummy (guix config) with the default version
                 ;; number, storedir, etc.  This is so that "guix-core" is the
                 ;; same across all installations and doesn't need to be
                 ;; rebuilt when the version changes, which in turn means we
                 ;; can have substitutes for it.
                 #:extra-modules
                 `(((guix config) => ,(make-config.scm)))

                 ;; (guix man-db) is needed at build-time by (guix profiles)
                 ;; but we don't need to compile it; not compiling it allows
                 ;; us to avoid an extra dependency on guile-gdbm-ffi.
                 #:extra-files
                 `(("guix/man-db.scm" ,(local-file "../guix/man-db.scm"))
                   ("guix/build/po.scm" ,(local-file "../guix/build/po.scm"))
                   ("guix/store/schema.sql"
                    ,(local-file "../guix/store/schema.sql")))

                 #:extensions (list guile-gcrypt
                                    guile-json)   ;for (guix swh)
                 #:guile-for-build guile-for-build))

  (define *extra-modules*
    (scheme-node "guix-extra"
                 (filter-map (match-lambda
                               (('guix 'scripts _ ..1) #f)
                               (('guix 'man-db) #f)
                               (('guix 'tests _ ...) #f)
                               (name name))
                             (scheme-modules* source "guix"))
                 (list *core-modules*)

                 #:extra-files
                 `(("guix/graph.js" ,(local-file "../guix/graph.js"))
                   ("guix/d3.v3.js" ,(local-file "../guix/d3.v3.js")))

                 #:extensions dependencies
                 #:guile-for-build guile-for-build))

  (define *core-package-modules*
    (scheme-node "guix-packages-base"
                 `((gnu packages)
                   (gnu packages base))
                 (list *core-modules* *extra-modules*)
                 #:extensions dependencies

                 ;; Add all the non-Scheme files here.  We must do it here so
                 ;; that 'search-patches' & co. can find them.  Ideally we'd
                 ;; keep them next to the .scm files that use them but it's
                 ;; difficult to do (XXX).
                 #:extra-files
                 (file-imports source "gnu/packages"
                               (lambda (file stat)
                                 (and (eq? 'regular (stat:type stat))
                                      (not (string-suffix? ".scm" file))
                                      (not (string-suffix? ".go" file))
                                      (not (string-prefix? ".#" file))
                                      (not (string-suffix? "~" file)))))
                 #:guile-for-build guile-for-build))

  (define *package-modules*
    (scheme-node "guix-packages"
                 (scheme-modules* source "gnu/packages")
                 (list *core-modules* *extra-modules* *core-package-modules*)
                 #:extensions dependencies
                 #:guile-for-build guile-for-build))

  (define *system-modules*
    (scheme-node "guix-system"
                 `((gnu system)
                   (gnu services)
                   ,@(scheme-modules* source "gnu/bootloader")
                   ,@(scheme-modules* source "gnu/system")
                   ,@(scheme-modules* source "gnu/services")
                   ,@(scheme-modules* source "gnu/machine"))
                 (list *core-package-modules* *package-modules*
                       *extra-modules* *core-modules*)
                 #:extensions dependencies
                 #:extra-files
                 (append (file-imports source "gnu/system/examples"
                                       (const #t))

                         ;; All the installer code is on the build-side.
                         (file-imports source "gnu/installer/"
                                       (const #t))
                         ;; Build-side code that we don't build.  Some of
                         ;; these depend on guile-rsvg, the Shepherd, etc.
                         (file-imports source "gnu/build" (const #t)))
                 #:guile-for-build
                 guile-for-build))

  (define *cli-modules*
    (scheme-node "guix-cli"
                 (append (scheme-modules* source "/guix/scripts")
                         `((gnu ci)))
                 (list *core-modules* *extra-modules*
                       *core-package-modules* *package-modules*
                       *system-modules*)
                 #:extensions dependencies
                 #:guile-for-build guile-for-build))

  (define *system-test-modules*
    ;; Ship these modules mostly so (gnu ci) can discover them.
    (scheme-node "guix-system-tests"
                 `((gnu tests)
                   ,@(scheme-modules* source "gnu/tests"))
                 (list *core-package-modules* *package-modules*
                       *extra-modules* *system-modules* *core-modules*
                       *cli-modules*)           ;for (guix scripts pack), etc.
                 #:extensions dependencies
                 #:guile-for-build guile-for-build))

  (define *config*
    (scheme-node "guix-config"
                 '()
                 #:extra-modules
                 `(((guix config)
                    => ,(make-config.scm #:gzip gzip
                                         #:bzip2 bzip2
                                         #:xz xz
                                         #:package-name
                                         %guix-package-name
                                         #:package-version
                                         version
                                         #:channel-metadata
                                         channel-metadata
                                         #:bug-report-address
                                         %guix-bug-report-address
                                         #:home-page-url
                                         %guix-home-page-url)))
                 #:guile-for-build guile-for-build))

  (define (built-modules node-subset)
    (directory-union (string-append name "-modules")
                     (append-map node-subset

                                 ;; Note: *CONFIG* comes first so that it
                                 ;; overrides the (guix config) module that
                                 ;; comes with *CORE-MODULES*.
                                 (list *config*
                                       *cli-modules*
                                       *system-test-modules*
                                       *system-modules*
                                       *package-modules*
                                       *core-package-modules*
                                       *extra-modules*
                                       *core-modules*))

                     ;; Silently choose the first entry upon collision so that
                     ;; we choose *CONFIG*.
                     #:resolve-collision 'first

                     ;; When we do (add-to-store "utils.scm"), "utils.scm" must
                     ;; be a regular file, not a symlink.  Thus, arrange so that
                     ;; regular files appear as regular files in the final
                     ;; output.
                     #:copy? #t
                     #:quiet? #t))

  ;; Version 0 of 'guix pull' meant we'd just return Scheme modules.
  ;; Version 1 is when we return the full package.
  (cond ((= 1 pull-version)
         ;; The whole package, with a standard file hierarchy.
         (let* ((modules  (built-modules (compose list node-source+compiled)))
                (command  (guix-command modules
                                        #:source source
                                        #:dependencies
                                        (cons disarchive dependencies)
                                        #:guile guile-for-build
                                        #:guile-version guile-version)))
           (whole-package name modules dependencies
                          #:command command
                          #:guile guile-for-build

                          ;; Include 'guix-daemon'.  XXX: Here we inject an
                          ;; older snapshot of guix-daemon, but that's a good
                          ;; enough approximation for now.
                          #:daemon (module-ref (resolve-interface
                                                '(gnu packages
                                                      package-management))
                                               'guix-daemon)

                          #:info (info-manual source)
                          #:miscellany (miscellaneous-files source)
                          #:guile-version guile-version)))
        ((= 0 pull-version)
         ;; Legacy 'guix pull': return the .scm and .go files as one
         ;; directory.
         (built-modules (lambda (node)
                          (list (node-source node)
                                (node-compiled node)))))
        (else
         ;; Unsupported 'guix pull' version.
         #f)))


;;;
;;; Generating (guix config).
;;;

(define %persona-variables
  ;; (guix config) variables that define Guix's persona.
  '(%guix-package-name
    %guix-version
    %guix-bug-report-address
    %guix-home-page-url))

(define %config-variables
  ;; (guix config) variables corresponding to Guix configuration.
  (letrec-syntax ((variables (syntax-rules ()
                               ((_)
                                '())
                               ((_ variable rest ...)
                                (cons `(variable . ,variable)
                                      (variables rest ...))))))
    (variables %localstatedir %storedir %sysconfdir)))

(define* (make-config.scm #:key gzip xz bzip2
                          (package-name "GNU Guix")
                          (package-version "0")
                          (channel-metadata #f)
                          (bug-report-address "bug-guix@gnu.org")
                          (home-page-url "https://guix.gnu.org"))

  ;; Hack so that Geiser is not confused.
  (define defmod 'define-module)

  (scheme-file "config.scm"
               #~(;; The following expressions get spliced.
                   (#$defmod (guix config)
                     #:export (%guix-package-name
                               %guix-version
                               %guix-bug-report-address
                               %guix-home-page-url
                               %channel-metadata
                               %system
                               %store-directory
                               %state-directory
                               %store-database-directory
                               %config-directory
                               %gzip
                               %bzip2
                               %xz))

                   (define %system
                     #$(%current-system))

                   #$@(map (match-lambda
                             ((name . value)
                              #~(define-public #$name #$value)))
                           %config-variables)

                   (define %store-directory
                     (or (and=> (getenv "NIX_STORE_DIR") canonicalize-path)
                         %storedir))

                   (define %state-directory
                     ;; This must match `NIX_STATE_DIR' as defined in
                     ;; `nix/local.mk'.
                     (or (getenv "GUIX_STATE_DIRECTORY")
                         (string-append %localstatedir "/guix")))

                   (define %store-database-directory
                     (or (getenv "GUIX_DATABASE_DIRECTORY")
                         (string-append %state-directory "/db")))

                   (define %config-directory
                     ;; This must match `GUIX_CONFIGURATION_DIRECTORY' as
                     ;; defined in `nix/local.mk'.
                     (or (getenv "GUIX_CONFIGURATION_DIRECTORY")
                         (string-append %sysconfdir "/guix")))

                   (define %guix-package-name #$package-name)
                   (define %guix-version #$package-version)
                   (define %guix-bug-report-address #$bug-report-address)
                   (define %guix-home-page-url #$home-page-url)

                   (define %channel-metadata
                     ;; Metadata for the 'guix' channel in use.  This
                     ;; information is used by (guix describe).
                     '#$channel-metadata)

                   (define %gzip
                     #+(and gzip (file-append gzip "/bin/gzip")))
                   (define %bzip2
                     #+(and bzip2 (file-append bzip2 "/bin/bzip2")))
                   (define %xz
                     #+(and xz (file-append xz "/bin/xz"))))

               ;; Guile 2.0 *requires* the 'define-module' to be at the
               ;; top-level or the 'toplevel-ref' in the resulting .go file are
               ;; made relative to a nonexistent anonymous module.
               #:splice? #t))


;;;
;;; Building.
;;;

(define* (compiled-modules name module-tree module-files
                           #:optional
                           (dependencies '())
                           (dependencies-compiled '())
                           #:key
                           (extensions '())       ;full-blown Guile packages
                           parallel?
                           guile-for-build)
  "Build all the MODULE-FILES from MODULE-TREE.  MODULE-FILES must be a list
like '(\"guix/foo.scm\" \"gnu/bar.scm\") and MODULE-TREE is the directory
containing MODULE-FILES and possibly other files as well."
  ;; This is a non-monadic, enhanced version of 'compiled-file' from (guix
  ;; gexp).
  (define build
    (with-imported-modules (source-module-closure
                            '((guix build compile)
                              (guix build utils)))
      #~(begin
          (use-modules (srfi srfi-26)
                       (ice-9 match)
                       (ice-9 format)
                       (ice-9 threads)
                       (guix build compile)
                       (guix build utils))

          (define (regular? file)
            (not (member file '("." ".."))))

          (define (report-load file total completed)
            (display #\cr)
            (format #t
                    "[~3@a/~3@a] loading...\t~5,1f% of ~d files"

                    ;; Note: Multiply TOTAL by two to account for the
                    ;; compilation phase that follows.
                    completed (* total 2)

                    (* 100. (/ completed total)) total)
            (force-output))

          (define (report-compilation file total completed)
            (display #\cr)
            (format #t "[~3@a/~3@a] compiling...\t~5,1f% of ~d files"

                    ;; Add TOTAL to account for the load phase that came
                    ;; before.
                    (+ total completed) (* total 2)

                    (* 100. (/ completed total)) total)
            (force-output))

          (define (process-directory directory files output)
            ;; Hide compilation warnings.
            (parameterize ((current-warning-port (%make-void-port "w")))
              (compile-files directory #$output files
                             #:workers (parallel-job-count)
                             #:report-load report-load
                             #:report-compilation report-compilation)))

          (setvbuf (current-output-port) 'line)
          (setvbuf (current-error-port) 'line)

          (set! %load-path (cons #+module-tree %load-path))
          (set! %load-path
            (append '#+dependencies
                    (map (lambda (extension)
                           (string-append extension "/share/guile/site/"
                                          (effective-version)))
                         '#+extensions)
                    %load-path))

          (set! %load-compiled-path
            (append '#+dependencies-compiled
                    (map (lambda (extension)
                           (string-append extension "/lib/guile/"
                                          (effective-version)
                                          "/site-ccache"))
                         '#+extensions)
                    %load-compiled-path))

          ;; Load the compiler modules upfront.
          (compile #f)

          (mkdir #$output)
          (chdir #+module-tree)
          (process-directory "." '#+module-files #$output)
          (newline))))

  (computed-file name build
                 #:guile guile-for-build
                 #:options
                 `(#:local-build? #f              ;allow substitutes

                   ;; Don't annoy people about _IONBF deprecation.
                   ;; Initialize 'terminal-width' in (system repl debug)
                   ;; to a large-enough value to make backtrace more
                   ;; verbose.
                   #:env-vars (("GUILE_WARN_DEPRECATED" . "no")
                               ("COLUMNS" . "200")))))


;;;
;;; Building.
;;;

(define* (guix-derivation source version
                          #:optional (guile-version (effective-version))
                          #:key (pull-version 0)
                          channel-metadata)
  "Return, as a monadic value, the derivation to build the Guix from SOURCE
for GUILE-VERSION.  Use VERSION as the version string.  Use CHANNEL-METADATA
as the channel metadata sexp to include in (guix config).

PULL-VERSION specifies the version of the 'guix pull' protocol.  Return #f if
this PULL-VERSION value is not supported."
  (define (shorten version)
    (if (and (string-every char-set:hex-digit version)
             (> (string-length version) 9))
        (string-take version 9)                   ;Git commit
        version))

  (define guile
    ;; When PULL-VERSION >= 1, produce a self-contained Guix and use the
    ;; current Guile unconditionally.
    (specification->package "guile"))

  (when (and (< pull-version 1)
             (not (string=? (package-version guile) guile-version)))
    ;; Guix < 0.15.0 has PULL-VERSION = 0, where the host Guile is reused and
    ;; can be any version.  When that happens and Guile is not current (e.g.,
    ;; it's Guile 2.0), just bail out.
    (raise (condition
            (&message
             (message "Guix is too old and cannot be upgraded")))))

  (mbegin %store-monad
    (set-guile-for-build guile)
    (let ((guix (compiled-guix source
                               #:version version
                               #:channel-metadata channel-metadata
                               #:name (string-append "guix-"
                                                     (shorten version))
                               #:pull-version pull-version
                               #:guile-version (if (>= pull-version 1)
                                                   "3.0" guile-version)
                               #:guile-for-build guile)))
      (if guix
          (lower-object guix)
          (return #f)))))<|MERGE_RESOLUTION|>--- conflicted
+++ resolved
@@ -721,13 +721,10 @@
                    ,(file-append* source "/etc/substitutes/berlin.guix.gnu.org.pub"))
                   ("share/guix/ci.guix.info.pub"  ;alias
                    ,(file-append* source "/etc/substitutes/berlin.guix.gnu.org.pub"))
-<<<<<<< HEAD
+                  ("share/guix/bordeaux.guix.gnu.org.pub"
+                   ,(file-append* source "/etc/substitutes/bordeaux.guix.gnu.org.pub"))
                   ("share/guix/build.pantherx.org.pub"  ;alias
                    ,(file-append* source "/etc/substitutes/build.pantherx.org.pub")))))
-=======
-                  ("share/guix/bordeaux.guix.gnu.org.pub"
-                   ,(file-append* source "/etc/substitutes/bordeaux.guix.gnu.org.pub")))))
->>>>>>> 5c29eb9c
 
 (define* (whole-package name modules dependencies
                         #:key
