--- conflicted
+++ resolved
@@ -790,11 +790,8 @@
            (cut string-append "https://" <>)
            (cut string-append "http://" <>))
        '("ci.guix.gnu.org"
-<<<<<<< HEAD
+         "bordeaux.guix.gnu.org"
          "build.pantherx.org")))
-=======
-         "bordeaux.guix.gnu.org")))
->>>>>>> 5c29eb9c
 
 (define (current-user-name)
   "Return the name of the calling user."
